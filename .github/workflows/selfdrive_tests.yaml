--- conflicted
+++ resolved
@@ -35,17 +35,8 @@
   build_release:
     if: github.repository == 'commaai/openpilot' # build_release blocked for the time being to only comma as we may have a different process.
     name: build release
-<<<<<<< HEAD
-    runs-on:
-      - 'ubuntu-24.04'
-=======
-    runs-on: ${{
-      (github.repository == 'commaai/openpilot') &&
-      ((github.event_name != 'pull_request') ||
-      (github.event.pull_request.head.repo.full_name == 'commaai/openpilot'))
-      && fromJSON('["namespace-profile-amd64-8x16", "namespace-experiments:docker.builds.local-cache=separate"]')
-      || fromJSON('["ubuntu-24.04"]') }}
->>>>>>> 501fddac
+    runs-on:
+      - 'ubuntu-24.04'
     env:
       STRIPPED_DIR: /tmp/releasepilot
     steps:
@@ -78,17 +69,8 @@
       run: release/check-submodules.sh
 
   build:
-<<<<<<< HEAD
-    runs-on:
-      - 'ubuntu-24.04'
-=======
-    runs-on: ${{
-      (github.repository == 'commaai/openpilot') &&
-      ((github.event_name != 'pull_request') ||
-      (github.event.pull_request.head.repo.full_name == 'commaai/openpilot'))
-      && fromJSON('["namespace-profile-amd64-8x16", "namespace-experiments:docker.builds.local-cache=separate"]')
-      || fromJSON('["ubuntu-24.04"]') }}
->>>>>>> 501fddac
+    runs-on:
+      - 'ubuntu-24.04'
     steps:
     - uses: actions/checkout@v4
       with:
@@ -149,17 +131,8 @@
 
   static_analysis:
     name: static analysis
-<<<<<<< HEAD
     runs-on:
       - 'ubuntu-latest'
-=======
-    runs-on: ${{
-      (github.repository == 'commaai/openpilot') &&
-      ((github.event_name != 'pull_request') ||
-      (github.event.pull_request.head.repo.full_name == 'commaai/openpilot'))
-      && fromJSON('["namespace-profile-amd64-8x16", "namespace-experiments:docker.builds.local-cache=separate"]')
-      || fromJSON('["ubuntu-24.04"]') }}
->>>>>>> 501fddac
     env:
       PYTHONWARNINGS: default
     steps:
@@ -173,17 +146,8 @@
 
   unit_tests:
     name: unit tests
-<<<<<<< HEAD
-    runs-on:
-      - 'ubuntu-24.04'
-=======
-    runs-on: ${{
-      (github.repository == 'commaai/openpilot') &&
-      ((github.event_name != 'pull_request') ||
-      (github.event.pull_request.head.repo.full_name == 'commaai/openpilot'))
-      && fromJSON('["namespace-profile-amd64-8x16", "namespace-experiments:docker.builds.local-cache=separate"]')
-      || fromJSON('["ubuntu-24.04"]') }}
->>>>>>> 501fddac
+    runs-on:
+      - 'ubuntu-24.04'
     steps:
     - uses: actions/checkout@v4
       with:
@@ -202,18 +166,9 @@
 
   process_replay:
     name: process replay
-<<<<<<< HEAD
     if: github.repository == 'commaai/openpilot'  # disable process_replay for forks
     runs-on:
       - 'ubuntu-24.04'
-=======
-    runs-on: ${{
-      (github.repository == 'commaai/openpilot') &&
-      ((github.event_name != 'pull_request') ||
-      (github.event.pull_request.head.repo.full_name == 'commaai/openpilot'))
-      && fromJSON('["namespace-profile-amd64-8x16", "namespace-experiments:docker.builds.local-cache=separate"]')
-      || fromJSON('["ubuntu-24.04"]') }}
->>>>>>> 501fddac
     steps:
     - uses: actions/checkout@v4
       with:
@@ -256,17 +211,8 @@
 
   test_cars:
     name: cars
-<<<<<<< HEAD
-    runs-on:
-      - 'ubuntu-24.04'
-=======
-    runs-on: ${{
-      (github.repository == 'commaai/openpilot') &&
-      ((github.event_name != 'pull_request') ||
-      (github.event.pull_request.head.repo.full_name == 'commaai/openpilot'))
-      && fromJSON('["namespace-profile-amd64-8x16", "namespace-experiments:docker.builds.local-cache=separate"]')
-      || fromJSON('["ubuntu-24.04"]') }}
->>>>>>> 501fddac
+    runs-on:
+      - 'ubuntu-24.04'
     strategy:
       fail-fast: false
       matrix:
@@ -350,17 +296,8 @@
 
   simulator_driving:
     name: simulator driving
-<<<<<<< HEAD
-    runs-on:
-      - 'ubuntu-24.04'
-=======
-    runs-on: ${{
-      (github.repository == 'commaai/openpilot') &&
-      ((github.event_name != 'pull_request') ||
-      (github.event.pull_request.head.repo.full_name == 'commaai/openpilot'))
-      && fromJSON('["namespace-profile-amd64-8x16", "namespace-experiments:docker.builds.local-cache=separate"]')
-      || fromJSON('["ubuntu-24.04"]') }}
->>>>>>> 501fddac
+    runs-on:
+      - 'ubuntu-24.04'
     if: (github.repository == 'commaai/openpilot') && ((github.event_name != 'pull_request') || (github.event.pull_request.head.repo.full_name == 'commaai/openpilot'))
     steps:
     - uses: actions/checkout@v4
@@ -380,18 +317,8 @@
   create_ui_report:
     # This job name needs to be the same as UI_JOB_NAME in ui_preview.yaml
     name: Create UI Report
-<<<<<<< HEAD
-    runs-on:
-      - 'ubuntu-24.04'
-=======
-    runs-on: ${{
-      (github.repository == 'commaai/openpilot') &&
-      ((github.event_name != 'pull_request') ||
-      (github.event.pull_request.head.repo.full_name == 'commaai/openpilot'))
-      && fromJSON('["namespace-profile-amd64-8x16", "namespace-experiments:docker.builds.local-cache=separate"]')
-      || fromJSON('["ubuntu-24.04"]') }}
-    if: false  # FIXME: FrameReader is broken on CI runners
->>>>>>> 501fddac
+    runs-on:
+      - 'ubuntu-24.04'
     steps:
       - uses: actions/checkout@v4
         with:
