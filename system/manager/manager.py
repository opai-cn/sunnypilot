--- conflicted
+++ resolved
@@ -32,101 +32,7 @@
   params.clear_all(ParamKeyFlag.CLEAR_ON_OFFROAD_TRANSITION)
   params.clear_all(ParamKeyFlag.CLEAR_ON_IGNITION_ON)
   if build_metadata.release_channel:
-<<<<<<< HEAD
-    params.clear_all(ParamKeyType.DEVELOPMENT_ONLY)
-
-  default_params: list[tuple[str, str | bytes]] = [
-    ("CompletedTrainingVersion", "0"),
-    ("DisengageOnAccelerator", "0"),
-    ("GsmMetered", "1"),
-    ("HasAcceptedTerms", "0"),
-    ("LanguageSetting", "main_en"),
-    ("OpenpilotEnabledToggle", "1"),
-    ("LongitudinalPersonality", str(log.LongitudinalPersonality.standard)),
-  ]
-
-  sunnypilot_default_params: list[tuple[str, str | bytes]] = [
-    ("AccelPersonality", "1"),
-    ("AutoLaneChangeTimer", "0"),
-    ("AutoLaneChangeBsmDelay", "0"),
-    ("BlindSpot", "0"),
-    ("BlinkerMinLateralControlSpeed", "20"),  # MPH or km/h
-    ("BlinkerPauseLateralControl", "0"),
-    ("Brightness", "0"),
-    ("ChevronInfo", "4"),
-    ("CustomAccIncrementsEnabled", "0"),
-    ("CustomAccLongPressIncrement", "5"),
-    ("CustomAccShortPressIncrement", "1"),
-    ("DeviceBootMode", "0"),
-    ("DisableUpdates", "0"),
-    ("DynamicModeldOutputs", "0"),
-    ("FastBootToggle", "0"),
-    ("HyundaiLongitudinalTuning", "0"),
-    ("InteractivityTimeout", "0"),
-    ("IsMetricDistance", "0"),
-    ("LagdToggle", "1"),
-    ("LagdToggledelay", "0.2"),
-    ("Mads", "1"),
-    ("MadsMainCruiseAllowed", "1"),
-    ("MadsSteeringMode", "0"),
-    ("MadsUnifiedEngagementMode", "1"),
-    ("MapdVersion", f"{VERSION}"),
-    ("MaxTimeOffroad", "1800"),
-    ("ModelManager_LastSyncTime", "0"),
-    ("ModelManager_ModelsCache", ""),
-    ("NeuralNetworkLateralControl", "0"),
-    ("QuickBootToggle", "0"),
-    ("QuietMode", "0"),
-    ("RainbowMode", "0"),
-    ("ShowAdvancedControls", "0" if build_metadata.tested_channel else "1"),
-    ("VibePersonalityEnabled", "0"),
-    ("VibeAccelPersonalityEnabled", "0"),
-    ("VibeFollowPersonalityEnabled", "0"),
-
-    ("VisionTurnSpeedControl", "0"),
-
-    # Dynamic Experimental Controller
-    ("DynamicExperimentalControl", "0"),
-    ("DynamicExperimentalStandstill", "1"),
-    ("DynamicExperimentalModelSlowDown", "1"),
-    ("DynamicExperimentalFCW", "1"),
-    ("DynamicExperimentalHasLead", "0"),
-    ("DynamicExperimentalDistanceBased", "0"),
-    ("DynamicExperimentalDistanceValue", "30"),
-    ("DynamicExperimentalSpeedBased", "0"),
-    ("DynamicExperimentalSpeedValue", "25"),
-    ("DynamicExperimentalFollowLead", "0"),
-    ("DynamicExperimentalSlowerLead", "0"),
-    ("DynamicExperimentalStoppedLead", "0"),
-
-    # Speed Limit Controller
-    ("SpeedLimitControl", "0"),
-    ("SpeedLimitControlPolicy", "3"),
-    ("SpeedLimitEngageType", "0"),
-    ("SpeedLimitOffsetType", "0"),
-    ("SpeedLimitValueOffset", "0"),
-    ("SpeedLimitWarningType", "0"),
-    ("SpeedLimitWarningOffsetType", "0"),
-    ("SpeedLimitWarningValueOffset", "0"),
-
-    # Longitudinal Tuning Live Parameters
-    ("LongTuningCustomToggle", "0"),
-    ("LongTuningVEgoStopping", "0.25"),
-    ("LongTuningVEgoStarting", "0.10"),
-    ("LongTuningStoppingDecelRate", "0.40"),
-    ("LongTuningLookaheadJerkBp", "2.0,5.0,20.0"),
-    ("LongTuningLookaheadJerkUpperV", "0.25,0.5,1.0"),
-    ("LongTuningLookaheadJerkLowerV", "0.05,0.10,0.3"),
-    ("LongTuningLongitudinalActuatorDelay", "0.45"),
-    ("LongTuningJerkLimits", "4.0"),
-    ("LongTuningUpperJerkV", "2.0,2.0,1.2"),
-    ("LongTuningLowerJerkV", "3.0,3.0,2.5"),
-    ("LongTuningMinUpperJerk", "0.5"),
-    ("LongTuningMinLowerJerk", "0.5"),
-  ]
-=======
     params.clear_all(ParamKeyFlag.DEVELOPMENT_ONLY)
->>>>>>> f45ad6ba
 
   # device boot mode
   if params.get("DeviceBootMode") == 1:  # start in Always Offroad mode
