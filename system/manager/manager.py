--- conflicted
+++ resolved
@@ -52,22 +52,15 @@
     ("BlinkerMinLateralControlSpeed", "20"),  # MPH or km/h
     ("BlinkerPauseLateralControl", "0"),
     ("Brightness", "0"),
-<<<<<<< HEAD
-=======
     ("ChevronInfo", "4"),
->>>>>>> 0d0f764a
     ("CustomAccIncrementsEnabled", "0"),
     ("CustomAccLongPressIncrement", "5"),
     ("CustomAccShortPressIncrement", "1"),
     ("DeviceBootMode", "0"),
     ("DisableUpdates", "0"),
-<<<<<<< HEAD
     ("DynamicPersonality", "0"),
     ("DynamicModeldOutputs", "0"),
     ("FastBootToggle", "0"),
-=======
-    ("DynamicExperimentalControl", "0"),
->>>>>>> 0d0f764a
     ("HyundaiLongitudinalTuning", "0"),
     ("InteractivityTimeout", "0"),
     ("LagdToggle", "1"),
