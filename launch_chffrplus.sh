#!/usr/bin/bash

if [ -z "$BASEDIR" ]; then
  BASEDIR="/data/openpilot"
fi

source "$BASEDIR/launch_env.sh"

DIR="$( cd "$( dirname "${BASH_SOURCE[0]}" )" >/dev/null && pwd )"

function agnos_init {
  # TODO: move this to agnos
  sudo rm -f /data/etc/NetworkManager/system-connections/*.nmmeta

  # set success flag for current boot slot
  sudo abctl --set_success

  # Check if AGNOS update is required
  if [ $(< /VERSION) != "$AGNOS_VERSION" ]; then
    AGNOS_PY="$DIR/system/hardware/tici/agnos.py"
    MANIFEST="$DIR/system/hardware/tici/agnos.json"
    if $AGNOS_PY --verify $MANIFEST; then
      sudo reboot
    fi
    $DIR/system/hardware/tici/updater $AGNOS_PY $MANIFEST
  fi
}

function launch {
  # Remove orphaned git lock if it exists on boot
  [ -f "$DIR/.git/index.lock" ] && rm -f $DIR/.git/index.lock

  # Check to see if there's a valid overlay-based update available. Conditions
  # are as follows:
  #
  # 1. The BASEDIR init file has to exist, with a newer modtime than anything in
  #    the BASEDIR Git repo. This checks for local development work or the user
  #    switching branches/forks, which should not be overwritten.
  # 2. The FINALIZED consistent file has to exist, indicating there's an update
  #    that completed successfully and synced to disk.

  if [ -f "${BASEDIR}/.overlay_init" ]; then
    find ${BASEDIR}/.git -newer ${BASEDIR}/.overlay_init | grep -q '.' 2> /dev/null
    if [ $? -eq 0 ]; then
      echo "${BASEDIR} has been modified, skipping overlay update installation"
    else
      if [ -f "${STAGING_ROOT}/finalized/.overlay_consistent" ]; then
        if [ ! -d /data/safe_staging/old_openpilot ]; then
          echo "Valid overlay update found, installing"
          LAUNCHER_LOCATION="${BASH_SOURCE[0]}"

          mv $BASEDIR /data/safe_staging/old_openpilot
          mv "${STAGING_ROOT}/finalized" $BASEDIR
          cd $BASEDIR

          echo "Restarting launch script ${LAUNCHER_LOCATION}"
          unset AGNOS_VERSION
          exec "${LAUNCHER_LOCATION}"
        else
          echo "openpilot backup found, not updating"
          # TODO: restore backup? This means the updater didn't start after swapping
        fi
      fi
    fi
  fi

  # handle pythonpath
  ln -sfn $(pwd) /data/pythonpath
  export PYTHONPATH="$PWD"

  # hardware specific init
  if [ -f /AGNOS ]; then
    agnos_init
  fi

  # write tmux scrollback to a file
  tmux capture-pane -pq -S-1000 > /tmp/launch_log

  # start manager
  cd selfdrive/manager
<<<<<<< HEAD
  ./custom_dep.py && ./build.py && ./manager.py
=======
  if [ ! -f $DIR/prebuilt ]; then
    ./build.py
  fi
  ./manager.py
>>>>>>> be15b316

  # if broken, keep on screen error
  while true; do sleep 1; done
}

launch<|MERGE_RESOLUTION|>--- conflicted
+++ resolved
@@ -78,14 +78,10 @@
 
   # start manager
   cd selfdrive/manager
-<<<<<<< HEAD
-  ./custom_dep.py && ./build.py && ./manager.py
-=======
   if [ ! -f $DIR/prebuilt ]; then
-    ./build.py
+    ./custom_dep.py && ./build.py
   fi
   ./manager.py
->>>>>>> be15b316
 
   # if broken, keep on screen error
   while true; do sleep 1; done
