--- conflicted
+++ resolved
@@ -215,8 +215,7 @@
     {"OsmStateName", {PERSISTENT, STRING, "All"}},
     {"OsmStateTitle", {PERSISTENT, STRING}},
     {"OsmWayTest", {PERSISTENT, STRING}},
-<<<<<<< HEAD
-    {"RoadName", {CLEAR_ON_ONROAD_TRANSITION, STRING, ""}},
+    {"RoadName", {CLEAR_ON_ONROAD_TRANSITION, STRING}},
 
     // Tuning keys
     {"EnableHkgTuningAngleSmoothingFactor", {PERSISTENT | BACKUP, BOOL, "1"}},
@@ -224,7 +223,4 @@
     {"HkgTuningAngleMaxTorqueReductionGain", {PERSISTENT | BACKUP, INT, "100"}},
     {"HkgTuningAngleActiveTorqueReductionGain", {PERSISTENT | BACKUP, INT, "100"}},
     {"HkgTuningOverridingCycles", {PERSISTENT | BACKUP, INT, "17"}},
-=======
-    {"RoadName", {CLEAR_ON_ONROAD_TRANSITION, STRING}},
->>>>>>> 7c6d8871
 };