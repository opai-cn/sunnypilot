--- conflicted
+++ resolved
@@ -7,33 +7,20 @@
 
 #pragma once
 
-#include "selfdrive/ui/sunnypilot/ui.h"
 #include "selfdrive/ui/qt/onroad/model.h"
 
 class ModelRendererSP : public ModelRenderer {
 public:
-<<<<<<< HEAD
-  ModelRendererSP() {}
-  void draw(QPainter &painter, const QRect &surface_rect);
-
+  ModelRendererSP() = default;
 
 private:
-  void update_leads(const cereal::RadarState::Reader &radar_state, const cereal::XYZTData::Reader &line);
-  void update_model(const cereal::ModelDataV2::Reader &model, const cereal::RadarState::LeadData::Reader &lead);
-  void drawPath(QPainter &painter, const cereal::ModelDataV2::Reader &model, int height);
+  void update_model(const cereal::ModelDataV2::Reader &model, const cereal::RadarState::LeadData::Reader &lead) override;
+  void drawPath(QPainter &painter, const cereal::ModelDataV2::Reader &model, const QRect &rect) override;
   void drawLead(QPainter &painter, const cereal::RadarState::LeadData::Reader &lead_data, const QPointF &vd, const QRect &surface_rect);
 
   float hysteretic_x = 0.0f;
   const float hysteresis_factor = 0.4f;
   Params params;
-=======
-  ModelRendererSP() = default;
-
-private:
-  void update_model(const cereal::ModelDataV2::Reader &model, const cereal::RadarState::LeadData::Reader &lead) override;
-  void drawPath(QPainter &painter, const cereal::ModelDataV2::Reader &model, const QRect &rect) override;
-
   QPolygonF left_blindspot_vertices;
   QPolygonF right_blindspot_vertices;
->>>>>>> f12d181d
 };