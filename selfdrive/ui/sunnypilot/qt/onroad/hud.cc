--- conflicted
+++ resolved
@@ -48,11 +48,7 @@
   }
   speedLimitAheadDistancePrev = speedLimitAheadDistance;
 
-<<<<<<< HEAD
-  if (speedLimit > 0) {
-=======
   if (speedLimitValid) {
->>>>>>> f522691f
     speedLimitLastValid = speedLimit;
   }
 
@@ -358,20 +354,11 @@
 }
 
 void HudRendererSP::drawSpeedLimitSigns(QPainter &p) {
-<<<<<<< HEAD
-  bool speedLimitValid = speedLimit > 0;
   bool useLastValidSpeedLimit = !speedLimitValid && speedLimitLastValid > 0;
-=======
->>>>>>> f522691f
   int speedLimitRounded = std::nearbyint(speedLimit);
-  bool useLastValidSpeedLimit = !speedLimitValid && speedLimitLastValid > 0;
   int speedLimitFinalRounded = std::nearbyint(speedLimit + speedLimitOffset);
   bool overspeed = speedLimitFinalRounded < std::nearbyint(speed) && speedLimitRounded > 0;
-<<<<<<< HEAD
   bool speedLimitWarningEnabled = speedLimitMode >= SpeedLimitMode::WARNING;
-=======
-  bool speedLimitWarningEnabled = speedLimitMode == SpeedLimitMode::WARNING;
->>>>>>> f522691f
   QString speedLimitStr = speedLimitValid ? QString::number(speedLimitRounded) :
                           (useLastValidSpeedLimit ? QString::number(speedLimitLastValid) : "---");
 
