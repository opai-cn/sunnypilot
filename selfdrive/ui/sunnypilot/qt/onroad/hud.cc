/**
 * Copyright (c) 2021-, Haibin Wen, sunnypilot, and a number of other contributors.
 *
 * This file is part of sunnypilot and is licensed under the MIT License.
 * See the LICENSE.md file in the root directory for more details.
 */
#include <QPainterPath>

#include "selfdrive/ui/sunnypilot/qt/onroad/hud.h"

#include "selfdrive/ui/qt/util.h"


HudRendererSP::HudRendererSP() {}

void HudRendererSP::updateState(const UIState &s) {
  HudRenderer::updateState(s);

  const SubMaster &sm = *(s.sm);
  const bool cs_alive = sm.alive("controlsState");
  const auto cs = sm["controlsState"].getControlsState();
  const auto car_state = sm["carState"].getCarState();
  const auto car_control = sm["carControl"].getCarControl();
  const auto radar_state = sm["radarState"].getRadarState();
  const auto is_gps_location_external = sm.rcv_frame("gpsLocationExternal") > 1;
  const auto gpsLocation = is_gps_location_external ? sm["gpsLocationExternal"].getGpsLocationExternal() : sm["gpsLocation"].getGpsLocation();
  const auto ltp = sm["liveTorqueParameters"].getLiveTorqueParameters();
  const auto car_params = sm["carParams"].getCarParams();
  const auto lp_sp = sm["longitudinalPlanSP"].getLongitudinalPlanSP();

  static int reverse_delay = 0;
  bool reverse_allowed = false;
  if (int(car_state.getGearShifter()) != 4) {
    reverse_delay = 0;
    reverse_allowed = false;
  } else {
    reverse_delay += 50;
    if (reverse_delay >= 1000) {
      reverse_allowed = true;
    }
  }

  reversing = reverse_allowed;
  is_metric = s.scene.is_metric;

  // Handle older routes where vEgoCluster is not set
  v_ego_cluster_seen = v_ego_cluster_seen || car_state.getVEgoCluster() != 0.0;
  float v_ego = v_ego_cluster_seen ? car_state.getVEgoCluster() : car_state.getVEgo();
  speed = cs_alive ? std::max<float>(0.0, v_ego) : 0.0;
  speed *= is_metric ? MS_TO_KPH : MS_TO_MPH;

  latActive = car_control.getLatActive();
  steerOverride = car_state.getSteeringPressed();

  devUiInfo = s.scene.dev_ui_info;

  speedUnit = is_metric ? tr("km/h") : tr("mph");
  lead_d_rel = radar_state.getLeadOne().getDRel();
  lead_v_rel = radar_state.getLeadOne().getVRel();
  lead_status = radar_state.getLeadOne().getStatus();
  steerControlType = car_params.getSteerControlType();
  actuators = car_control.getActuators();
  torqueLateral = steerControlType == cereal::CarParams::SteerControlType::TORQUE;
  angleSteers = car_state.getSteeringAngleDeg();
  desiredCurvature = cs.getDesiredCurvature();
  curvature = cs.getCurvature();
  roll = sm["liveParameters"].getLiveParameters().getRoll();
  memoryUsagePercent = sm["deviceState"].getDeviceState().getMemoryUsagePercent();
  gpsAccuracy = is_gps_location_external ? gpsLocation.getHorizontalAccuracy() : 1.0;  // External reports accuracy, internal does not.
  altitude = gpsLocation.getAltitude();
  vEgo = car_state.getVEgo();
  aEgo = car_state.getAEgo();
  steeringTorqueEps = car_state.getSteeringTorqueEps();
  bearingAccuracyDeg = gpsLocation.getBearingAccuracyDeg();
  bearingDeg = gpsLocation.getBearingDeg();
  torquedUseParams = ltp.getUseParams();
  latAccelFactorFiltered = ltp.getLatAccelFactorFiltered();
  frictionCoefficientFiltered = ltp.getFrictionCoefficientFiltered();
  liveValid = ltp.getLiveValid();

  standstillTimer = s.scene.standstill_timer;
  isStandstill = car_state.getStandstill();
  longOverride = car_control.getCruiseControl().getOverride();
  smartCruiseControlVisionEnabled = lp_sp.getSmartCruiseControl().getVision().getEnabled();
  smartCruiseControlVisionActive = lp_sp.getSmartCruiseControl().getVision().getActive();
}

void HudRendererSP::draw(QPainter &p, const QRect &surface_rect) {
  HudRenderer::draw(p, surface_rect);
  if (!reversing) {
<<<<<<< HEAD

=======
>>>>>>> 1f894136
    // Smart Cruise Control
    int x_offset = -260;
    int y1_offset = -80;
    // int y2_offset = -140;  // reserved for 2 icons

    bool scc_vision_active_pulse = pulseElement(smartCruiseControlVisionFrame);
    if ((smartCruiseControlVisionEnabled && !smartCruiseControlVisionActive) || (smartCruiseControlVisionActive && scc_vision_active_pulse)) {
      drawSmartCruiseControlOnroadIcon(p, surface_rect, x_offset, y1_offset, "SCC-V");
    }

    if (smartCruiseControlVisionActive) {
      smartCruiseControlVisionFrame++;
    } else {
      smartCruiseControlVisionFrame = 0;
    }

    // Bottom Dev UI
    if (devUiInfo == 2) {
      QRect rect_bottom(surface_rect.left(), surface_rect.bottom() - 60, surface_rect.width(), 61);
      p.setPen(Qt::NoPen);
      p.setBrush(QColor(0, 0, 0, 100));
      p.drawRect(rect_bottom);
      drawBottomDevUI(p, rect_bottom.left(), rect_bottom.center().y());
    }

    // Right Dev UI
    if (devUiInfo != 0) {
      QRect rect_right(surface_rect.right() - (UI_BORDER_SIZE * 2), UI_BORDER_SIZE * 1.5, 184, 170);
      drawRightDevUI(p, surface_rect.right() - 184 - UI_BORDER_SIZE * 2, UI_BORDER_SIZE * 2 + rect_right.height());
    }

    // Standstill Timer
    if (standstillTimer) {
      drawStandstillTimer(p, surface_rect.right() / 12 * 10, surface_rect.bottom() / 12 * 1.53);
    }
  }
}

void HudRendererSP::drawText(QPainter &p, int x, int y, const QString &text, QColor color) {
  QRect real_rect = p.fontMetrics().boundingRect(text);
  real_rect.moveCenter({x, y - real_rect.height() / 2});
  p.setPen(color);
  p.drawText(real_rect.x(), real_rect.bottom(), text);
}

bool HudRendererSP::pulseElement(int frame) {
  if (frame % UI_FREQ < (UI_FREQ / 2.5)) {
    return false;
  }

  return true;
}

void HudRendererSP::drawSmartCruiseControlOnroadIcon(QPainter &p, const QRect &surface_rect, int x_offset, int y_offset, std::string name) {
  int x = surface_rect.center().x();
  int y = surface_rect.height() / 4;

  QString text = QString::fromStdString(name);
  QFont font = InterFont(36, QFont::Bold);
  p.setFont(font);

  QFontMetrics fm(font);

  int padding_v = 5;
  int box_width = 160;
  int box_height = fm.height() + padding_v * 2;

  QRectF bg_rect(x - (box_width / 2) + x_offset,
                 y - (box_height / 2) + y_offset,
                 box_width, box_height);

  QPainterPath boxPath;
  boxPath.addRoundedRect(bg_rect, 10, 10);

  int text_w = fm.horizontalAdvance(text);
  qreal baseline_y = bg_rect.top() + padding_v + fm.ascent();
  qreal text_x = bg_rect.center().x() - (text_w / 2.0);

  QPainterPath textPath;
  textPath.addText(QPointF(text_x, baseline_y), font, text);
  boxPath = boxPath.subtracted(textPath);

  p.setPen(Qt::NoPen);
  p.setBrush(longOverride ? QColor(0x91, 0x9b, 0x95, 0xf1) : QColor(0, 0xff, 0, 0xff));
  p.drawPath(boxPath);
}

int HudRendererSP::drawRightDevUIElement(QPainter &p, int x, int y, const QString &value, const QString &label, const QString &units, QColor &color) {

  p.setFont(InterFont(28, QFont::Bold));
  x += 92;
  y += 80;
  drawText(p, x, y, label);

  p.setFont(InterFont(30 * 2, QFont::Bold));
  y += 65;
  drawText(p, x, y, value, color);

  p.setFont(InterFont(28, QFont::Bold));

  if (units.length() > 0) {
    p.save();
    x += 120;
    y -= 25;
    p.translate(x, y);
    p.rotate(-90);
    drawText(p, 0, 0, units);
    p.restore();
  }

  return 130;
}

void HudRendererSP::drawRightDevUI(QPainter &p, int x, int y) {
  int rh = 5;
  int ry = y;

  UiElement dRelElement = DeveloperUi::getDRel(lead_status, lead_d_rel);
  rh += drawRightDevUIElement(p, x, ry, dRelElement.value, dRelElement.label, dRelElement.units, dRelElement.color);
  ry = y + rh;

  UiElement vRelElement = DeveloperUi::getVRel(lead_status, lead_v_rel, is_metric, speedUnit);
  rh += drawRightDevUIElement(p, x, ry, vRelElement.value, vRelElement.label, vRelElement.units, vRelElement.color);
  ry = y + rh;

  UiElement steeringAngleDegElement = DeveloperUi::getSteeringAngleDeg(angleSteers, latActive, steerOverride);
  rh += drawRightDevUIElement(p, x, ry, steeringAngleDegElement.value, steeringAngleDegElement.label, steeringAngleDegElement.units, steeringAngleDegElement.color);
  ry = y + rh;

  UiElement actuatorsOutputLateralElement = DeveloperUi::getActuatorsOutputLateral(steerControlType, actuators, desiredCurvature, vEgo, roll, latActive, steerOverride);
  rh += drawRightDevUIElement(p, x, ry, actuatorsOutputLateralElement.value, actuatorsOutputLateralElement.label, actuatorsOutputLateralElement.units, actuatorsOutputLateralElement.color);
  ry = y + rh;

  UiElement actualLateralAccelElement = DeveloperUi::getActualLateralAccel(curvature, vEgo, roll, latActive, steerOverride);
  rh += drawRightDevUIElement(p, x, ry, actualLateralAccelElement.value, actualLateralAccelElement.label, actualLateralAccelElement.units, actualLateralAccelElement.color);
}

int HudRendererSP::drawBottomDevUIElement(QPainter &p, int x, int y, const QString &value, const QString &label, const QString &units, QColor &color) {
  p.setFont(InterFont(38, QFont::Bold));
  QFontMetrics fm(p.font());
  QRect init_rect = fm.boundingRect(label + " ");
  QRect real_rect = fm.boundingRect(init_rect, 0, label + " ");
  real_rect.moveCenter({x, y});

  QRect init_rect2 = fm.boundingRect(value);
  QRect real_rect2 = fm.boundingRect(init_rect2, 0, value);
  real_rect2.moveTop(real_rect.top());
  real_rect2.moveLeft(real_rect.right() + 10);

  QRect init_rect3 = fm.boundingRect(units);
  QRect real_rect3 = fm.boundingRect(init_rect3, 0, units);
  real_rect3.moveTop(real_rect.top());
  real_rect3.moveLeft(real_rect2.right() + 10);

  p.setPen(Qt::white);
  p.drawText(real_rect, Qt::AlignLeft | Qt::AlignVCenter, label);

  p.setPen(color);
  p.drawText(real_rect2, Qt::AlignRight | Qt::AlignVCenter, value);
  p.drawText(real_rect3, Qt::AlignLeft | Qt::AlignVCenter, units);
  return 430;
}

void HudRendererSP::drawBottomDevUI(QPainter &p, int x, int y) {
  int rw = 90;

  UiElement aEgoElement = DeveloperUi::getAEgo(aEgo);
  rw += drawBottomDevUIElement(p, rw, y, aEgoElement.value, aEgoElement.label, aEgoElement.units, aEgoElement.color);

  UiElement vEgoLeadElement = DeveloperUi::getVEgoLead(lead_status, lead_v_rel, vEgo, is_metric, speedUnit);
  rw += drawBottomDevUIElement(p, rw, y, vEgoLeadElement.value, vEgoLeadElement.label, vEgoLeadElement.units, vEgoLeadElement.color);

  if (torqueLateral && torquedUseParams) {
    UiElement frictionCoefficientFilteredElement = DeveloperUi::getFrictionCoefficientFiltered(frictionCoefficientFiltered, liveValid);
    rw += drawBottomDevUIElement(p, rw, y, frictionCoefficientFilteredElement.value, frictionCoefficientFilteredElement.label, frictionCoefficientFilteredElement.units, frictionCoefficientFilteredElement.color);

    UiElement latAccelFactorFilteredElement = DeveloperUi::getLatAccelFactorFiltered(latAccelFactorFiltered, liveValid);
    rw += drawBottomDevUIElement(p, rw, y, latAccelFactorFilteredElement.value, latAccelFactorFilteredElement.label, latAccelFactorFilteredElement.units, latAccelFactorFilteredElement.color);
  } else {
    UiElement steeringTorqueEpsElement = DeveloperUi::getSteeringTorqueEps(steeringTorqueEps);
    rw += drawBottomDevUIElement(p, rw, y, steeringTorqueEpsElement.value, steeringTorqueEpsElement.label, steeringTorqueEpsElement.units, steeringTorqueEpsElement.color);

    UiElement bearingDegElement = DeveloperUi::getBearingDeg(bearingAccuracyDeg, bearingDeg);
    rw += drawBottomDevUIElement(p, rw, y, bearingDegElement.value, bearingDegElement.label, bearingDegElement.units, bearingDegElement.color);
  }

  UiElement altitudeElement = DeveloperUi::getAltitude(gpsAccuracy, altitude);
  rw += drawBottomDevUIElement(p, rw, y, altitudeElement.value, altitudeElement.label, altitudeElement.units, altitudeElement.color);
}

void HudRendererSP::drawStandstillTimer(QPainter &p, int x, int y) {
  if (isStandstill) {
    standstillElapsedTime += 1.0 / UI_FREQ;

    int minute = static_cast<int>(standstillElapsedTime / 60);
    int second = static_cast<int>(standstillElapsedTime - (minute * 60));

    // stop sign for standstill timer
    const int size = 190;  // size
    const float angle = M_PI / 8.0;

    QPolygon octagon;
    for (int i = 0; i < 8; i++) {
      float curr_angle = angle + i * M_PI / 4.0;
      int point_x = x + size / 2 * cos(curr_angle);
      int point_y = y + size / 2 * sin(curr_angle);
      octagon << QPoint(point_x, point_y);
    }

    p.setPen(QPen(Qt::white, 6));
    p.setBrush(QColor(255, 90, 81, 200)); // red pastel
    p.drawPolygon(octagon);

    QString time_str = QString("%1:%2").arg(minute, 1, 10, QChar('0')).arg(second, 2, 10, QChar('0'));
    p.setFont(InterFont(55, QFont::Bold));
    p.setPen(Qt::white);
    QRect timerTextRect = p.fontMetrics().boundingRect(QString(time_str));
    timerTextRect.moveCenter({x, y});
    p.drawText(timerTextRect, Qt::AlignCenter, QString(time_str));
  } else {
    standstillElapsedTime = 0.0;
  }
}<|MERGE_RESOLUTION|>--- conflicted
+++ resolved
@@ -88,10 +88,6 @@
 void HudRendererSP::draw(QPainter &p, const QRect &surface_rect) {
   HudRenderer::draw(p, surface_rect);
   if (!reversing) {
-<<<<<<< HEAD
-
-=======
->>>>>>> 1f894136
     // Smart Cruise Control
     int x_offset = -260;
     int y1_offset = -80;
