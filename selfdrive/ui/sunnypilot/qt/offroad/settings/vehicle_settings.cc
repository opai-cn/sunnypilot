--- conflicted
+++ resolved
@@ -211,11 +211,7 @@
   // trigger offroadTransition when going onroad/offroad
   connect(uiStateSP(), &UIStateSP::offroadTransition, [=](bool offroad) {
     is_onroad = !offroad;
-<<<<<<< HEAD
     hkgCustomLongTuning->setEnabled(offroad);
-=======
-    hkgSmoothStop->setEnabled(offroad);
->>>>>>> 69f88da9
     hyundaiCruiseMainDefault->setEnabled(offroad);
     toyotaTss2LongTune->setEnabled(offroad);
     toyotaEnhancedBsm->setEnabled(offroad);
