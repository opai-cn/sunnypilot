/**
 * Copyright (c) 2021-, Haibin Wen, sunnypilot, and a number of other contributors.
 *
 * This file is part of sunnypilot and is licensed under the MIT License.
 * See the LICENSE.md file in the root directory for more details.
 */

#include "selfdrive/ui/sunnypilot/qt/offroad/settings/settings.h"

#include "selfdrive/ui/sunnypilot/qt/widgets/scrollview.h"
#include "selfdrive/ui/qt/offroad/developer_panel.h"
#include "selfdrive/ui/qt/offroad/firehose.h"
#include "selfdrive/ui/sunnypilot/qt/network/networking.h"

#include "selfdrive/ui/sunnypilot/qt/offroad/settings/device_panel.h"
#include "selfdrive/ui/sunnypilot/qt/offroad/settings/models_panel.h"
#include "selfdrive/ui/sunnypilot/qt/offroad/settings/software_panel.h"
#include "selfdrive/ui/sunnypilot/qt/offroad/settings/sunnylink_panel.h"
#include "selfdrive/ui/sunnypilot/qt/offroad/settings/lateral_panel.h"
#include "selfdrive/ui/sunnypilot/qt/offroad/settings/longitudinal_panel.h"
#include "selfdrive/ui/sunnypilot/qt/offroad/settings/osm_panel.h"
#include "selfdrive/ui/sunnypilot/qt/offroad/settings/trips_panel.h"
#include "selfdrive/ui/sunnypilot/qt/offroad/settings/vehicle_panel.h"
#include "selfdrive/ui/sunnypilot/qt/offroad/settings/visuals_panel.h"

TogglesPanelSP::TogglesPanelSP(SettingsWindowSP *parent) : TogglesPanel(parent) {
  QObject::connect(uiStateSP(), &UIStateSP::uiUpdate, this, &TogglesPanelSP::updateState);
}

void TogglesPanelSP::updateState(const UIStateSP &s) {
  TogglesPanel::updateState(s);
}

SettingsWindowSP::SettingsWindowSP(QWidget *parent) : SettingsWindow(parent) {
  // setup two main layouts
  sidebar_widget = new QWidget;
  QVBoxLayout *sidebar_layout = new QVBoxLayout(sidebar_widget);
  panel_widget = new QStackedWidget();

  // setup layout for close button
  QVBoxLayout *close_btn_layout = new QVBoxLayout;
  close_btn_layout->setContentsMargins(0, 0, 0, 20);

  // close button
  QPushButton *close_btn = new QPushButton(tr("×"));
  close_btn->setStyleSheet(R"(
    QPushButton {
      font-size: 140px;
      padding-bottom: 20px;
      border-radius: 76px;
      background-color: #292929;
      font-weight: 400;
    }
    QPushButton:pressed {
      background-color: #3B3B3B;
    }
  )");
  close_btn->setFixedSize(152, 152);
  close_btn_layout->addWidget(close_btn, 0, Qt::AlignLeft);
  QObject::connect(close_btn, &QPushButton::clicked, this, &SettingsWindowSP::closeSettings);

  // setup buttons widget
  QWidget *buttons_widget = new QWidget;
  QVBoxLayout *buttons_layout = new QVBoxLayout(buttons_widget);
  buttons_layout->setMargin(0);
  buttons_layout->addSpacing(10);

  // setup panels
  DevicePanelSP *device = new DevicePanelSP(this);
  QObject::connect(device, &DevicePanelSP::reviewTrainingGuide, this, &SettingsWindowSP::reviewTrainingGuide);
  QObject::connect(device, &DevicePanelSP::showDriverView, this, &SettingsWindowSP::showDriverView);

  TogglesPanelSP *toggles = new TogglesPanelSP(this);
  QObject::connect(this, &SettingsWindowSP::expandToggleDescription, toggles, &TogglesPanel::expandToggleDescription);

  auto networking = new NetworkingSP(this);
  QObject::connect(uiState()->prime_state, &PrimeState::changed, networking, &NetworkingSP::setPrimeType);

  QList<PanelInfo> panels = {
    PanelInfo("   " + tr("Device"), device, "../../sunnypilot/selfdrive/assets/offroad/icon_home.svg"),
    PanelInfo("   " + tr("Network"), networking, "../assets/icons/network.png"),
    PanelInfo("   " + tr("sunnylink"), new SunnylinkPanel(this), "../assets/icons/wifi_strength_full.svg"),
    PanelInfo("   " + tr("Toggles"), toggles, "../../sunnypilot/selfdrive/assets/offroad/icon_toggle.png"),
    PanelInfo("   " + tr("Software"), new SoftwarePanelSP(this), "../../sunnypilot/selfdrive/assets/offroad/icon_software.png"),
    PanelInfo("   " + tr("Models"), new ModelsPanel(this), "../../sunnypilot/selfdrive/assets/offroad/icon_models.png"),
    PanelInfo("   " + tr("Steering"), new LateralPanel(this), "../../sunnypilot/selfdrive/assets/offroad/icon_lateral.png"),
<<<<<<< HEAD
    PanelInfo("   " + tr("Cruise"), new LongitudinalPanel(this), "../assets/offroad/icon_speed_limit.png"),
    PanelInfo("   " + tr("Visuals"), new VisualsPanel(this), "../assets/offroad/icon_visuals.png"),
=======
    PanelInfo("   " + tr("Cruise"), new LongitudinalPanel(this), "../assets/icons/speed_limit.png"),
    PanelInfo("   " + tr("Visuals"), new VisualsPanel(this), "../../sunnypilot/selfdrive/assets/offroad/icon_visuals.png"),
    PanelInfo("   " + tr("OSM"), new OsmPanel(this), "../../sunnypilot/selfdrive/assets/offroad/icon_map.png"),
>>>>>>> f12d181d
    PanelInfo("   " + tr("Trips"), new TripsPanel(this), "../../sunnypilot/selfdrive/assets/offroad/icon_trips.png"),
    PanelInfo("   " + tr("Vehicle"), new VehiclePanel(this), "../../sunnypilot/selfdrive/assets/offroad/icon_vehicle.png"),
    PanelInfo("   " + tr("Firehose"), new FirehosePanel(this), "../../sunnypilot/selfdrive/assets/offroad/icon_firehose.svg"),
    PanelInfo("   " + tr("Developer"), new DeveloperPanel(this), "../assets/icons/shell.png"),
  };

  nav_btns = new QButtonGroup(this);
  for (auto &[name, panel, icon] : panels) {
    QPushButton *btn = new QPushButton(name);
    btn->setCheckable(true);
    btn->setChecked(nav_btns->buttons().size() == 0);
    btn->setIcon(QIcon(QPixmap(icon)));
    btn->setIconSize(QSize(70, 70));
    btn->setStyleSheet(R"(
      QPushButton {
        border-radius: 20px;
        width: 400px;
        height: 98px;
        color: #bdbdbd;
        border: none;
        background: none;
        font-size: 50px;
        font-weight: 500;
        text-align: left;
        padding-left: 22px;
      }
      QPushButton:checked {
        background-color: #696868;
        color: white;
      }
      QPushButton:pressed {
        color: #ADADAD;
      }
    )");
    btn->setSizePolicy(QSizePolicy::Preferred, QSizePolicy::Expanding);
    nav_btns->addButton(btn);
    buttons_layout->addWidget(btn, 0, Qt::AlignLeft | Qt::AlignBottom);

    const int lr_margin = (name != ("   " + tr("Network"))) ? 50 : 0;  // Network panel handles its own margins
    panel->setContentsMargins(lr_margin, 25, lr_margin, 25);

    ScrollViewSP *panel_frame = new ScrollViewSP(panel, this);
    panel_widget->addWidget(panel_frame);

    QObject::connect(btn, &QPushButton::clicked, [=, w = panel_frame]() {
      btn->setChecked(true);
      panel_widget->setCurrentWidget(w);
    });
  }
  sidebar_layout->setContentsMargins(50, 50, 25, 50);

  // main settings layout, sidebar + main panel
  QHBoxLayout *main_layout = new QHBoxLayout(this);

  // add layout for close button
  sidebar_layout->addLayout(close_btn_layout);

  // add layout for buttons scrolling
  ScrollViewSP *buttons_scrollview = new ScrollViewSP(buttons_widget, this);
  sidebar_layout->addWidget(buttons_scrollview);

  sidebar_widget->setFixedWidth(500);
  main_layout->addWidget(sidebar_widget);
  main_layout->addWidget(panel_widget);

  setStyleSheet(R"(
    * {
      color: white;
      font-size: 50px;
    }
    SettingsWindow {
      background-color: black;
    }
    QStackedWidget, ScrollViewSP {
      background-color: black;
      border-radius: 30px;
    }
  )");
}<|MERGE_RESOLUTION|>--- conflicted
+++ resolved
@@ -84,14 +84,9 @@
     PanelInfo("   " + tr("Software"), new SoftwarePanelSP(this), "../../sunnypilot/selfdrive/assets/offroad/icon_software.png"),
     PanelInfo("   " + tr("Models"), new ModelsPanel(this), "../../sunnypilot/selfdrive/assets/offroad/icon_models.png"),
     PanelInfo("   " + tr("Steering"), new LateralPanel(this), "../../sunnypilot/selfdrive/assets/offroad/icon_lateral.png"),
-<<<<<<< HEAD
-    PanelInfo("   " + tr("Cruise"), new LongitudinalPanel(this), "../assets/offroad/icon_speed_limit.png"),
-    PanelInfo("   " + tr("Visuals"), new VisualsPanel(this), "../assets/offroad/icon_visuals.png"),
-=======
     PanelInfo("   " + tr("Cruise"), new LongitudinalPanel(this), "../assets/icons/speed_limit.png"),
     PanelInfo("   " + tr("Visuals"), new VisualsPanel(this), "../../sunnypilot/selfdrive/assets/offroad/icon_visuals.png"),
     PanelInfo("   " + tr("OSM"), new OsmPanel(this), "../../sunnypilot/selfdrive/assets/offroad/icon_map.png"),
->>>>>>> f12d181d
     PanelInfo("   " + tr("Trips"), new TripsPanel(this), "../../sunnypilot/selfdrive/assets/offroad/icon_trips.png"),
     PanelInfo("   " + tr("Vehicle"), new VehiclePanel(this), "../../sunnypilot/selfdrive/assets/offroad/icon_vehicle.png"),
     PanelInfo("   " + tr("Firehose"), new FirehosePanel(this), "../../sunnypilot/selfdrive/assets/offroad/icon_firehose.svg"),
