--- conflicted
+++ resolved
@@ -18,8 +18,6 @@
   cruisePanelScroller = new ScrollViewSP(list, this);
   vlayout->addWidget(cruisePanelScroller);
 
-<<<<<<< HEAD
-=======
   intelligentCruiseButtonManagement = new ParamControlSP(
     "IntelligentCruiseButtonManagement",
     tr("Intelligent Cruise Button Management (ICBM) (Alpha)"),
@@ -30,7 +28,6 @@
   intelligentCruiseButtonManagement->setConfirmation(true, false);
   list->addItem(intelligentCruiseButtonManagement);
 
->>>>>>> 1f894136
   SmartCruiseControlVision = new ParamControl(
     "SmartCruiseControlVision",
     tr("Smart Cruise Control - Vision"),
@@ -173,7 +170,6 @@
   customAccIncrement->setEnabled(cai_allowed && !offroad);
   customAccIncrement->refresh();
 
-<<<<<<< HEAD
   // Vibe Personality controls - always enabled for toggling
   vibePersonalityControl->setEnabled(true);
   vibeAccelPersonalityControl->setEnabled(true);
@@ -189,9 +185,6 @@
   }
 
   SmartCruiseControlVision->setEnabled(has_longitudinal_control);
-=======
-  SmartCruiseControlVision->setEnabled(has_longitudinal_control || icbm_allowed);
->>>>>>> 1f894136
 
   offroad = _offroad;
 }