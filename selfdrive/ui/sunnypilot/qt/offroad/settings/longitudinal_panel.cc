--- conflicted
+++ resolved
@@ -18,7 +18,6 @@
   cruisePanelScroller = new ScrollViewSP(list, this);
   vlayout->addWidget(cruisePanelScroller);
 
-<<<<<<< HEAD
   intelligentCruiseButtonManagement = new ParamControlSP(
     "IntelligentCruiseButtonManagement",
     tr("Intelligent Cruise Button Management (ICBM) (Alpha)"),
@@ -28,14 +27,13 @@
   );
   intelligentCruiseButtonManagement->setConfirmation(true, false);
   list->addItem(intelligentCruiseButtonManagement);
-=======
+
   SmartCruiseControlVision = new ParamControl(
     "SmartCruiseControlVision",
     tr("Smart Cruise Control - Vision"),
     tr("Use vision path predictions to estimate the appropriate speed to drive through turns ahead."),
     "");
   list->addItem(SmartCruiseControlVision);
->>>>>>> 784e1d66
 
   customAccIncrement = new CustomAccIncrement("CustomAccIncrementsEnabled", tr("Custom ACC Speed Increments"), "", "", this);
   list->addItem(customAccIncrement);
