/**
 * Copyright (c) 2021-, Haibin Wen, sunnypilot, and a number of other contributors.
 *
 * This file is part of sunnypilot and is licensed under the MIT License.
 * See the LICENSE.md file in the root directory for more details.
 */

#include "selfdrive/ui/sunnypilot/qt/offroad/settings/longitudinal_panel.h"

LongitudinalPanel::LongitudinalPanel(QWidget *parent) : QWidget(parent) {
  setStyleSheet(R"(
    #back_btn {
      font-size: 50px;
      margin: 0px;
      padding: 15px;
      border-width: 0;
      border-radius: 30px;
      color: #dddddd;
      background-color: #393939;
    }
    #back_btn:pressed {
      background-color:  #4a4a4a;
    }
  )");

  main_layout = new QStackedLayout(this);
  ListWidget *list = new ListWidget(this, false);

  cruisePanelScreen = new QWidget(this);
  QVBoxLayout *vlayout = new QVBoxLayout(cruisePanelScreen);
  vlayout->setContentsMargins(0, 0, 0, 0);

  cruisePanelScroller = new ScrollViewSP(list, this);
  vlayout->addWidget(cruisePanelScroller);

  intelligentCruiseButtonManagement = new ParamControlSP(
    "IntelligentCruiseButtonManagement",
    tr("Intelligent Cruise Button Management (ICBM) (Alpha)"),
    tr("When enabled, sunnypilot will attempt to manage the built-in cruise control buttons by emulating button presses for limited longitudinal control."),
    "",
    this
  );
  intelligentCruiseButtonManagement->setConfirmation(true, false);
  list->addItem(intelligentCruiseButtonManagement);

  SmartCruiseControlVision = new ParamControl(
    "SmartCruiseControlVision",
    tr("Smart Cruise Control - Vision"),
    tr("Use vision path predictions to estimate the appropriate speed to drive through turns ahead."),
    "");
  list->addItem(SmartCruiseControlVision);

  customAccIncrement = new CustomAccIncrement("CustomAccIncrementsEnabled", tr("Custom ACC Speed Increments"), "", "", this);
  list->addItem(customAccIncrement);

  QObject::connect(uiState(), &UIState::offroadTransition, this, &LongitudinalPanel::refresh);

<<<<<<< HEAD
  // Vibe Personality Controller
  vibePersonalityControl = new ParamControlSP("VibePersonalityEnabled",
    tr("Vibe Personality Controller"),
    tr("Advanced driving personality system with separate controls for acceleration behavior (Eco/Normal/Sport) and following distance/braking (Relaxed/Standard/Aggressive). "
      "Customize your driving experience with independent acceleration and distance personalities."),
    "../assets/offroad/icon_shell.png");
  list->addItem(vibePersonalityControl);

  connect(vibePersonalityControl, &ParamControlSP::toggleFlipped, [=]() {
    refresh(offroad);
  });

  // Vibe Acceleration Personality
  vibeAccelPersonalityControl = new ParamControlSP("VibeAccelPersonalityEnabled",
    tr("Acceleration Personality"),
    tr("Controls acceleration behavior: Eco (efficient), Normal (balanced), Sport (responsive). "
      "Adjust how aggressively the vehicle accelerates while maintaining smooth operation."),
    "../assets/offroad/icon_shell.png");
  list->addItem(vibeAccelPersonalityControl);

  // Vibe Following Distance Personality
  vibeFollowPersonalityControl = new ParamControlSP("VibeFollowPersonalityEnabled",
    tr("Following Distance Personality"),
    tr("Controls following distance and braking behavior: Relaxed (longer distance, gentler braking), Standard (balanced), Aggressive (shorter distance, firmer braking). "
      "Fine-tune your comfort level in traffic situations."),
    "../assets/offroad/icon_shell.png");
  list->addItem(vibeFollowPersonalityControl);
=======
  speedLimitSettings = new PushButtonSP(tr("Speed Limit"), 750, this);
  connect(speedLimitSettings, &QPushButton::clicked, [&]() {
    cruisePanelScroller->setLastScrollPosition();
    main_layout->setCurrentWidget(speedLimitScreen);
  });
  list->addItem(speedLimitSettings);

  speedLimitScreen = new SpeedLimitSettings(this);
  connect(speedLimitScreen, &SpeedLimitSettings::backPress, [=]() {
    cruisePanelScroller->restoreScrollPosition();
    main_layout->setCurrentWidget(cruisePanelScreen);
  });
>>>>>>> d5a873ed

  main_layout->addWidget(cruisePanelScreen);
  main_layout->addWidget(speedLimitScreen);
  main_layout->setCurrentWidget(cruisePanelScreen);
  refresh(offroad);

  dynamicExperimentalControl = new ParamControlSP("DynamicExperimentalControl",
    tr("Enable Dynamic Experimental Control"),
    tr("Enable toggle to allow the model to determine when to use sunnypilot ACC or sunnypilot End to End Longitudinal."),
    "../assets/offroad/icon_blank.png");
  list->addItem(dynamicExperimentalControl);
  PushButtonSP *decManageRectBtn = new PushButtonSP(tr("Customize DEC"), 800, this);
  list->addItem(decManageRectBtn);

  connect(decManageRectBtn, &QPushButton::clicked, [=]() {
    cruisePanelScroller->setLastScrollPosition();
    main_layout->setCurrentWidget(decScreen);
  });

  connect(dynamicExperimentalControl, &ParamControlSP::toggleFlipped, [=](bool enabled) {
    decManageRectBtn->setVisible(enabled);
  });

  bool decEnabled = params.getBool("DynamicExperimentalControl");
  decManageRectBtn->setVisible(decEnabled);

  decScreen = new DecControllerSubpanel(this);
  connect(decScreen, &DecControllerSubpanel::backPress, [=]() {
    cruisePanelScroller->restoreScrollPosition();
    main_layout->setCurrentWidget(cruisePanelScreen);
  });

  main_layout->addWidget(cruisePanelScreen);
  main_layout->addWidget(decScreen);
  main_layout->setCurrentWidget(cruisePanelScreen);
}

void LongitudinalPanel::showEvent(QShowEvent *event) {
  main_layout->setCurrentWidget(cruisePanelScreen);
  refresh(offroad);
}

void LongitudinalPanel::refresh(bool _offroad) {
  auto icbm_available = false;
  auto cp_bytes = params.get("CarParamsPersistent");
  auto cp_sp_bytes = params.get("CarParamsSPPersistent");
  if (!cp_bytes.empty() && !cp_sp_bytes.empty()) {
    AlignedBuffer aligned_buf;
    AlignedBuffer aligned_buf_sp;
    capnp::FlatArrayMessageReader cmsg(aligned_buf.align(cp_bytes.data(), cp_bytes.size()));
    capnp::FlatArrayMessageReader cmsg_sp(aligned_buf_sp.align(cp_sp_bytes.data(), cp_sp_bytes.size()));
    cereal::CarParams::Reader CP = cmsg.getRoot<cereal::CarParams>();
    cereal::CarParamsSP::Reader CP_SP = cmsg_sp.getRoot<cereal::CarParamsSP>();

    has_longitudinal_control = hasLongitudinalControl(CP);
    is_pcm_cruise = CP.getPcmCruise();
    icbm_available = CP_SP.getIntelligentCruiseButtonManagementAvailable();
    has_intelligent_cruise_button_management = hasIntelligentCruiseButtonManagement(CP_SP);
  } else {
    has_longitudinal_control = false;
    is_pcm_cruise = false;
    has_intelligent_cruise_button_management = false;
  }

  QString accEnabledDescription = tr("Enable custom Short & Long press increments for cruise speed increase/decrease.");
  QString accNoLongDescription = tr("This feature can only be used with openpilot longitudinal control enabled.");
  QString accPcmCruiseDisabledDescription = tr("This feature is not supported on this platform due to vehicle limitations.");
  QString onroadOnlyDescription = tr("Start the vehicle to check vehicle compatibility.");

  if (offroad) {
    customAccIncrement->setDescription(onroadOnlyDescription);
    customAccIncrement->showDescription();
  } else {
    if (has_longitudinal_control || icbm_available) {
      if (is_pcm_cruise) {
        customAccIncrement->setDescription(accPcmCruiseDisabledDescription);
        customAccIncrement->showDescription();
      } else {
        customAccIncrement->setDescription(accEnabledDescription);
      }
    } else {
      params.remove("CustomAccIncrementsEnabled");
      customAccIncrement->toggleFlipped(false);
      customAccIncrement->setDescription(accNoLongDescription);
      customAccIncrement->showDescription();
      params.remove("IntelligentCruiseButtonManagement");
      intelligentCruiseButtonManagement->toggleFlipped(false);
    }
  }
  bool vibePersonalityEnabled = params.getBool("VibePersonalityEnabled");
  if (vibePersonalityEnabled) {
    vibeAccelPersonalityControl->setVisible(true);
    vibeFollowPersonalityControl->setVisible(true);
  } else {
    vibeAccelPersonalityControl->setVisible(false);
    vibeFollowPersonalityControl->setVisible(false);
  }

  bool icbm_allowed = has_intelligent_cruise_button_management && !has_longitudinal_control;
  intelligentCruiseButtonManagement->setEnabled(icbm_allowed && offroad);

  // enable toggle when long is available and is not PCM cruise
  bool cai_allowed = (has_longitudinal_control && !is_pcm_cruise) || icbm_allowed;
  customAccIncrement->setEnabled(cai_allowed && !offroad);
  customAccIncrement->refresh();

  // Vibe Personality controls - always enabled for toggling
  vibePersonalityControl->setEnabled(true);
  vibeAccelPersonalityControl->setEnabled(true);
  vibeFollowPersonalityControl->setEnabled(true);
  vibePersonalityControl->refresh();
  vibeAccelPersonalityControl->refresh();
  vibeFollowPersonalityControl->refresh();

  // Refresh DEC manage button
  if (decManageBtn) {
    bool decEnabled = params.getBool("DynamicExperimentalControl");
    decManageBtn->setVisible(decEnabled);
  }

  SmartCruiseControlVision->setEnabled(has_longitudinal_control);

  offroad = _offroad;
}<|MERGE_RESOLUTION|>--- conflicted
+++ resolved
@@ -55,7 +55,19 @@
 
   QObject::connect(uiState(), &UIState::offroadTransition, this, &LongitudinalPanel::refresh);
 
-<<<<<<< HEAD
+  speedLimitSettings = new PushButtonSP(tr("Speed Limit"), 750, this);
+  connect(speedLimitSettings, &QPushButton::clicked, [&]() {
+    cruisePanelScroller->setLastScrollPosition();
+    main_layout->setCurrentWidget(speedLimitScreen);
+  });
+  list->addItem(speedLimitSettings);
+
+  speedLimitScreen = new SpeedLimitSettings(this);
+  connect(speedLimitScreen, &SpeedLimitSettings::backPress, [=]() {
+    cruisePanelScroller->restoreScrollPosition();
+    main_layout->setCurrentWidget(cruisePanelScreen);
+  });
+
   // Vibe Personality Controller
   vibePersonalityControl = new ParamControlSP("VibePersonalityEnabled",
     tr("Vibe Personality Controller"),
@@ -83,20 +95,6 @@
       "Fine-tune your comfort level in traffic situations."),
     "../assets/offroad/icon_shell.png");
   list->addItem(vibeFollowPersonalityControl);
-=======
-  speedLimitSettings = new PushButtonSP(tr("Speed Limit"), 750, this);
-  connect(speedLimitSettings, &QPushButton::clicked, [&]() {
-    cruisePanelScroller->setLastScrollPosition();
-    main_layout->setCurrentWidget(speedLimitScreen);
-  });
-  list->addItem(speedLimitSettings);
-
-  speedLimitScreen = new SpeedLimitSettings(this);
-  connect(speedLimitScreen, &SpeedLimitSettings::backPress, [=]() {
-    cruisePanelScroller->restoreScrollPosition();
-    main_layout->setCurrentWidget(cruisePanelScreen);
-  });
->>>>>>> d5a873ed
 
   main_layout->addWidget(cruisePanelScreen);
   main_layout->addWidget(speedLimitScreen);
