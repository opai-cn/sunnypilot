--- conflicted
+++ resolved
@@ -35,12 +35,9 @@
     {
       "RainbowMode",
       tr("Enable Tesla Rainbow Mode"),
-      tr("Enable the rainbow mode, which displays a rainbow effect on the screen."),
+      RainbowizeWords(tr("A beautiful rainbow effect on the path the model wants to take.")) + "<br/><i>" + tr("It")+ " <b>" + tr("does not") + "</b> " + tr("affect driving in any way.") + "</i>",
       "../assets/offroad/icon_monitoring.png",
       false,
-<<<<<<< HEAD
-    }
-=======
     },
     {
       "StandstillTimer",
@@ -49,9 +46,9 @@
       "../assets/offroad/icon_monitoring.png",
       false,
     },
->>>>>>> 94f93a9f
   };
 
+  // Add regular toggles first
   for (auto &[param, title, desc, icon, needs_restart] : toggle_defs) {
     auto toggle = new ParamControlSP(param, title, desc, icon, this);
 
