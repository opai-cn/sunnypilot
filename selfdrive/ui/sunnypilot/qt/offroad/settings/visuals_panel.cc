--- conflicted
+++ resolved
@@ -75,7 +75,6 @@
   list->addItem(chevron_info_settings);
   param_watcher->addParam("ChevronInfo");
 
-<<<<<<< HEAD
   is_metric_distance_toggle = new ParamControlSP(
     "IsMetricDistance",
     tr("Use Metric Units for Distance"),
@@ -86,7 +85,7 @@
   is_metric_distance_toggle->setVisible(false);
   list->addItem(is_metric_distance_toggle);
   param_watcher->addParam("IsMetricDistance");
-=======
+
   // Visuals: Developer UI Info (Dev UI)
   std::vector<QString> dev_ui_settings_texts{tr("Off"), tr("Right"), tr("Right &&\nBottom")};
   dev_ui_settings = new ButtonParamControlSP(
@@ -95,7 +94,6 @@
     dev_ui_settings_texts,
     380);
   list->addItem(dev_ui_settings);
->>>>>>> 4f44d6e6
 
   sunnypilotScroller = new ScrollViewSP(list, this);
   vlayout->addWidget(sunnypilotScroller);
@@ -121,13 +119,12 @@
   if (chevron_info_settings) {
     chevron_info_settings->refresh();
   }
-<<<<<<< HEAD
 
   if (is_metric_distance_toggle) {
     is_metric_distance_toggle->refresh();
-=======
+  }
+
   if (dev_ui_settings) {
     dev_ui_settings->refresh();
->>>>>>> 4f44d6e6
   }
 }