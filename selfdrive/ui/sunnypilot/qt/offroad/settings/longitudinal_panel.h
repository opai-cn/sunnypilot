--- conflicted
+++ resolved
@@ -34,9 +34,6 @@
   CustomAccIncrement *customAccIncrement = nullptr;
   ParamControl *SmartCruiseControlVision;
   ParamControl *intelligentCruiseButtonManagement = nullptr;
-<<<<<<< HEAD
-=======
   SpeedLimitSettings *speedLimitScreen;
   PushButtonSP *speedLimitSettings;
->>>>>>> 1a2d9a6c
 };