--- conflicted
+++ resolved
@@ -33,11 +33,8 @@
   ScrollViewSP *cruisePanelScroller = nullptr;
   QWidget *cruisePanelScreen = nullptr;
   CustomAccIncrement *customAccIncrement = nullptr;
-<<<<<<< HEAD
+  ParamControl *SmartCruiseControlVision;
+  ParamControl *intelligentCruiseButtonManagement = nullptr;
   SpeedLimitControlSubpanel *slcScreen;
   SpeedLimitControl *slcControl;
-=======
-  ParamControl *SmartCruiseControlVision;
-  ParamControl *intelligentCruiseButtonManagement = nullptr;
->>>>>>> c895969d
 };