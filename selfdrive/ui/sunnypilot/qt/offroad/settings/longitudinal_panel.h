/**
 * Copyright (c) 2021-, Haibin Wen, sunnypilot, and a number of other contributors.
 *
 * This file is part of sunnypilot and is licensed under the MIT License.
 * See the LICENSE.md file in the root directory for more details.
 */

#pragma once

#include "selfdrive/ui/sunnypilot/qt/offroad/settings/longitudinal/custom_acc_increment.h"
#include "selfdrive/ui/sunnypilot/qt/offroad/settings/settings.h"
#include "selfdrive/ui/sunnypilot/qt/widgets/scrollview.h"

class LongitudinalPanel : public QWidget {
  Q_OBJECT

public:
  explicit LongitudinalPanel(QWidget *parent = nullptr);
  void showEvent(QShowEvent *event) override;
  void refresh(bool _offroad);

private:
  Params params;
  bool has_longitudinal_control = false;
  bool is_pcm_cruise = false;
  bool intelligent_cruise_button_management_available = false;;
  bool offroad = false;

  QStackedLayout *main_layout = nullptr;
  ScrollViewSP *cruisePanelScroller = nullptr;
  QWidget *cruisePanelScreen = nullptr;
  CustomAccIncrement *customAccIncrement = nullptr;
<<<<<<< HEAD
  ParamControlSP *intelligentCruiseButtonManagement = nullptr;
  ParamControl *SmartCruiseControlVision;
=======
  ParamControl *SmartCruiseControlVision;
  ParamControl *intelligentCruiseButtonManagement = nullptr;
>>>>>>> 2fa22969
};<|MERGE_RESOLUTION|>--- conflicted
+++ resolved
@@ -30,11 +30,6 @@
   ScrollViewSP *cruisePanelScroller = nullptr;
   QWidget *cruisePanelScreen = nullptr;
   CustomAccIncrement *customAccIncrement = nullptr;
-<<<<<<< HEAD
-  ParamControlSP *intelligentCruiseButtonManagement = nullptr;
-  ParamControl *SmartCruiseControlVision;
-=======
   ParamControl *SmartCruiseControlVision;
   ParamControl *intelligentCruiseButtonManagement = nullptr;
->>>>>>> 2fa22969
 };