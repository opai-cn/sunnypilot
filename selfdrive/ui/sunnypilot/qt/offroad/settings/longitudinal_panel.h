--- conflicted
+++ resolved
@@ -33,7 +33,6 @@
   QWidget *cruisePanelScreen = nullptr;
   CustomAccIncrement *customAccIncrement = nullptr;
   ParamControl *SmartCruiseControlVision;
-<<<<<<< HEAD
   DecControllerSubpanel *decScreen;
   ButtonControlSP *decManageBtn = nullptr;
   ParamControlSP *dynamicExperimentalControl = nullptr;
@@ -41,7 +40,5 @@
   ParamControlSP *vibePersonalityControl;
   ParamControlSP *vibeAccelPersonalityControl;
   ParamControlSP *vibeFollowPersonalityControl;
-=======
   ParamControl *intelligentCruiseButtonManagement = nullptr;
->>>>>>> 1f894136
 };