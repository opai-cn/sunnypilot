--- conflicted
+++ resolved
@@ -123,19 +123,15 @@
   list->addItem(horizontal_line());
 
   // Lane Turn Desire toggle
-<<<<<<< HEAD
-  lane_turn_desire_toggle = new ParamControlSP("LaneTurnDesire", tr("Use Lane Turn Desires"), "", "../assets/offroad/icon_shell.png");
-=======
   lane_turn_desire_toggle = new ParamControlSP("LaneTurnDesire", tr("Use Lane Turn Desires"),
                             "If you’re driving at 20 mph (32 km/h) or below and have your blinker on, "
                             "the car will plan a turn in that direction at the nearest drivable path. "
                             "This prevents situations (like at red lights) where the car might plan the wrong turn direction.",
                              "../assets/offroad/icon_shell.png");
->>>>>>> 7d4df73e
   list->addItem(lane_turn_desire_toggle);
 
   // Lane Turn Value control
-  int max_value_mph = 20;
+  int max_value_mph = 45;
   bool is_metric_initial = params.getBool("IsMetric");
   const float K = 1.609344f;
   int per_value_change_scaled = is_metric_initial ? static_cast<int>(std::round((1.0f / K) * 100.0f)) : 100; // 100 -> 1 mph
