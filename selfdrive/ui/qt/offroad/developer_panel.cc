#include <QDebug>

#include "selfdrive/ui/qt/offroad/developer_panel.h"
#include "selfdrive/ui/qt/widgets/ssh_keys.h"
#include "selfdrive/ui/qt/widgets/controls.h"
#include "common/util.h"

DeveloperPanel::DeveloperPanel(SettingsWindow *parent) : ListWidget(parent) {
  // SSH keys
  addItem(new SshToggle());
  addItem(new SshControl());

  joystickToggle = new ParamControl("JoystickDebugMode", tr("Joystick Debug Mode"), "", "");
  QObject::connect(joystickToggle, &ParamControl::toggleFlipped, [=](bool state) {
    params.putBool("LongitudinalManeuverMode", false);
    longManeuverToggle->refresh();
  });
  addItem(joystickToggle);

  longManeuverToggle = new ParamControl("LongitudinalManeuverMode", tr("Longitudinal Maneuver Mode"), "", "");
  QObject::connect(longManeuverToggle, &ParamControl::toggleFlipped, [=](bool state) {
    params.putBool("JoystickDebugMode", false);
    joystickToggle->refresh();
  });
  addItem(longManeuverToggle);

  // Joystick and longitudinal maneuvers should be hidden on release branches
  is_release = params.getBool("IsReleaseBranch");

  // Toggles should be not available to change in onroad state
  QObject::connect(uiState(), &UIState::offroadTransition, this, &DeveloperPanel::updateToggles);
}

void DeveloperPanel::updateToggles(bool _offroad) {
  for (auto btn : findChildren<ParamControl *>()) {
    btn->setVisible(!is_release);
    btn->setEnabled(_offroad);
  }

  // longManeuverToggle should not be toggleable if the car don't have longitudinal control
  auto cp_bytes = params.get("CarParamsPersistent");
  if (!cp_bytes.empty()) {
    AlignedBuffer aligned_buf;
    capnp::FlatArrayMessageReader cmsg(aligned_buf.align(cp_bytes.data(), cp_bytes.size()));
    cereal::CarParams::Reader CP = cmsg.getRoot<cereal::CarParams>();
    longManeuverToggle->setEnabled(hasLongitudinalControl(CP) && _offroad);
  } else {
    longManeuverToggle->setEnabled(false);
  }

  offroad = _offroad;
}

<<<<<<< HEAD
  // FIXME-SP: Move to sunnypilot panels before merging
  auto madsToggle = new ParamControl("Mads", tr("Modular Assistive Driving System (MADS)"), "", "");
  addItem(madsToggle);

  // TODO-SP: Rename toggle
  auto madsCruiseMainToggle = new ParamControl("MadsCruiseMain", tr("MADS: Cruise Main"), "", "");
  addItem(madsCruiseMainToggle);

  auto madsDisengageLateralOnBrakeToggle = new ParamControl("MadsDisengageLateralOnBrake", tr("MADS: Disengage Lateral on Brake"), "", "");
  addItem(madsDisengageLateralOnBrakeToggle);

  auto madsUnifiedEngagementModeToggle = new ParamControl("MadsUnifiedEngagementMode", tr("MADS: Unified Engagement Mode"), "", "");
  addItem(madsUnifiedEngagementModeToggle);
=======
void DeveloperPanel::showEvent(QShowEvent *event) {
  updateToggles(offroad);
>>>>>>> 3da0dfd4
}<|MERGE_RESOLUTION|>--- conflicted
+++ resolved
@@ -49,9 +49,7 @@
   }
 
   offroad = _offroad;
-}
 
-<<<<<<< HEAD
   // FIXME-SP: Move to sunnypilot panels before merging
   auto madsToggle = new ParamControl("Mads", tr("Modular Assistive Driving System (MADS)"), "", "");
   addItem(madsToggle);
@@ -65,8 +63,8 @@
 
   auto madsUnifiedEngagementModeToggle = new ParamControl("MadsUnifiedEngagementMode", tr("MADS: Unified Engagement Mode"), "", "");
   addItem(madsUnifiedEngagementModeToggle);
-=======
+}
+
 void DeveloperPanel::showEvent(QShowEvent *event) {
   updateToggles(offroad);
->>>>>>> 3da0dfd4
 }