#include <cassert>
#include <cmath>
#include <string>
#include <tuple>
#include <vector>

#include <QDebug>
#include <QFile>
#include <QFileInfo>
#include <QDateTime>

#include "common/watchdog.h"
#include "common/util.h"
<<<<<<< HEAD
#include "system/hardware/hw.h"
#include "selfdrive/ui/qt/offroad/sunnypilot_main.h"
#include "selfdrive/ui/qt/widgets/controls.h"
#include "selfdrive/ui/qt/widgets/input.h"
=======
#include "selfdrive/ui/qt/network/networking.h"
#include "selfdrive/ui/qt/offroad/settings.h"
#include "selfdrive/ui/qt/qt_window.h"
#include "selfdrive/ui/qt/widgets/prime.h"
>>>>>>> 3adbebd7
#include "selfdrive/ui/qt/widgets/scrollview.h"
#include "selfdrive/ui/qt/widgets/ssh_keys.h"

TogglesPanel::TogglesPanel(SettingsWindow *parent) : ListWidget(parent) {
  // param, title, desc, icon
  std::vector<std::tuple<QString, QString, QString, QString>> toggle_defs{
    {
      "OpenpilotEnabledToggle",
      tr("Enable sunnypilot"),
      tr("Use the sunnypilot system for adaptive cruise control and lane keep driver assistance. Your attention is required at all times to use this feature. Changing this setting takes effect when the car is powered off."),
      "../assets/offroad/icon_blank.png",
    },
    {
      "ExperimentalLongitudinalEnabled",
      tr("openpilot Longitudinal Control (Alpha)"),
      QString("<b>%1</b><br><br>%2")
      .arg(tr("WARNING: openpilot longitudinal control is in alpha for this car and will disable Automatic Emergency Braking (AEB)."))
      .arg(tr("On this car, openpilot defaults to the car's built-in ACC instead of openpilot's longitudinal control. "
              "Enable this to switch to openpilot longitudinal control. Enabling Experimental mode is recommended when enabling openpilot longitudinal control alpha.")),
      "../assets/offroad/icon_blank.png",
    },
    {
      "CustomStockLong",
      tr("Custom Stock Longitudinal Control"),
      tr("When enabled, sunnypilot will attempt to control stock longitudinal control with ACC button presses.\nThis feature must be used along with SLC, and/or V-TSC, and/or M-TSC."),
      "../assets/offroad/icon_blank.png",
    },
    {
      "ExperimentalMode",
      tr("Experimental Mode"),
      "",
      "../assets/offroad/icon_blank.png",
    },
    {
      "DynamicExperimentalControl",
      tr("Enable Dynamic Experimental Control"),
      tr("Enable toggle to allow the model to determine when to use openpilot ACC or openpilot End to End Longitudinal."),
      "../assets/offroad/icon_blank.png",
    },
    {
      "DisengageOnAccelerator",
      tr("Disengage on Accelerator Pedal"),
      tr("When enabled, pressing the accelerator pedal will disengage openpilot."),
      "../assets/offroad/icon_blank.png",
    },
    {
      "IsLdwEnabled",
      tr("Enable Lane Departure Warnings"),
      tr("Receive alerts to steer back into the lane when your vehicle drifts over a detected lane line without a turn signal activated while driving over 31 mph (50 km/h)."),
      "../assets/offroad/icon_blank.png",
    },
    {
      "AlwaysOnDM",
      tr("Always-On Driver Monitoring"),
      tr("Enable driver monitoring even when openpilot is not engaged."),
      "../assets/offroad/icon_monitoring.png",
    },
    {
      "RecordFront",
      tr("Record and Upload Driver Camera"),
      tr("Upload data from the driver facing camera and help improve the driver monitoring algorithm."),
      "../assets/offroad/icon_blank.png",
    },
    {
      "DisableOnroadUploads",
      tr("Disable Onroad Uploads"),
      tr("Disable uploads completely when onroad. Necessary to avoid high data usage when connected to Wi-Fi hotspot. Turn on this feature if you are looking to utilize map-based features, such as Speed Limit Control (SLC) and Map-based Turn Speed Control (MTSC)."),
      "../assets/offroad/icon_blank.png",
    },
    {
      "IsMetric",
      tr("Use Metric System"),
      tr("Display speed in km/h instead of mph."),
      "../assets/offroad/icon_blank.png",
    },
#ifdef ENABLE_MAPS
    {
      "NavSettingTime24h",
      tr("Show ETA in 24h Format"),
      tr("Use 24h format instead of am/pm"),
      "../assets/offroad/icon_blank.png",
    },
    {
      "NavSettingLeftSide",
      tr("Show Map on Left Side of UI"),
      tr("Show map on left side when in split screen view."),
      "../assets/offroad/icon_blank.png",
    },
#endif
  };


  std::vector<QString> longi_button_texts{tr("Maniac"), tr("Aggressive"), tr("Stock"), tr("Relaxed")};
  long_personality_setting = new ButtonParamControl("LongitudinalPersonality", tr("Driving Personality"),
<<<<<<< HEAD
                                          tr("Stock is recommended. In aggressive/maniac mode, openpilot will follow lead cars closer and be more aggressive with the gas and brake. "
                                             "In relaxed mode openpilot will stay further away from lead cars."),
                                          "../assets/offroad/icon_blank.png",
                                          longi_button_texts,
                                          380);
  long_personality_setting->showDescription();
=======
                                          tr("Standard is recommended. In aggressive mode, openpilot will follow lead cars closer and be more aggressive with the gas and brake. "
                                             "In relaxed mode openpilot will stay further away from lead cars. On supported cars, you can cycle through these personalities with "
                                             "your steering wheel distance button."),
                                          "../assets/offroad/icon_speed_limit.png",
                                          longi_button_texts);

  // set up uiState update for personality setting
  QObject::connect(uiState(), &UIState::uiUpdate, this, &TogglesPanel::updateState);

>>>>>>> 3adbebd7
  for (auto &[param, title, desc, icon] : toggle_defs) {
    auto toggle = new ParamControl(param, title, desc, icon, this);

    bool locked = params.getBool((param + "Lock").toStdString());
    toggle->setEnabled(!locked);

    addItem(toggle);
    toggles[param.toStdString()] = toggle;

    // insert longitudinal personality after NDOG toggle
    if (param == "DisengageOnAccelerator") {
      addItem(long_personality_setting);
    }
  }

  // Toggles with confirmation dialogs
  //toggles["ExperimentalMode"]->setActiveIcon("../assets/img_experimental.svg");
  toggles["ExperimentalMode"]->setConfirmation(true, true);
  toggles["ExperimentalLongitudinalEnabled"]->setConfirmation(true, false);
  toggles["CustomStockLong"]->setConfirmation(true, false);

  connect(toggles["ExperimentalLongitudinalEnabled"], &ToggleControl::toggleFlipped, [=]() {
    updateToggles();
  });
  connect(toggles["CustomStockLong"], &ToggleControl::toggleFlipped, [=]() {
    updateToggles();
  });

  param_watcher = new ParamWatcher(this);

  QObject::connect(param_watcher, &ParamWatcher::paramChanged, [=](const QString &param_name, const QString &param_value) {
    updateToggles();
  });
}

void TogglesPanel::updateState(const UIState &s) {
  const SubMaster &sm = *(s.sm);

  if (sm.updated("controlsState")) {
    auto personality = sm["controlsState"].getControlsState().getPersonality();
    if (personality != s.scene.personality && s.scene.started && isVisible()) {
      long_personality_setting->setCheckedButton(static_cast<int>(personality));
    }
    uiState()->scene.personality = personality;
  }
}

void TogglesPanel::expandToggleDescription(const QString &param) {
  toggles[param.toStdString()]->showDescription();
}

void TogglesPanel::showEvent(QShowEvent *event) {
  updateToggles();
}

void TogglesPanel::updateToggles() {
  param_watcher->addParam("LongitudinalPersonality");

  if (!isVisible()) return;

  long_personality_setting->setButton("LongitudinalPersonality");

  auto experimental_mode_toggle = toggles["ExperimentalMode"];
  auto op_long_toggle = toggles["ExperimentalLongitudinalEnabled"];
  auto custom_stock_long_toggle = toggles["CustomStockLong"];
  auto dec_toggle = toggles["DynamicExperimentalControl"];
  const QString e2e_description = QString("%1<br>"
                                          "<h4>%2</h4><br>"
                                          "%3<br>"
                                          "<h4>%4</h4><br>"
                                          "%5<br>")
                                  .arg(tr("openpilot defaults to driving in <b>chill mode</b>. Experimental mode enables <b>alpha-level features</b> that aren't ready for chill mode. Experimental features are listed below:"))
                                  .arg(tr("End-to-End Longitudinal Control"))
                                  .arg(tr("Let the driving model control the gas and brakes. openpilot will drive as it thinks a human would, including stopping for red lights and stop signs. "
                                          "Since the driving model decides the speed to drive, the set speed will only act as an upper bound. This is an alpha quality feature; "
                                          "mistakes should be expected."))
                                  .arg(tr("New Driving Visualization"))
                                  .arg(tr("The driving visualization will transition to the road-facing wide-angle camera at low speeds to better show some turns. The Experimental mode logo will also be shown in the top right corner."));

  const bool is_release = params.getBool("IsReleaseBranch");
  auto cp_bytes = params.get("CarParamsPersistent");
  if (!cp_bytes.empty()) {
    AlignedBuffer aligned_buf;
    capnp::FlatArrayMessageReader cmsg(aligned_buf.align(cp_bytes.data(), cp_bytes.size()));
    cereal::CarParams::Reader CP = cmsg.getRoot<cereal::CarParams>();

    if (!CP.getExperimentalLongitudinalAvailable() || is_release) {
      params.remove("ExperimentalLongitudinalEnabled");
    }
    op_long_toggle->setVisible(CP.getExperimentalLongitudinalAvailable() && !is_release);

    if (!CP.getCustomStockLongAvailable()) {
      params.remove("CustomStockLong");
    }
    custom_stock_long_toggle->setVisible(CP.getCustomStockLongAvailable());

    if (hasLongitudinalControl(CP)) {
      // normal description and toggle
      experimental_mode_toggle->setEnabled(true);
      experimental_mode_toggle->setDescription(e2e_description);
      long_personality_setting->setEnabled(true);
      op_long_toggle->setEnabled(true);
      custom_stock_long_toggle->setEnabled(false);
      params.remove("CustomStockLong");
      dec_toggle->setEnabled(true);
    } else if (custom_stock_long_toggle->isToggled()) {
      op_long_toggle->setEnabled(false);
      experimental_mode_toggle->setEnabled(false);
      long_personality_setting->setEnabled(false);
      params.remove("ExperimentalLongitudinalEnabled");
      params.remove("ExperimentalMode");
    } else {
      // no long for now
      experimental_mode_toggle->setEnabled(false);
      long_personality_setting->setEnabled(false);
      params.remove("ExperimentalMode");

      const QString unavailable = tr("Experimental mode is currently unavailable on this car since the car's stock ACC is used for longitudinal control.");

      QString long_desc = unavailable + " " + \
                          tr("openpilot longitudinal control may come in a future update.");
      if (CP.getExperimentalLongitudinalAvailable()) {
        if (is_release) {
          long_desc = unavailable + " " + tr("An alpha version of openpilot longitudinal control can be tested, along with Experimental mode, on non-release branches.");
        } else {
          long_desc = tr("Enable the openpilot longitudinal control (alpha) toggle to allow Experimental mode.");
        }
      }
      experimental_mode_toggle->setDescription("<b>" + long_desc + "</b><br><br>" + e2e_description);

      op_long_toggle->setEnabled(CP.getExperimentalLongitudinalAvailable() && !is_release);
      custom_stock_long_toggle->setEnabled(CP.getCustomStockLongAvailable());
      dec_toggle->setEnabled(false);
      params.remove("DynamicExperimentalControl");
    }

    experimental_mode_toggle->refresh();
    op_long_toggle->refresh();
    custom_stock_long_toggle->refresh();
    dec_toggle->refresh();
  } else {
    experimental_mode_toggle->setDescription(e2e_description);
    op_long_toggle->setVisible(false);
    custom_stock_long_toggle->setVisible(false);
    dec_toggle->setVisible(false);
  }
}

DevicePanel::DevicePanel(SettingsWindow *parent) : ListWidget(parent) {
  setSpacing(50);
  addItem(new LabelControl(tr("Dongle ID"), getDongleId().value_or(tr("N/A"))));
  addItem(new LabelControl(tr("Serial"), params.get("HardwareSerial").c_str()));

  fleetManagerPin = new ButtonControl(
    pin_title + pin, tr("TOGGLE"),
    tr("Enable or disable PIN requirement for Fleet Manager access."));
  connect(fleetManagerPin, &ButtonControl::clicked, [=]() {
    if (params.getBool("FleetManagerPin")) {
      if (ConfirmationDialog::confirm(tr("Are you sure you want to turn off PIN requirement?"), tr("Turn Off"), this)) {
        params.remove("FleetManagerPin");
        refreshPin();
      }
    } else {
      params.putBool("FleetManagerPin", true);
      refreshPin();
    }
  });
  addItem(fleetManagerPin);

  fs_watch = new QFileSystemWatcher(this);
  connect(fs_watch, &QFileSystemWatcher::fileChanged, this, &DevicePanel::onPinFileChanged);

  QString pin_path = "/data/otp/otp.conf";
  QString pin_require = "/data/params/d/FleetManagerPin";
  fs_watch->addPath(pin_path);
  fs_watch->addPath(pin_require);
  refreshPin();

  // Error Troubleshoot
  auto errorBtn = new ButtonControl(
    tr("Error Troubleshoot"), tr("VIEW"),
    tr("Display error from the tmux session when an error has occurred from a system process."));
  QFileInfo file("/data/community/crashes/error.txt");
  QDateTime modifiedTime = file.lastModified();
  QString modified_time = modifiedTime.toString("yyyy-MM-dd hh:mm:ss ");
  connect(errorBtn, &ButtonControl::clicked, [=]() {
    const std::string txt = util::read_file("/data/community/crashes/error.txt");
    ConfirmationDialog::rich(modified_time + QString::fromStdString(txt), this);
  });
  addItem(errorBtn);

  pair_device = new ButtonControl(tr("Pair Device"), tr("PAIR"),
                                  tr("Pair your device with comma connect (connect.comma.ai) and claim your comma prime offer."));
  connect(pair_device, &ButtonControl::clicked, [=]() {
    PairingPopup popup(this);
    popup.exec();
  });
  addItem(pair_device);

  // offroad-only buttons

  auto dcamBtn = new ButtonControl(tr("Driver Camera"), tr("PREVIEW"),
                                   tr("Preview the driver facing camera to ensure that driver monitoring has good visibility. (vehicle must be off)"));
  connect(dcamBtn, &ButtonControl::clicked, [=]() { emit showDriverView(); });
  addItem(dcamBtn);

  auto resetCalibBtn = new ButtonControl(tr("Reset Calibration"), tr("RESET"), "");
  connect(resetCalibBtn, &ButtonControl::showDescriptionEvent, this, &DevicePanel::updateCalibDescription);
  connect(resetCalibBtn, &ButtonControl::clicked, [&]() {
    if (ConfirmationDialog::confirm(tr("Are you sure you want to reset calibration?"), tr("Reset"), this)) {
      params.remove("CalibrationParams");
      params.remove("LiveTorqueParameters");
    }
  });
  addItem(resetCalibBtn);

  auto resetMapboxTokenBtn = new ButtonControl(tr("Reset Access Tokens for Map Services"), tr("RESET"), tr("Reset self-service access tokens for Mapbox, Amap, and Google Maps."));
  connect(resetMapboxTokenBtn, &ButtonControl::clicked, [=]() {
    if (ConfirmationDialog::confirm(tr("Are you sure you want to reset access tokens for all map services?"), tr("Reset"), this)) {
      std::vector<std::string> tokens = {
        "CustomMapboxTokenPk",
        "CustomMapboxTokenSk",
        "AmapKey1",
        "AmapKey2",
        "GmapKey"
      };
      for (const auto& token : tokens) {
        params.remove(token);
      }
    }
  });
  addItem(resetMapboxTokenBtn);

  auto resetParamsBtn = new ButtonControl(tr("Reset sunnypilot Settings"), tr("RESET"), "");
  connect(resetParamsBtn, &ButtonControl::clicked, [=]() {
    if (ConfirmationDialog::confirm(tr("Are you sure you want to reset all sunnypilot settings?"), tr("Reset"), this)) {
      std::system("sudo rm -rf /data/params/d/*");
      Hardware::reboot();
    }
  });
  addItem(resetParamsBtn);

  auto retrainingBtn = new ButtonControl(tr("Review Training Guide"), tr("REVIEW"), tr("Review the rules, features, and limitations of sunnypilot"));
  connect(retrainingBtn, &ButtonControl::clicked, [=]() {
    if (ConfirmationDialog::confirm(tr("Are you sure you want to review the training guide?"), tr("Review"), this)) {
      emit reviewTrainingGuide();
    }
  });
  addItem(retrainingBtn);

  if (Hardware::TICI()) {
    auto regulatoryBtn = new ButtonControl(tr("Regulatory"), tr("VIEW"), "");
    connect(regulatoryBtn, &ButtonControl::clicked, [=]() {
      const std::string txt = util::read_file("../assets/offroad/fcc.html");
      ConfirmationDialog::rich(QString::fromStdString(txt), this);
    });
    addItem(regulatoryBtn);
  }

  auto translateBtn = new ButtonControl(tr("Change Language"), tr("CHANGE"), "");
  connect(translateBtn, &ButtonControl::clicked, [=]() {
    QMap<QString, QString> langs = getSupportedLanguages();
    QString selection = MultiOptionDialog::getSelection(tr("Select a language"), langs.keys(), langs.key(uiState()->language), this);
    if (!selection.isEmpty()) {
      // put language setting, exit Qt UI, and trigger fast restart
      params.put("LanguageSetting", langs[selection].toStdString());
      qApp->exit(18);
      watchdog_kick(0);
    }
  });
  addItem(translateBtn);

  QObject::connect(uiState(), &UIState::primeTypeChanged, [this] (PrimeType type) {
    pair_device->setVisible(type == PrimeType::UNPAIRED);
  });
  QObject::connect(uiState(), &UIState::offroadTransition, [=](bool offroad) {
    for (auto btn : findChildren<ButtonControl *>()) {
<<<<<<< HEAD
      if (btn != errorBtn) {
=======
      if (btn != pair_device) {
>>>>>>> 3adbebd7
        btn->setEnabled(offroad);
      }
    }
  });

  // power buttons
  QHBoxLayout *power_layout = new QHBoxLayout();
  power_layout->setSpacing(30);

  QPushButton *reboot_btn = new QPushButton(tr("Reboot"));
  reboot_btn->setObjectName("reboot_btn");
  power_layout->addWidget(reboot_btn);
  QObject::connect(reboot_btn, &QPushButton::clicked, this, &DevicePanel::reboot);

  QPushButton *poweroff_btn = new QPushButton(tr("Power Off"));
  poweroff_btn->setObjectName("poweroff_btn");
  power_layout->addWidget(poweroff_btn);
  QObject::connect(poweroff_btn, &QPushButton::clicked, this, &DevicePanel::poweroff);

  if (!Hardware::PC()) {
    connect(uiState(), &UIState::offroadTransition, poweroff_btn, &QPushButton::setVisible);
  }

  setStyleSheet(R"(
    #reboot_btn { height: 120px; border-radius: 15px; background-color: #393939; }
    #reboot_btn:pressed { background-color: #4a4a4a; }
    #poweroff_btn { height: 120px; border-radius: 15px; background-color: #E22C2C; }
    #poweroff_btn:pressed { background-color: #FF2424; }
  )");
  addItem(power_layout);
}

void DevicePanel::onPinFileChanged(const QString &file_path) {
  if (file_path == "/data/params/d/FleetManagerPin") {
    refreshPin();
  } else if (file_path == "/data/otp/otp.conf") {
    refreshPin();
  }
}

void DevicePanel::refreshPin() {
  QFile f("/data/otp/otp.conf");
  QFile require("/data/params/d/FleetManagerPin");
  if (!require.exists()) {
    setSpacing(50);
    fleetManagerPin->setTitle(pin_title + tr("OFF"));
  } else if (f.open(QIODevice::ReadOnly | QIODevice::Text)) {
    pin = f.readAll();
    f.close();
    setSpacing(50);
    fleetManagerPin->setTitle(pin_title + pin);
  }
}

void DevicePanel::updateCalibDescription() {
  QString desc =
      tr("sunnypilot requires the device to be mounted within 4° left or right and "
         "within 5° up or 9° down. sunnypilot is continuously calibrating, resetting is rarely required.");
  std::string calib_bytes = params.get("CalibrationParams");
  if (!calib_bytes.empty()) {
    try {
      AlignedBuffer aligned_buf;
      capnp::FlatArrayMessageReader cmsg(aligned_buf.align(calib_bytes.data(), calib_bytes.size()));
      auto calib = cmsg.getRoot<cereal::Event>().getLiveCalibration();
      if (calib.getCalStatus() != cereal::LiveCalibrationData::Status::UNCALIBRATED) {
        double pitch = calib.getRpyCalib()[1] * (180 / M_PI);
        double yaw = calib.getRpyCalib()[2] * (180 / M_PI);
        desc += tr(" Your device is pointed %1° %2 and %3° %4.")
                    .arg(QString::number(std::abs(pitch), 'g', 1), pitch > 0 ? tr("down") : tr("up"),
                         QString::number(std::abs(yaw), 'g', 1), yaw > 0 ? tr("left") : tr("right"));
      }
    } catch (kj::Exception) {
      qInfo() << "invalid CalibrationParams";
    }
  }
  qobject_cast<ButtonControl *>(sender())->setDescription(desc);
}

void DevicePanel::reboot() {
  if (!uiState()->engaged()) {
    if (ConfirmationDialog::confirm(tr("Are you sure you want to reboot?"), tr("Reboot"), this)) {
      // Check engaged again in case it changed while the dialog was open
      if (!uiState()->engaged()) {
        params.putBool("DoReboot", true);
      }
    }
  } else {
    ConfirmationDialog::alert(tr("Disengage to Reboot"), this);
  }
}

void DevicePanel::poweroff() {
  if (!uiState()->engaged()) {
    if (ConfirmationDialog::confirm(tr("Are you sure you want to power off?"), tr("Power Off"), this)) {
      // Check engaged again in case it changed while the dialog was open
      if (!uiState()->engaged()) {
        params.putBool("DoShutdown", true);
      }
    }
  } else {
    ConfirmationDialog::alert(tr("Disengage to Power Off"), this);
  }
}

void DevicePanel::showEvent(QShowEvent *event) {
  pair_device->setVisible(uiState()->primeType() == PrimeType::UNPAIRED);
  ListWidget::showEvent(event);
}

void SettingsWindow::showEvent(QShowEvent *event) {
  setCurrentPanel(0);
}

void SettingsWindow::setCurrentPanel(int index, const QString &param) {
  panel_widget->setCurrentIndex(index);
  nav_btns->buttons()[index]->setChecked(true);
  if (!param.isEmpty()) {
    emit expandToggleDescription(param);
  }
}

SettingsWindow::SettingsWindow(QWidget *parent) : QFrame(parent) {

  // setup two main layouts
  sidebar_widget = new QWidget;
  QVBoxLayout *sidebar_layout = new QVBoxLayout(sidebar_widget);
  panel_widget = new QStackedWidget();

  // setup layout for close button
  QVBoxLayout *close_btn_layout = new QVBoxLayout;
  close_btn_layout->setContentsMargins(0, 0, 0, 20);

  // close button
  QPushButton *close_btn = new QPushButton(tr("×"));
  close_btn->setStyleSheet(R"(
    QPushButton {
      font-size: 140px;
      padding-bottom: 20px;
      border-radius: 76px;
      background-color: #292929;
      font-weight: 400;
    }
    QPushButton:pressed {
      background-color: #3B3B3B;
    }
  )");
  close_btn->setFixedSize(152, 152);
  close_btn_layout->addWidget(close_btn, 0, Qt::AlignLeft);
  QObject::connect(close_btn, &QPushButton::clicked, this, &SettingsWindow::closeSettings);

  // setup buttons widget
  QWidget *buttons_widget = new QWidget;
  QVBoxLayout *buttons_layout = new QVBoxLayout(buttons_widget);
  buttons_layout->setMargin(0);
  buttons_layout->addSpacing(10);

  // setup panels
  DevicePanel *device = new DevicePanel(this);
  QObject::connect(device, &DevicePanel::reviewTrainingGuide, this, &SettingsWindow::reviewTrainingGuide);
  QObject::connect(device, &DevicePanel::showDriverView, this, &SettingsWindow::showDriverView);

  TogglesPanel *toggles = new TogglesPanel(this);
  QObject::connect(this, &SettingsWindow::expandToggleDescription, toggles, &TogglesPanel::expandToggleDescription);

  QList<PanelInfo> panels = {
    PanelInfo("   " + tr("Device"), device, "../assets/navigation/icon_home.svg"),
    PanelInfo("   " + tr("Network"), new Networking(this), "../assets/offroad/icon_network.png"),
    PanelInfo("   " + tr("sunnylink"), new SunnylinkPanel(this), "../assets/offroad/icon_wifi_strength_full.svg"),
    PanelInfo("   " + tr("Toggles"), toggles, "../assets/offroad/icon_toggle.png"),
    PanelInfo("   " + tr("Software"), new SoftwarePanelSP(this), "../assets/offroad/icon_software.png"),
    PanelInfo("   " + tr("sunnypilot"), new SunnypilotPanel(this), "../assets/offroad/icon_openpilot.png"),
    PanelInfo("   " + tr("OSM"), new OsmPanel(this), "../assets/offroad/icon_map.png"),
    PanelInfo("   " + tr("Monitoring"), new MonitoringPanel(this), "../assets/offroad/icon_monitoring.png"),
    PanelInfo("   " + tr("Visuals"), new VisualsPanel(this), "../assets/offroad/icon_visuals.png"),
    PanelInfo("   " + tr("Display"), new DisplayPanel(this), "../assets/offroad/icon_display.png"),
    PanelInfo("   " + tr("Trips"), new TripsPanel(this), "../assets/offroad/icon_trips.png"),
    PanelInfo("   " + tr("Vehicle"), new VehiclePanel(this), "../assets/offroad/icon_vehicle.png"),
  };

  nav_btns = new QButtonGroup(this);
  for (auto &[name, panel, icon] : panels) {
    QPushButton *btn = new QPushButton(name);
    btn->setCheckable(true);
    btn->setChecked(nav_btns->buttons().size() == 0);
    btn->setIcon(QIcon(QPixmap(icon)));
    btn->setIconSize(QSize(70, 70));
    btn->setStyleSheet(R"(
      QPushButton {
        border-radius: 20px;
        width: 400px;
        height: 98px;
        color: #bdbdbd;
        border: none;
        background: none;
        font-size: 50px;
        font-weight: 500;
        text-align: left;
        padding-left: 22px;
      }
      QPushButton:checked {
        background-color: #696868;
        color: white;
      }
      QPushButton:pressed {
        color: #ADADAD;
      }
    )");
    btn->setSizePolicy(QSizePolicy::Preferred, QSizePolicy::Expanding);
    nav_btns->addButton(btn);
    buttons_layout->addWidget(btn, 0, Qt::AlignLeft | Qt::AlignBottom);

    const int lr_margin = (name != ("   " + tr("Network")) || (name != ("   " + tr("sunnypilot")))) ? 50 : 0;  // Network and sunnypilot panel handles its own margins
    panel->setContentsMargins(lr_margin, 25, lr_margin, 25);

    ScrollView *panel_frame = new ScrollView(panel, this);
    panel_widget->addWidget(panel_frame);

    QObject::connect(btn, &QPushButton::clicked, [=, w = panel_frame]() {
      btn->setChecked(true);
      panel_widget->setCurrentWidget(w);
    });
  }
  sidebar_layout->setContentsMargins(50, 50, 25, 50);

  // main settings layout, sidebar + main panel
  QHBoxLayout *main_layout = new QHBoxLayout(this);

  // add layout for close button
  sidebar_layout->addLayout(close_btn_layout);

  // add layout for buttons scrolling
  ScrollView *buttons_scrollview  = new ScrollView(buttons_widget, this);
  sidebar_layout->addWidget(buttons_scrollview);

  sidebar_widget->setFixedWidth(500);
  main_layout->addWidget(sidebar_widget);
  main_layout->addWidget(panel_widget);

  setStyleSheet(R"(
    * {
      color: white;
      font-size: 50px;
    }
    SettingsWindow {
      background-color: black;
    }
    QStackedWidget, ScrollView {
      background-color: black;
      border-radius: 30px;
    }
  )");
}<|MERGE_RESOLUTION|>--- conflicted
+++ resolved
@@ -11,17 +11,11 @@
 
 #include "common/watchdog.h"
 #include "common/util.h"
-<<<<<<< HEAD
-#include "system/hardware/hw.h"
-#include "selfdrive/ui/qt/offroad/sunnypilot_main.h"
-#include "selfdrive/ui/qt/widgets/controls.h"
-#include "selfdrive/ui/qt/widgets/input.h"
-=======
 #include "selfdrive/ui/qt/network/networking.h"
 #include "selfdrive/ui/qt/offroad/settings.h"
+#include "selfdrive/ui/qt/offroad/sunnypilot_main.h"
 #include "selfdrive/ui/qt/qt_window.h"
 #include "selfdrive/ui/qt/widgets/prime.h"
->>>>>>> 3adbebd7
 #include "selfdrive/ui/qt/widgets/scrollview.h"
 #include "selfdrive/ui/qt/widgets/ssh_keys.h"
 
@@ -77,7 +71,7 @@
       "AlwaysOnDM",
       tr("Always-On Driver Monitoring"),
       tr("Enable driver monitoring even when openpilot is not engaged."),
-      "../assets/offroad/icon_monitoring.png",
+      "../assets/offroad/icon_blank.png",
     },
     {
       "RecordFront",
@@ -116,24 +110,17 @@
 
   std::vector<QString> longi_button_texts{tr("Maniac"), tr("Aggressive"), tr("Stock"), tr("Relaxed")};
   long_personality_setting = new ButtonParamControl("LongitudinalPersonality", tr("Driving Personality"),
-<<<<<<< HEAD
                                           tr("Stock is recommended. In aggressive/maniac mode, openpilot will follow lead cars closer and be more aggressive with the gas and brake. "
-                                             "In relaxed mode openpilot will stay further away from lead cars."),
+                                             "In relaxed mode openpilot will stay further away from lead cars. On supported cars, you can cycle through these personalities with "
+                                             "your steering wheel distance button."),
                                           "../assets/offroad/icon_blank.png",
                                           longi_button_texts,
                                           380);
   long_personality_setting->showDescription();
-=======
-                                          tr("Standard is recommended. In aggressive mode, openpilot will follow lead cars closer and be more aggressive with the gas and brake. "
-                                             "In relaxed mode openpilot will stay further away from lead cars. On supported cars, you can cycle through these personalities with "
-                                             "your steering wheel distance button."),
-                                          "../assets/offroad/icon_speed_limit.png",
-                                          longi_button_texts);
 
   // set up uiState update for personality setting
   QObject::connect(uiState(), &UIState::uiUpdate, this, &TogglesPanel::updateState);
 
->>>>>>> 3adbebd7
   for (auto &[param, title, desc, icon] : toggle_defs) {
     auto toggle = new ParamControl(param, title, desc, icon, this);
 
@@ -193,8 +180,6 @@
   param_watcher->addParam("LongitudinalPersonality");
 
   if (!isVisible()) return;
-
-  long_personality_setting->setButton("LongitudinalPersonality");
 
   auto experimental_mode_toggle = toggles["ExperimentalMode"];
   auto op_long_toggle = toggles["ExperimentalLongitudinalEnabled"];
@@ -411,11 +396,7 @@
   });
   QObject::connect(uiState(), &UIState::offroadTransition, [=](bool offroad) {
     for (auto btn : findChildren<ButtonControl *>()) {
-<<<<<<< HEAD
-      if (btn != errorBtn) {
-=======
-      if (btn != pair_device) {
->>>>>>> 3adbebd7
+      if ((btn != pair_device) && (btn != errorBtn)) {
         btn->setEnabled(offroad);
       }
     }
