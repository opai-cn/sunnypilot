#include <cassert>
#include <cmath>
#include <string>
#include <tuple>
#include <vector>

#include <QDebug>
#include <QFile>
#include <QFileInfo>
#include <QDateTime>

#include "common/watchdog.h"
#include "common/util.h"
#include "selfdrive/ui/qt/network/networking.h"
#include "selfdrive/ui/qt/offroad/settings.h"
#include "selfdrive/ui/qt/qt_window.h"
#include "selfdrive/ui/qt/widgets/prime.h"
#include "selfdrive/ui/qt/widgets/scrollview.h"
#include "selfdrive/ui/qt/widgets/ssh_keys.h"
#ifdef SUNNYPILOT
#include "selfdrive/ui/sunnypilot/sunnypilot_main.h"
#endif 

TogglesPanel::TogglesPanel(SettingsWindow *parent) : ListWidget(parent) {
  RETURN_IF_SUNNYPILOT

  // param, title, desc, icon
  std::vector<std::tuple<QString, QString, QString, QString>> toggle_defs{
    {
      "OpenpilotEnabledToggle",
      tr("Enable sunnypilot"),
      tr("Use the sunnypilot system for adaptive cruise control and lane keep driver assistance. Your attention is required at all times to use this feature. Changing this setting takes effect when the car is powered off."),
      "../assets/offroad/icon_openpilot.png",
    },
    {
      "ExperimentalLongitudinalEnabled",
      tr("openpilot Longitudinal Control (Alpha)"),
      QString("<b>%1</b><br><br>%2")
      .arg(tr("WARNING: openpilot longitudinal control is in alpha for this car and will disable Automatic Emergency Braking (AEB)."))
      .arg(tr("On this car, openpilot defaults to the car's built-in ACC instead of openpilot's longitudinal control. "
              "Enable this to switch to openpilot longitudinal control. Enabling Experimental mode is recommended when enabling openpilot longitudinal control alpha.")),
      "../assets/offroad/icon_speed_limit.png",
    },
    {
      "CustomStockLongPlanner",
      tr("Use Planner Speed"),
      "",
      "../assets/offroad/icon_blank.png",
    },
    {
      "ExperimentalMode",
      tr("Experimental Mode"),
      "",
      "../assets/img_experimental_white.svg",
    },
    {
      "DisengageOnAccelerator",
      tr("Disengage on Accelerator Pedal"),
      tr("When enabled, pressing the accelerator pedal will disengage openpilot."),
      "../assets/offroad/icon_disengage_on_accelerator.svg",
    },
    {
      "IsLdwEnabled",
      tr("Enable Lane Departure Warnings"),
      tr("Receive alerts to steer back into the lane when your vehicle drifts over a detected lane line without a turn signal activated while driving over 31 mph (50 km/h)."),
      "../assets/offroad/icon_warning.png",
    },
    {
      "AlwaysOnDM",
      tr("Always-On Driver Monitoring"),
      tr("Enable driver monitoring even when openpilot is not engaged."),
      "../assets/offroad/icon_monitoring.png",
    },
    {
      "RecordFront",
      tr("Record and Upload Driver Camera"),
      tr("Upload data from the driver facing camera and help improve the driver monitoring algorithm."),
      "../assets/offroad/icon_monitoring.png",
    },
    {
      "IsMetric",
      tr("Use Metric System"),
      tr("Display speed in km/h instead of mph."),
      "../assets/offroad/icon_metric.png",
    },
  };


  std::vector<QString> longi_button_texts{tr("Aggressive"), tr("Standard"), tr("Relaxed")};
  long_personality_setting = new ButtonParamControl("LongitudinalPersonality", tr("Driving Personality"),
                                          tr("Standard is recommended. In aggressive mode, openpilot will follow lead cars closer and be more aggressive with the gas and brake. "
                                             "In relaxed mode openpilot will stay further away from lead cars. On supported cars, you can cycle through these personalities with "
                                             "your steering wheel distance button."),
                                          "../assets/offroad/icon_speed_limit.png",
                                          longi_button_texts);

  // set up uiState update for personality setting
  QObject::connect(uiState(), &UIState::uiUpdate, this, &TogglesPanel::updateState);

  for (auto &[param, title, desc, icon] : toggle_defs) {
    auto toggle = new ParamControl(param, title, desc, icon, this);

    bool locked = params.getBool((param + "Lock").toStdString());
    toggle->setEnabled(!locked);

    addItem(toggle);
    toggles[param.toStdString()] = toggle;

    // insert longitudinal personality after NDOG toggle
    if (param == "DisengageOnAccelerator") {
      addItem(long_personality_setting);
    }
  }

  // Toggles with confirmation dialogs
  toggles["ExperimentalMode"]->setActiveIcon("../assets/img_experimental.svg");
  toggles["ExperimentalMode"]->setConfirmation(true, true);
  toggles["ExperimentalLongitudinalEnabled"]->setConfirmation(true, false);

  connect(toggles["ExperimentalLongitudinalEnabled"], &ToggleControl::toggleFlipped, [=]() {
    updateToggles();
  });
<<<<<<< HEAD
  connect(toggles["CustomStockLong"], &ToggleControl::toggleFlipped, [=]() {
    updateToggles();
  });
  connect(toggles["CustomStockLongPlanner"], &ToggleControl::toggleFlipped, [=]() {
    updateToggles();
  });
  connect(toggles["ExperimentalMode"], &ToggleControl::toggleFlipped, [=]() {
    updateToggles();
  });

  param_watcher = new ParamWatcher(this);

  QObject::connect(param_watcher, &ParamWatcher::paramChanged, [=](const QString &param_name, const QString &param_value) {
    updateToggles();
  });
=======
>>>>>>> e8ca47eb
}

void TogglesPanel::updateState(const UIState &s) {
  const SubMaster &sm = *(s.sm);

  if (sm.updated("controlsState")) {
    auto personality = sm["controlsState"].getControlsState().getPersonality();
    if (personality != s.scene.personality && s.scene.started && isVisible()) {
      long_personality_setting->setCheckedButton(static_cast<int>(personality));
    }
    uiState()->scene.personality = personality;
  }
}

void TogglesPanel::expandToggleDescription(const QString &param) {
  toggles[param.toStdString()]->showDescription();
}

void TogglesPanel::showEvent(QShowEvent *event) {
  updateToggles();
}

void TogglesPanel::updateToggles() {
  auto experimental_mode_toggle = toggles["ExperimentalMode"];
  auto op_long_toggle = toggles["ExperimentalLongitudinalEnabled"];
<<<<<<< HEAD
  auto custom_stock_long_toggle = toggles["CustomStockLong"];
  auto dec_toggle = toggles["DynamicExperimentalControl"];
  auto dynamic_personality_toggle = toggles["DynamicPersonality"];
  auto custom_stock_long_planner = toggles["CustomStockLongPlanner"];
=======
>>>>>>> e8ca47eb
  const QString e2e_description = QString("%1<br>"
                                          "<h4>%2</h4><br>"
                                          "%3<br>"
                                          "<h4>%4</h4><br>"
                                          "%5<br>")
                                  .arg(tr("openpilot defaults to driving in <b>chill mode</b>. Experimental mode enables <b>alpha-level features</b> that aren't ready for chill mode. Experimental features are listed below:"))
                                  .arg(tr("End-to-End Longitudinal Control"))
                                  .arg(tr("Let the driving model control the gas and brakes. openpilot will drive as it thinks a human would, including stopping for red lights and stop signs. "
                                          "Since the driving model decides the speed to drive, the set speed will only act as an upper bound. This is an alpha quality feature; "
                                          "mistakes should be expected."))
                                  .arg(tr("New Driving Visualization"))
                                  .arg(tr("The driving visualization will transition to the road-facing wide-angle camera at low speeds to better show some turns. The Experimental mode logo will also be shown in the top right corner."));

  const bool is_release = params.getBool("IsReleaseBranch");
  auto cp_bytes = params.get("CarParamsPersistent");
  if (!cp_bytes.empty()) {
    AlignedBuffer aligned_buf;
    capnp::FlatArrayMessageReader cmsg(aligned_buf.align(cp_bytes.data(), cp_bytes.size()));
    cereal::CarParams::Reader CP = cmsg.getRoot<cereal::CarParams>();

    if (!CP.getExperimentalLongitudinalAvailable() || is_release) {
      params.remove("ExperimentalLongitudinalEnabled");
    }
    op_long_toggle->setVisible(CP.getExperimentalLongitudinalAvailable() && !is_release);
    if (hasLongitudinalControl(CP)) {
      // normal description and toggle
      experimental_mode_toggle->setEnabled(true);
      experimental_mode_toggle->setDescription(e2e_description);
      long_personality_setting->setEnabled(true);
<<<<<<< HEAD
      accel_personality_setting->setEnabled(true);
      op_long_toggle->setEnabled(true);
      custom_stock_long_toggle->setEnabled(false);
      custom_stock_long_planner->setEnabled(false);
      params.remove("CustomStockLong");
      dec_toggle->setEnabled(true);
      dynamic_personality_toggle->setEnabled(true);
    } else if (custom_stock_long_toggle->isToggled()) {
      op_long_toggle->setEnabled(false);
      experimental_mode_toggle->setEnabled(custom_stock_long_planner->isToggled());
      experimental_mode_toggle->setDescription(e2e_description);
      custom_stock_long_planner->setEnabled(true);
      long_personality_setting->setEnabled(custom_stock_long_planner->isToggled());
      accel_personality_setting->setEnabled(custom_stock_long_planner->isToggled());
      dec_toggle->setEnabled(experimental_mode_toggle->isToggled());
      if(!custom_stock_long_planner->isToggled()) {
        params.remove("ExperimentalMode");
      }
      params.remove("ExperimentalLongitudinalEnabled");
=======
>>>>>>> e8ca47eb
    } else {
      // no long for now
      experimental_mode_toggle->setEnabled(false);
      long_personality_setting->setEnabled(false);
      params.remove("ExperimentalMode");

      const QString unavailable = tr("Experimental mode is currently unavailable on this car since the car's stock ACC is used for longitudinal control.");

      QString long_desc = unavailable + " " + \
                          tr("openpilot longitudinal control may come in a future update.");
      if (CP.getExperimentalLongitudinalAvailable()) {
        if (is_release) {
          long_desc = unavailable + " " + tr("An alpha version of openpilot longitudinal control can be tested, along with Experimental mode, on non-release branches.");
        } else {
          long_desc = tr("Enable the openpilot longitudinal control (alpha) toggle to allow Experimental mode.");
        }
      }
      experimental_mode_toggle->setDescription("<b>" + long_desc + "</b><br><br>" + e2e_description);
<<<<<<< HEAD

      op_long_toggle->setEnabled(CP.getExperimentalLongitudinalAvailable() && !is_release);
      custom_stock_long_toggle->setEnabled(CP.getCustomStockLongAvailable());
      dec_toggle->setEnabled(false);
      dynamic_personality_toggle->setEnabled(false);
      custom_stock_long_planner->setEnabled(false);
      params.remove("DynamicExperimentalControl");
      params.remove("DynamicPersonality");
    }

    experimental_mode_toggle->refresh();
    op_long_toggle->refresh();
    custom_stock_long_toggle->refresh();
    custom_stock_long_planner->refresh();
    dec_toggle->refresh();
    dynamic_personality_toggle->refresh();
  } else {
    experimental_mode_toggle->setDescription(e2e_description);
    op_long_toggle->setVisible(false);
    custom_stock_long_toggle->setVisible(false);
    dec_toggle->setVisible(false);
    dynamic_personality_toggle->setVisible(false);
    custom_stock_long_planner->setVisible(false);
=======
    }

    experimental_mode_toggle->refresh();
  } else {
    experimental_mode_toggle->setDescription(e2e_description);
    op_long_toggle->setVisible(false);
>>>>>>> e8ca47eb
  }
}

DevicePanel::DevicePanel(SettingsWindow *parent) : ListWidget(parent) {
  setSpacing(50);
  addItem(new LabelControl(tr("Dongle ID"), getDongleId().value_or(tr("N/A"))));
  addItem(new LabelControl(tr("Serial"), params.get("HardwareSerial").c_str()));
  pair_device = new ButtonControl(tr("Pair Device"), tr("PAIR"),
                                  tr("Pair your device with comma connect (connect.comma.ai) and claim your comma prime offer."));
  connect(pair_device, &ButtonControl::clicked, [=]() {
    PairingPopup popup(this);
    popup.exec();
  });
  addItem(pair_device);

  // offroad-only buttons

  auto dcamBtn = new ButtonControl(tr("Driver Camera"), tr("PREVIEW"),
                                   tr("Preview the driver facing camera to ensure that driver monitoring has good visibility. (vehicle must be off)"));
  connect(dcamBtn, &ButtonControl::clicked, [=]() { emit showDriverView(); });
  addItem(dcamBtn);

  auto resetCalibBtn = new ButtonControl(tr("Reset Calibration"), tr("RESET"), "");
  connect(resetCalibBtn, &ButtonControl::showDescriptionEvent, this, &DevicePanel::updateCalibDescription);
  connect(resetCalibBtn, &ButtonControl::clicked, [&]() {
    if (ConfirmationDialog::confirm(tr("Are you sure you want to reset calibration?"), tr("Reset"), this)) {
      params.remove("CalibrationParams");
      params.remove("LiveTorqueParameters");
    }
  });
  addItem(resetCalibBtn);

  auto retrainingBtn = new ButtonControl(tr("Review Training Guide"), tr("REVIEW"), tr("Review the rules, features, and limitations of openpilot"));
  connect(retrainingBtn, &ButtonControl::clicked, [=]() {
    if (ConfirmationDialog::confirm(tr("Are you sure you want to review the training guide?"), tr("Review"), this)) {
      emit reviewTrainingGuide();
    }
  });
  addItem(retrainingBtn);

  if (Hardware::TICI()) {
    auto regulatoryBtn = new ButtonControl(tr("Regulatory"), tr("VIEW"), "");
    connect(regulatoryBtn, &ButtonControl::clicked, [=]() {
      const std::string txt = util::read_file("../assets/offroad/fcc.html");
      ConfirmationDialog::rich(QString::fromStdString(txt), this);
    });
    addItem(regulatoryBtn);
  }

  auto translateBtn = new ButtonControl(tr("Change Language"), tr("CHANGE"), "");
  connect(translateBtn, &ButtonControl::clicked, [=]() {
    QMap<QString, QString> langs = getSupportedLanguages();
    QString selection = MultiOptionDialog::getSelection(tr("Select a language"), langs.keys(), langs.key(uiState()->language), this);
    if (!selection.isEmpty()) {
      // put language setting, exit Qt UI, and trigger fast restart
      params.put("LanguageSetting", langs[selection].toStdString());
      qApp->exit(18);
      watchdog_kick(0);
    }
  });
  addItem(translateBtn);

  QObject::connect(uiState(), &UIState::primeTypeChanged, [this] (PrimeType type) {
    pair_device->setVisible(type == PrimeType::UNPAIRED);
  });

#ifndef SUNNYPILOT
  QObject::connect(uiState(), &UIState::offroadTransition, [=](bool offroad) {
    for (auto btn : findChildren<ButtonControl *>()) {
      if (btn != pair_device) {
        btn->setEnabled(offroad);
      }
    }
  });
#endif

  // power buttons
  power_layout = new QHBoxLayout();
  power_layout->setSpacing(30);

  QPushButton *reboot_btn = new QPushButton(tr("Reboot"));
  reboot_btn->setObjectName("reboot_btn");
  power_layout->addWidget(reboot_btn);
  QObject::connect(reboot_btn, &QPushButton::clicked, this, &DevicePanel::reboot);

  QPushButton *poweroff_btn = new QPushButton(tr("Power Off"));
  poweroff_btn->setObjectName("poweroff_btn");
  power_layout->addWidget(poweroff_btn);
  QObject::connect(poweroff_btn, &QPushButton::clicked, this, &DevicePanel::poweroff);

  if (!Hardware::PC()) {
    connect(uiState(), &UIState::offroadTransition, poweroff_btn, &QPushButton::setVisible);
  }

  setStyleSheet(R"(
    #reboot_btn { height: 120px; border-radius: 15px; background-color: #393939; }
    #reboot_btn:pressed { background-color: #4a4a4a; }
    #poweroff_btn { height: 120px; border-radius: 15px; background-color: #E22C2C; }
    #poweroff_btn:pressed { background-color: #FF2424; }
  )");
  RETURN_IF_SUNNYPILOT
  addItem(power_layout);
}

void DevicePanel::updateCalibDescription() {
  QString desc =
      tr("sunnypilot requires the device to be mounted within 4° left or right and "
         "within 5° up or 9° down. sunnypilot is continuously calibrating, resetting is rarely required.");
  std::string calib_bytes = params.get("CalibrationParams");
  if (!calib_bytes.empty()) {
    try {
      AlignedBuffer aligned_buf;
      capnp::FlatArrayMessageReader cmsg(aligned_buf.align(calib_bytes.data(), calib_bytes.size()));
      auto calib = cmsg.getRoot<cereal::Event>().getLiveCalibration();
      if (calib.getCalStatus() != cereal::LiveCalibrationData::Status::UNCALIBRATED) {
        double pitch = calib.getRpyCalib()[1] * (180 / M_PI);
        double yaw = calib.getRpyCalib()[2] * (180 / M_PI);
        desc += tr(" Your device is pointed %1° %2 and %3° %4.")
                    .arg(QString::number(std::abs(pitch), 'g', 1), pitch > 0 ? tr("down") : tr("up"),
                         QString::number(std::abs(yaw), 'g', 1), yaw > 0 ? tr("left") : tr("right"));
      }
    } catch (kj::Exception) {
      qInfo() << "invalid CalibrationParams";
    }
  }
  qobject_cast<ButtonControl *>(sender())->setDescription(desc);
}

void DevicePanel::reboot() {
  if (!uiState()->engaged()) {
    if (ConfirmationDialog::confirm(tr("Are you sure you want to reboot?"), tr("Reboot"), this)) {
      // Check engaged again in case it changed while the dialog was open
      if (!uiState()->engaged()) {
        params.putBool("DoReboot", true);
      }
    }
  } else {
    ConfirmationDialog::alert(tr("Disengage to Reboot"), this);
  }
}

void DevicePanel::poweroff() {
  if (!uiState()->engaged()) {
    if (ConfirmationDialog::confirm(tr("Are you sure you want to power off?"), tr("Power Off"), this)) {
      // Check engaged again in case it changed while the dialog was open
      if (!uiState()->engaged()) {
        params.putBool("DoShutdown", true);
      }
    }
  } else {
    ConfirmationDialog::alert(tr("Disengage to Power Off"), this);
  }
}

void DevicePanel::showEvent(QShowEvent *event) {
  pair_device->setVisible(uiState()->primeType() == PrimeType::UNPAIRED);
  ListWidget::showEvent(event);
}

void SettingsWindow::showEvent(QShowEvent *event) {
  setCurrentPanel(0);
}

void SettingsWindow::setCurrentPanel(int index, const QString &param) {
  panel_widget->setCurrentIndex(index);
  nav_btns->buttons()[index]->setChecked(true);
  if (!param.isEmpty()) {
    emit expandToggleDescription(param);
  }
}

SettingsWindow::SettingsWindow(QWidget *parent) : QFrame(parent) {
  RETURN_IF_SUNNYPILOT

  // setup two main layouts
  sidebar_widget = new QWidget;
  QVBoxLayout *sidebar_layout = new QVBoxLayout(sidebar_widget);
  panel_widget = new QStackedWidget();

  // close button
  QPushButton *close_btn = new QPushButton(tr("×"));
  close_btn->setStyleSheet(R"(
    QPushButton {
      font-size: 140px;
      padding-bottom: 20px;
      border-radius: 100px;
      background-color: #292929;
      font-weight: 400;
    }
    QPushButton:pressed {
      background-color: #3B3B3B;
    }
  )");
  close_btn->setFixedSize(200, 200);
  sidebar_layout->addSpacing(45);
  sidebar_layout->addWidget(close_btn, 0, Qt::AlignCenter);
  QObject::connect(close_btn, &QPushButton::clicked, this, &SettingsWindow::closeSettings);

  // setup panels
  DevicePanel *device = new DevicePanel(this);
  QObject::connect(device, &DevicePanel::reviewTrainingGuide, this, &SettingsWindow::reviewTrainingGuide);
  QObject::connect(device, &DevicePanel::showDriverView, this, &SettingsWindow::showDriverView);

  TogglesPanel *toggles = new TogglesPanel(this);
  QObject::connect(this, &SettingsWindow::expandToggleDescription, toggles, &TogglesPanel::expandToggleDescription);

  QList<QPair<QString, QWidget *>> panels = {
    {tr("Device"), device},
    {tr("Network"), new Networking(this)},
    {tr("Toggles"), toggles},
    {tr("Software"), new SoftwarePanel(this)},
  };

  nav_btns = new QButtonGroup(this);
  for (auto &[name, panel] : panels) {
    QPushButton *btn = new QPushButton(name);
    btn->setCheckable(true);
    btn->setChecked(nav_btns->buttons().size() == 0);
    btn->setStyleSheet(R"(
      QPushButton {
        color: grey;
        border: none;
        background: none;
        font-size: 65px;
        font-weight: 500;
      }
      QPushButton:checked {
        color: white;
      }
      QPushButton:pressed {
        color: #ADADAD;
      }
    )");
    btn->setSizePolicy(QSizePolicy::Preferred, QSizePolicy::Expanding);
    nav_btns->addButton(btn);
    sidebar_layout->addWidget(btn, 0, Qt::AlignRight);

    const int lr_margin = name != tr("Network") ? 50 : 0;  // Network panel handles its own margins
    panel->setContentsMargins(lr_margin, 25, lr_margin, 25);

    ScrollView *panel_frame = new ScrollView(panel, this);
    panel_widget->addWidget(panel_frame);

    QObject::connect(btn, &QPushButton::clicked, [=, w = panel_frame]() {
      btn->setChecked(true);
      panel_widget->setCurrentWidget(w);
    });
  }
  sidebar_layout->setContentsMargins(50, 50, 100, 50);

  // main settings layout, sidebar + main panel
  QHBoxLayout *main_layout = new QHBoxLayout(this);

  sidebar_widget->setFixedWidth(500);
  main_layout->addWidget(sidebar_widget);
  main_layout->addWidget(panel_widget);

  setStyleSheet(R"(
    * {
      color: white;
      font-size: 50px;
    }
    SettingsWindow {
      background-color: black;
    }
    QStackedWidget, ScrollView {
      background-color: #292929;
      border-radius: 30px;
    }
  )");
}<|MERGE_RESOLUTION|>--- conflicted
+++ resolved
@@ -42,12 +42,6 @@
       "../assets/offroad/icon_speed_limit.png",
     },
     {
-      "CustomStockLongPlanner",
-      tr("Use Planner Speed"),
-      "",
-      "../assets/offroad/icon_blank.png",
-    },
-    {
       "ExperimentalMode",
       tr("Experimental Mode"),
       "",
@@ -120,24 +114,6 @@
   connect(toggles["ExperimentalLongitudinalEnabled"], &ToggleControl::toggleFlipped, [=]() {
     updateToggles();
   });
-<<<<<<< HEAD
-  connect(toggles["CustomStockLong"], &ToggleControl::toggleFlipped, [=]() {
-    updateToggles();
-  });
-  connect(toggles["CustomStockLongPlanner"], &ToggleControl::toggleFlipped, [=]() {
-    updateToggles();
-  });
-  connect(toggles["ExperimentalMode"], &ToggleControl::toggleFlipped, [=]() {
-    updateToggles();
-  });
-
-  param_watcher = new ParamWatcher(this);
-
-  QObject::connect(param_watcher, &ParamWatcher::paramChanged, [=](const QString &param_name, const QString &param_value) {
-    updateToggles();
-  });
-=======
->>>>>>> e8ca47eb
 }
 
 void TogglesPanel::updateState(const UIState &s) {
@@ -163,13 +139,6 @@
 void TogglesPanel::updateToggles() {
   auto experimental_mode_toggle = toggles["ExperimentalMode"];
   auto op_long_toggle = toggles["ExperimentalLongitudinalEnabled"];
-<<<<<<< HEAD
-  auto custom_stock_long_toggle = toggles["CustomStockLong"];
-  auto dec_toggle = toggles["DynamicExperimentalControl"];
-  auto dynamic_personality_toggle = toggles["DynamicPersonality"];
-  auto custom_stock_long_planner = toggles["CustomStockLongPlanner"];
-=======
->>>>>>> e8ca47eb
   const QString e2e_description = QString("%1<br>"
                                           "<h4>%2</h4><br>"
                                           "%3<br>"
@@ -199,28 +168,6 @@
       experimental_mode_toggle->setEnabled(true);
       experimental_mode_toggle->setDescription(e2e_description);
       long_personality_setting->setEnabled(true);
-<<<<<<< HEAD
-      accel_personality_setting->setEnabled(true);
-      op_long_toggle->setEnabled(true);
-      custom_stock_long_toggle->setEnabled(false);
-      custom_stock_long_planner->setEnabled(false);
-      params.remove("CustomStockLong");
-      dec_toggle->setEnabled(true);
-      dynamic_personality_toggle->setEnabled(true);
-    } else if (custom_stock_long_toggle->isToggled()) {
-      op_long_toggle->setEnabled(false);
-      experimental_mode_toggle->setEnabled(custom_stock_long_planner->isToggled());
-      experimental_mode_toggle->setDescription(e2e_description);
-      custom_stock_long_planner->setEnabled(true);
-      long_personality_setting->setEnabled(custom_stock_long_planner->isToggled());
-      accel_personality_setting->setEnabled(custom_stock_long_planner->isToggled());
-      dec_toggle->setEnabled(experimental_mode_toggle->isToggled());
-      if(!custom_stock_long_planner->isToggled()) {
-        params.remove("ExperimentalMode");
-      }
-      params.remove("ExperimentalLongitudinalEnabled");
-=======
->>>>>>> e8ca47eb
     } else {
       // no long for now
       experimental_mode_toggle->setEnabled(false);
@@ -239,38 +186,12 @@
         }
       }
       experimental_mode_toggle->setDescription("<b>" + long_desc + "</b><br><br>" + e2e_description);
-<<<<<<< HEAD
-
-      op_long_toggle->setEnabled(CP.getExperimentalLongitudinalAvailable() && !is_release);
-      custom_stock_long_toggle->setEnabled(CP.getCustomStockLongAvailable());
-      dec_toggle->setEnabled(false);
-      dynamic_personality_toggle->setEnabled(false);
-      custom_stock_long_planner->setEnabled(false);
-      params.remove("DynamicExperimentalControl");
-      params.remove("DynamicPersonality");
-    }
-
-    experimental_mode_toggle->refresh();
-    op_long_toggle->refresh();
-    custom_stock_long_toggle->refresh();
-    custom_stock_long_planner->refresh();
-    dec_toggle->refresh();
-    dynamic_personality_toggle->refresh();
-  } else {
-    experimental_mode_toggle->setDescription(e2e_description);
-    op_long_toggle->setVisible(false);
-    custom_stock_long_toggle->setVisible(false);
-    dec_toggle->setVisible(false);
-    dynamic_personality_toggle->setVisible(false);
-    custom_stock_long_planner->setVisible(false);
-=======
     }
 
     experimental_mode_toggle->refresh();
   } else {
     experimental_mode_toggle->setDescription(e2e_description);
     op_long_toggle->setVisible(false);
->>>>>>> e8ca47eb
   }
 }
 
