--- conflicted
+++ resolved
@@ -107,19 +107,11 @@
   connect(restoreSettings, &QPushButton::clicked, [=]() {
     is_restore = true;
     backup_settings->started();
-<<<<<<< HEAD
-      if (ConfirmationDialog::confirm(tr("Are you sure you want to restore the last backed up sunnypilot settings?"), tr("Restore"), this)) {
-        backup_settings->getParams();
-      } else {
-        backup_settings->finished();
-      }
-=======
     if (ConfirmationDialog::confirm(tr("Are you sure you want to restore the last backed up sunnypilot settings?"), tr("Restore"), this)) {
       backup_settings->getParams();
     } else {
       backup_settings->finished();
     }
->>>>>>> 264788fb
     is_restore = false;
   });
   connect(backup_settings, &BackupSettings::updateLabels, this, &SunnylinkPanel::updateLabels);
