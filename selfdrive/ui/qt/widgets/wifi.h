#pragma once

#include <QFrame>
#include <QWidget>

<<<<<<< HEAD
#ifdef SUNNYPILOT
#include "selfdrive/ui/sunnypilot/ui.h"
#define UIState UIStateSP
#else
#include "selfdrive/ui/ui.h"
#endif

=======
>>>>>>> f90faf30
class WiFiPromptWidget : public QFrame {
  Q_OBJECT

public:
  explicit WiFiPromptWidget(QWidget* parent = 0);

signals:
  void openSettings(int index = 0, const QString &param = "");
};<|MERGE_RESOLUTION|>--- conflicted
+++ resolved
@@ -3,16 +3,6 @@
 #include <QFrame>
 #include <QWidget>
 
-<<<<<<< HEAD
-#ifdef SUNNYPILOT
-#include "selfdrive/ui/sunnypilot/ui.h"
-#define UIState UIStateSP
-#else
-#include "selfdrive/ui/ui.h"
-#endif
-
-=======
->>>>>>> f90faf30
 class WiFiPromptWidget : public QFrame {
   Q_OBJECT
 
