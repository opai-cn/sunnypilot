#include "selfdrive/ui/qt/onroad/annotated_camera.h"

#include <algorithm>
#include <cmath>
#include <QMouseEvent>
#include <QPainterPath>

#include "common/swaglog.h"
#include "selfdrive/ui/qt/onroad/buttons.h"
#include "selfdrive/ui/qt/util.h"

static std::pair<QString, QColor> getFeatureStatus(int value, QStringList text_list, QStringList color_list,
                                                   bool condition, QString off_text) {

  QString text("Error");
  QColor color("#ffffff");

  for (int i = 0; i < text_list.size() && i < color_list.size(); ++i) {
    if (value == i) {
      text = condition ? text_list[i] : off_text;
      color = condition ? QColor(color_list[i]) : QColor("#ffffff");
      break;  // Exit the loop once a match is found
    }
  }

  return {text, color};
}


// Window that shows camera view and variety of info drawn on top
AnnotatedCameraWidget::AnnotatedCameraWidget(VisionStreamType type, QWidget* parent) : fps_filter(UI_FREQ, 3, 1. / UI_FREQ), CameraWidget("camerad", type, true, parent) {
  pm = std::make_unique<PubMaster, const std::initializer_list<const char *>>({"uiDebug"});
  e2e_state = std::make_unique<PubMaster, const std::initializer_list<const char *>>({"e2eLongStateSP"});

  main_layout = new QVBoxLayout(this);
  main_layout->setMargin(UI_BORDER_SIZE);
  main_layout->setSpacing(0);

  experimental_btn = new ExperimentalButton(this);
  main_layout->addWidget(experimental_btn, 0, Qt::AlignTop | Qt::AlignRight);

  onroad_settings_btn = new OnroadSettingsButton(this);

  map_settings_btn = new MapSettingsButton(this);

  dm_img = loadPixmap("../assets/img_driver_face.png", {img_size + 5, img_size + 5});
  map_img = loadPixmap("../assets/img_world_icon.png", {subsign_img_size, subsign_img_size});
  left_img = loadPixmap("../assets/img_turn_left_icon.png", {subsign_img_size, subsign_img_size});
  right_img = loadPixmap("../assets/img_turn_right_icon.png", {subsign_img_size, subsign_img_size});

  // screen recoder - neokii

#ifdef ENABLE_DASHCAM
  record_timer = std::make_shared<QTimer>();
  QObject::connect(record_timer.get(), &QTimer::timeout, [=]() {
    if (recorder) {
      recorder->update_screen();
    }
  });
  record_timer->start(1000/UI_FREQ);

  recorder = new ScreenRecoder(this);

  QObject::connect(uiState(), &UIState::offroadTransition, this, &AnnotatedCameraWidget::offroadTransition);
#endif

  buttons_layout = new QHBoxLayout();
  buttons_layout->setContentsMargins(0, 0, 10, 20);
  main_layout->addLayout(buttons_layout);
  updateButtonsLayout();
}

void AnnotatedCameraWidget::mousePressEvent(QMouseEvent* e) {
  bool propagate_event = true;

  UIState *s = uiState();
  UIScene &scene = s->scene;
  const SubMaster &sm = *(s->sm);
  const auto longitudinal_plan_sp = sm["longitudinalPlanSP"].getLongitudinalPlanSP();

  if (longitudinal_plan_sp.getSpeedLimit() > 0.0 && sl_sign_rect.contains(e->x(), e->y())) {
    // If touching the speed limit sign area when visible
    scene.last_speed_limit_sign_tap = seconds_since_boot();
    params.putBool("LastSpeedLimitSignTap", true);
    scene.speed_limit_control_enabled = !scene.speed_limit_control_enabled;
    params.putBool("EnableSlc", scene.speed_limit_control_enabled);
    propagate_event = false;
  }

  if (propagate_event) {
    QWidget::mousePressEvent(e);
  }
}

#ifdef ENABLE_DASHCAM
void AnnotatedCameraWidget::offroadTransition(bool offroad) {
  if (offroad) {
    if (recorder) recorder->stop();

    roadName = "";
  }
}
#endif

void AnnotatedCameraWidget::updateButtonsLayout() {
  QLayoutItem *item;
  while ((item = buttons_layout->takeAt(0)) != nullptr) {
    delete item;
  }

  buttons_layout->setContentsMargins(0, 0, 10, rn_offset != 0 ? rn_offset + 10 : 20);

  buttons_layout->addSpacing(onroad_settings_btn->isVisible() ? 216 : 0);
  buttons_layout->addWidget(onroad_settings_btn, 0, Qt::AlignBottom | Qt::AlignLeft);

  buttons_layout->addStretch(1);

#ifdef ENABLE_DASHCAM
  buttons_layout->addWidget(recorder, 0, Qt::AlignBottom | Qt::AlignRight);
#endif

  buttons_layout->addSpacing(map_settings_btn->isVisible() ? 30 : 0);
  buttons_layout->addWidget(map_settings_btn, 0, Qt::AlignBottom | Qt::AlignRight);
}

void AnnotatedCameraWidget::updateState(const UIState &s) {
  const int SET_SPEED_NA = 255;
  const SubMaster &sm = *(s.sm);

  const bool cs_alive = sm.alive("controlsState");
  const bool nav_alive = sm.alive("navInstruction") && sm["navInstruction"].getValid();
  const auto cs = sm["controlsState"].getControlsState();
  const auto cs_sp = sm["controlsStateSP"].getControlsStateSP();
  const auto car_state = sm["carState"].getCarState();
  const auto nav_instruction = sm["navInstruction"].getNavInstruction();
  const auto car_control = sm["carControl"].getCarControl();
  const auto radar_state = sm["radarState"].getRadarState();
  const auto is_gps_location_external = sm.rcv_frame("gpsLocationExternal") > 1;
  const auto gpsLocation = is_gps_location_external ? sm["gpsLocationExternal"].getGpsLocationExternal() : sm["gpsLocation"].getGpsLocation();
  const auto ltp = sm["liveTorqueParameters"].getLiveTorqueParameters();
  const auto lateral_plan_sp = sm["lateralPlanSPDEPRECATED"].getLateralPlanSPDEPRECATED();
  car_params = sm["carParams"].getCarParams();

  // Handle older routes where vCruiseCluster is not set
  float v_cruise = cs.getVCruiseCluster() == 0.0 ? cs.getVCruise() : cs.getVCruiseCluster();
  setSpeed = cs_alive ? v_cruise : SET_SPEED_NA;
  is_cruise_set = setSpeed > 0 && (int)setSpeed != SET_SPEED_NA;
  if (is_cruise_set && !s.scene.is_metric) {
    setSpeed *= KM_TO_MILE;
  }

  // Handle older routes where vEgoCluster is not set
  v_ego_cluster_seen = v_ego_cluster_seen || car_state.getVEgoCluster() != 0.0;
  float v_ego = v_ego_cluster_seen ? car_state.getVEgoCluster() : car_state.getVEgo();
  v_ego = s.scene.true_vego_ui ? car_state.getVEgo() : v_ego;
  speed = cs_alive ? std::max<float>(0.0, v_ego) : 0.0;
  speed *= s.scene.is_metric ? MS_TO_KPH : MS_TO_MPH;

  auto speed_limit_sign = nav_instruction.getSpeedLimitSign();
  speedLimit = nav_alive ? nav_instruction.getSpeedLimit() : 0.0;
  speedLimit *= (s.scene.is_metric ? MS_TO_KPH : MS_TO_MPH);

  has_us_speed_limit = (nav_alive && speed_limit_sign == cereal::NavInstruction::SpeedLimitSign::MUTCD);
  has_eu_speed_limit = (nav_alive && speed_limit_sign == cereal::NavInstruction::SpeedLimitSign::VIENNA);
  is_metric = s.scene.is_metric;
  speedUnit =  s.scene.is_metric ? tr("km/h") : tr("mph");
  hideBottomIcons = (cs.getAlertSize() != cereal::ControlsState::AlertSize::NONE);
  status = s.status;

  // TODO: Add minimum speed?
  left_blindspot = cs_alive && car_state.getLeftBlindspot();
  right_blindspot = cs_alive && car_state.getRightBlindspot();

  steerOverride = car_state.getSteeringPressed();
  gasOverride = car_state.getGasPressed();
  latActive = car_control.getLatActive();
  madsEnabled = car_state.getMadsEnabled();

  brakeLights = car_state.getBrakeLightsDEPRECATED() && s.scene.visual_brake_lights;

  standStillTimer = s.scene.stand_still_timer;
  standStill = car_state.getStandstill();
  standstillElapsedTime = lateral_plan_sp.getStandstillElapsed();

  hideVEgoUi = s.scene.hide_vego_ui;

  splitPanelVisible = s.scene.map_visible || s.scene.onroad_settings_visible;

  // ############################## DEV UI START ##############################
  lead_d_rel = radar_state.getLeadOne().getDRel();
  lead_v_rel = radar_state.getLeadOne().getVRel();
  lead_status = radar_state.getLeadOne().getStatus();
  lateralState = QString::fromStdString(cs_sp.getLateralState());
  angleSteers = car_state.getSteeringAngleDeg();
  steerAngleDesired = cs.getLateralControlState().getPidState().getSteeringAngleDesiredDeg();
  curvature = cs.getCurvature();
  roll = sm["liveParameters"].getLiveParameters().getRoll();
  memoryUsagePercent = sm["deviceState"].getDeviceState().getMemoryUsagePercent();
  devUiInfo = s.scene.dev_ui_info;
  gpsAccuracy = is_gps_location_external ? gpsLocation.getHorizontalAccuracy() : 1.0; //External reports accuracy, internal does not.
  altitude = gpsLocation.getAltitude();
  vEgo = car_state.getVEgo();
  aEgo = car_state.getAEgo();
  steeringTorqueEps = car_state.getSteeringTorqueEps();
  bearingAccuracyDeg = gpsLocation.getBearingAccuracyDeg();
  bearingDeg = gpsLocation.getBearingDeg();
  torquedUseParams = (ltp.getUseParams() || s.scene.live_torque_toggle) && !s.scene.torqued_override;
  latAccelFactorFiltered = ltp.getLatAccelFactorFiltered();
  frictionCoefficientFiltered = ltp.getFrictionCoefficientFiltered();
  liveValid = ltp.getLiveValid();
  // ############################## DEV UI END ##############################

  btnPerc = s.scene.sleep_btn_opacity * 0.05;

  left_blinker = car_state.getLeftBlinker();
  right_blinker = car_state.getRightBlinker();
  lane_change_edge_block = lateral_plan_sp.getLaneChangeEdgeBlockDEPRECATED();

  // update engageability/experimental mode button
  experimental_btn->updateState(s);

  // update onroad settings button state
  onroad_settings_btn->updateState(s);

#ifdef ENABLE_DASHCAM
  // update screen recorder button
  recorder->updateState(s);
#endif

  // update buttons layout
  updateButtonsLayout();

  // update DM icon
  auto dm_state = sm["driverMonitoringState"].getDriverMonitoringState();
  dmActive = dm_state.getIsActiveMode();
  rightHandDM = dm_state.getIsRHD();
  // DM icon transition
  dm_fade_state = std::clamp(dm_fade_state+0.2*(0.5-dmActive), 0.0, 1.0);

  // hide map settings button for alerts and flip for right hand DM
  if (map_settings_btn->isEnabled()) {
    map_settings_btn->setVisible(!hideBottomIcons);
    main_layout->setAlignment(map_settings_btn, (rightHandDM ? Qt::AlignLeft : Qt::AlignRight) | Qt::AlignBottom);
  }

  // hide onroad settings button for alerts and flip for right hand DM
  if (onroad_settings_btn->isEnabled()) {
    onroad_settings_btn->setVisible(!hideBottomIcons);
    main_layout->setAlignment(onroad_settings_btn, (rightHandDM ? Qt::AlignRight : Qt::AlignLeft) | Qt::AlignBottom);
  }

#ifdef ENABLE_DASHCAM
  // hide screen recorder button for alerts and flip for right hand DM
  if (recorder->isEnabled()) {
    recorder->setVisible(!hideBottomIcons);
    main_layout->setAlignment(recorder, (rightHandDM ? Qt::AlignLeft : Qt::AlignRight) | Qt::AlignBottom);
  }
#endif

  const auto lp_sp = sm["longitudinalPlanSP"].getLongitudinalPlanSP();
  slcState = lp_sp.getSpeedLimitControlState();

  speedLimitControlToggle = s.scene.speed_limit_control_enabled;

  const auto vtcState = lp_sp.getVisionTurnControllerState();
  const float vtc_speed = lp_sp.getVisionTurnSpeed() * (s.scene.is_metric ? MS_TO_KPH : MS_TO_MPH);
  const auto lpSoruce = lp_sp.getLongitudinalPlanSource();
  QColor vtc_color = tcs_colors[int(vtcState)];
  vtc_color.setAlpha(lpSoruce == cereal::LongitudinalPlanSP::LongitudinalPlanSource::TURN ? 255 : 100);

  showVTC = vtcState > cereal::LongitudinalPlanSP::VisionTurnControllerState::DISABLED;
  vtcSpeed = QString::number(std::nearbyint(vtc_speed));
  vtcColor = vtc_color;
  showDebugUI = s.scene.show_debug_ui;

  const auto lmd_sp = sm["liveMapDataSP"].getLiveMapDataSP();

  const auto data_type = int(lmd_sp.getDataType());
  const QString data_type_draw(data_type == 2 ? "🌐  " : "");
  roadName = QString::fromStdString(lmd_sp.getCurrentRoadName());
  roadName = !roadName.isEmpty() ? data_type_draw + roadName : "";

  float speed_limit_slc = lp_sp.getSpeedLimit() * (s.scene.is_metric ? MS_TO_KPH : MS_TO_MPH);
  const float speed_limit_offset = lp_sp.getSpeedLimitOffset() * (s.scene.is_metric ? MS_TO_KPH : MS_TO_MPH);
  const bool sl_force_active = speedLimitControlToggle &&
                               seconds_since_boot() < s.scene.last_speed_limit_sign_tap + 2.0;
  const bool sl_inactive = !sl_force_active && (!speedLimitControlToggle ||
                           slcState == cereal::LongitudinalPlanSP::SpeedLimitControlState::INACTIVE);
  const bool sl_temp_inactive = !sl_force_active && (speedLimitControlToggle &&
                                slcState == cereal::LongitudinalPlanSP::SpeedLimitControlState::TEMP_INACTIVE);
  const bool sl_pre_active = !sl_force_active && (speedLimitControlToggle &&
                             slcState == cereal::LongitudinalPlanSP::SpeedLimitControlState::PRE_ACTIVE);
  const int sl_distance = int(lp_sp.getDistToSpeedLimit() * (s.scene.is_metric ? MS_TO_KPH : MS_TO_MPH) / 10.0) * 10;
  const QString sl_distance_str(QString::number(sl_distance) + (s.scene.is_metric ? "m" : "f"));
  const QString sl_offset_str(speed_limit_offset > 0.0 ? speed_limit_offset < 0.0 ?
                              "-" + QString::number(std::nearbyint(std::abs(speed_limit_offset))) :
                              "+" + QString::number(std::nearbyint(speed_limit_offset)) : "");
  const QString sl_inactive_str(sl_temp_inactive && s.scene.speed_limit_control_engage_type == 0 ? "TEMP" : "");
  const QString sl_substring(sl_inactive || sl_temp_inactive || sl_pre_active ? sl_inactive_str :
                             sl_distance > 0 ? sl_distance_str : sl_offset_str);

  showSpeedLimit = speed_limit_slc > 0.0;
  speedLimitSLC = speed_limit_slc;
  speedLimitSLCOffset = speed_limit_offset;
  slcSubText = sl_substring;
  slcSubTextSize = sl_inactive || sl_temp_inactive || sl_distance > 0 ? 25.0 : 27.0;
  mapSourcedSpeedLimit = lp_sp.getIsMapSpeedLimit();
  slcActive = !sl_inactive && !sl_temp_inactive;
  overSpeedLimit = showSpeedLimit && s.scene.speed_limit_warning_type != 0 &&
                   (std::nearbyint(speed_limit_slc + s.scene.speed_limit_warning_value_offset) < std::nearbyint(speed));
  plus_arrow_up_img = loadPixmap("../assets/img_plus_arrow_up", {105, 105});
  minus_arrow_down_img = loadPixmap("../assets/img_minus_arrow_down", {105, 105});

  const float tsc_speed = lp_sp.getTurnSpeed() * (s.scene.is_metric ? MS_TO_KPH : MS_TO_MPH);
  const auto tscState = lp_sp.getTurnSpeedControlState();
  const int t_distance = int(lp_sp.getDistToTurn() * (s.scene.is_metric ? MS_TO_KPH : MS_TO_MPH) / 10.0) * 10;
  const QString t_distance_str(QString::number(t_distance) + (s.scene.is_metric ? "m" : "f"));

  showTurnSpeedLimit = tsc_speed > 0.0 && std::round(tsc_speed) < 224 && (tsc_speed < speed || s.scene.show_debug_ui);
  turnSpeedLimit = QString::number(std::nearbyint(tsc_speed));
  tscSubText = t_distance > 0 ? t_distance_str : QString("");
  tscActive = tscState > cereal::LongitudinalPlanSP::SpeedLimitControlState::TEMP_INACTIVE;
  curveSign = lp_sp.getTurnSign();

  // TODO: Add toggle variables to cereal, and parse from cereal
  longitudinalPersonality = s.scene.longitudinal_personality;
  dynamicLaneProfile = s.scene.dynamic_lane_profile;
  mpcMode = QString::fromStdString(lp_sp.getE2eBlended());
  mpcMode = (mpcMode == "blended") ? mpcMode.replace(0, 1, mpcMode[0].toUpper()) : mpcMode.toUpper();

  static int reverse_delay = 0;
  bool reverse_allowed = false;
  if (int(car_state.getGearShifter()) != 4) {
    reverse_delay = 0;
    reverse_allowed = false;
  } else {
    reverse_delay += 50;
    if (reverse_delay >= 1000) {
      reverse_allowed = true;
    }
  }

  reversing = reverse_allowed;

  cruiseStateEnabled = car_state.getCruiseState().getEnabled();

  int e2eLStatus = 0;
  static bool chime_sent = false;
  static int chime_count = 0;
  int chime_prompt = 0;
  static float last_lead_distance = -1;
  const float lead_distance = radar_state.getLeadOne().getDRel();

  if (s.scene.e2eX[12] > 30 && car_state.getVEgo() < 1.0) {
    e2eLStatus = 2;
  } else if ((s.scene.e2eX[12] > 0 && s.scene.e2eX[12] < 80) || s.scene.e2eX[12] < 0) {
    e2eLStatus = 1;
  } else {
    e2eLStatus = 0;
  }

  if (!car_state.getStandstill()) {
    chime_prompt = 0;
    chime_sent = false;
    chime_count = 0;

    if (last_lead_distance != -1) {
      last_lead_distance = -1;
    }
  }

  if ((cruiseStateEnabled || car_state.getBrakeLightsDEPRECATED()) && !car_state.getGasPressed() && car_state.getStandstill()) {
    if (e2eLStatus == 2 && !radar_state.getLeadOne().getStatus()) {
      if (chime_sent) {
        chime_count = 0;
      } else {
        chime_count += 1;
      }
      if (s.scene.e2e_long_alert_light && chime_count >= 2 && !chime_sent) {
        chime_prompt = 1;
        chime_sent = true;
      } else {
        chime_prompt = 0;
      }
    } else if (radar_state.getLeadOne().getStatus()) {
      if ((last_lead_distance == -1) || (lead_distance < last_lead_distance)) {
        last_lead_distance = lead_distance;
      }
      if (s.scene.e2e_long_alert_lead && (lead_distance - last_lead_distance > 1.0) && !chime_sent) {
        chime_prompt = 2;
        chime_sent = true;
      } else {
        chime_prompt = 0;
      }
    } else {
      chime_prompt = 0;
    }
  } else {
  }

  e2eStatus = chime_prompt;
  e2eState = e2eLStatus;
  e2eLongAlertUi = s.scene.e2e_long_alert_ui;
  dynamicExperimentalControlToggle = s.scene.dynamic_experimental_control;
  speedLimitWarningFlash = s.scene.speed_limit_warning_flash;
  experimentalMode = cs.getExperimentalMode();

  featureStatusToggle = s.scene.feature_status_toggle;

  experimental_btn->setVisible(!(showDebugUI && showVTC));
  drivingModelGen = s.scene.driving_model_gen;
}

void AnnotatedCameraWidget::drawHud(QPainter &p) {
  p.save();

  // Header gradient
  QLinearGradient bg(0, UI_HEADER_HEIGHT - (UI_HEADER_HEIGHT / 2.5), 0, UI_HEADER_HEIGHT);
  bg.setColorAt(0, QColor::fromRgbF(0, 0, 0, 0.45));
  bg.setColorAt(1, QColor::fromRgbF(0, 0, 0, 0));
  p.fillRect(0, 0, width(), UI_HEADER_HEIGHT, bg);

  QString speedLimitStr = (speedLimit > 1) ? QString::number(std::nearbyint(speedLimit)) : "–";
  QString speedLimitStrSlc = showSpeedLimit ? QString::number(std::nearbyint(speedLimitSLC)) : "–";
  QString speedStr = QString::number(std::nearbyint(speed));
  QString setSpeedStr = is_cruise_set ? QString::number(std::nearbyint(setSpeed)) : "–";
  const bool isNavSpeedLimit = has_us_speed_limit || has_eu_speed_limit;

  // Draw outer box + border to contain set speed and speed limit
  const int sign_margin = 12;
  const int us_sign_height = slcSubText == "" ? 186 : 216;
  const int eu_sign_size = 176;

  const QSize default_size = {172, 204};
  QSize set_speed_size = default_size;
  if (is_metric || has_eu_speed_limit) set_speed_size.rwidth() = 200;
  if ((mapSourcedSpeedLimit && !is_metric && speedLimitStrSlc.size() >= 3) ||
      (has_us_speed_limit && speedLimitStr.size() >= 3)) set_speed_size.rwidth() = 223;

  if ((mapSourcedSpeedLimit && !is_metric) || has_us_speed_limit) set_speed_size.rheight() += us_sign_height + sign_margin;
  else if ((mapSourcedSpeedLimit && is_metric) || has_eu_speed_limit) set_speed_size.rheight() += eu_sign_size + sign_margin;

  int top_radius = 32;
  int bottom_radius = ((mapSourcedSpeedLimit && is_metric) || has_eu_speed_limit) ? 100 : 32;

  QRect set_speed_rect(QPoint(60 + (default_size.width() - set_speed_size.width()) / 2, 45), set_speed_size);
  p.setPen(QPen(whiteColor(75), 6));
  p.setBrush(blackColor(166));
  drawRoundedRect(p, set_speed_rect, top_radius, top_radius, bottom_radius, bottom_radius);

  // Draw MAX
  QColor max_color = QColor(0x80, 0xd8, 0xa6, 0xff);
  QColor set_speed_color = whiteColor();
  if (is_cruise_set) {
    if (status == STATUS_DISENGAGED) {
      max_color = whiteColor();
    } else if (status == STATUS_OVERRIDE && gasOverride) {
      max_color = QColor(0x91, 0x9b, 0x95, 0xff);
    } else if (speedLimitSLC > 0) {
      auto interp_color = [=](QColor c1, QColor c2, QColor c3) {
        return speedLimitSLC > 0 ? interpColor(setSpeed, {speedLimitSLC + 5, speedLimitSLC + 15, speedLimitSLC + 25}, {c1, c2, c3}) : c1;
      };
      max_color = interp_color(max_color, QColor(0xff, 0xe4, 0xbf), QColor(0xff, 0xbf, 0xbf));
      set_speed_color = interp_color(set_speed_color, QColor(0xff, 0x95, 0x00), QColor(0xff, 0x00, 0x00));
    } else if (speedLimit > 0) {
      auto interp_color = [=](QColor c1, QColor c2, QColor c3) {
        return speedLimit > 0 ? interpColor(setSpeed, {speedLimit + 5, speedLimit + 15, speedLimit + 25}, {c1, c2, c3}) : c1;
      };
      max_color = interp_color(max_color, QColor(0xff, 0xe4, 0xbf), QColor(0xff, 0xbf, 0xbf));
      set_speed_color = interp_color(set_speed_color, QColor(0xff, 0x95, 0x00), QColor(0xff, 0x00, 0x00));
    }
  } else {
    max_color = QColor(0xa6, 0xa6, 0xa6, 0xff);
    set_speed_color = QColor(0x72, 0x72, 0x72, 0xff);
  }
  p.setFont(InterFont(40, QFont::DemiBold));
  p.setPen(max_color);
  p.drawText(set_speed_rect.adjusted(0, 27, 0, 0), Qt::AlignTop | Qt::AlignHCenter, tr("MAX"));
  p.setFont(InterFont(90, QFont::Bold));
  p.setPen(set_speed_color);
  p.drawText(set_speed_rect.adjusted(0, 77, 0, 0), Qt::AlignTop | Qt::AlignHCenter, setSpeedStr);

  const QRect sign_rect = set_speed_rect.adjusted(sign_margin, default_size.height(), -sign_margin, -sign_margin);
  sl_sign_rect = sign_rect;

  speedLimitWarning(p, sign_rect, sign_margin);

  // US/Canada (MUTCD style) sign
  if (((mapSourcedSpeedLimit && !is_metric && !isNavSpeedLimit) || has_us_speed_limit) && slcShowSign) {
    p.setPen(Qt::NoPen);
    p.setBrush(whiteColor());
    p.drawRoundedRect(sign_rect, 24, 24);
    p.setPen(QPen(blackColor(), 6));
    p.drawRoundedRect(sign_rect.adjusted(9, 9, -9, -9), 16, 16);

    p.setFont(InterFont(28, QFont::DemiBold));
    p.drawText(sign_rect.adjusted(0, 22, 0, 0), Qt::AlignTop | Qt::AlignHCenter, tr("SPEED"));
    p.drawText(sign_rect.adjusted(0, 51, 0, 0), Qt::AlignTop | Qt::AlignHCenter, tr("LIMIT"));
    p.setFont(InterFont(70, QFont::Bold));
    if (overSpeedLimit) p.setPen(QColor(255, 0, 0, 255));
    else p.setPen(blackColor());
    p.drawText(sign_rect.adjusted(0, 85, 0, 0), Qt::AlignTop | Qt::AlignHCenter, speedLimitStrSlc);

    // Speed limit offset value
    p.setFont(InterFont(32, QFont::Bold));
    p.setPen(blackColor());
    p.drawText(sign_rect.adjusted(0, 85 + 77, 0, 0), Qt::AlignTop | Qt::AlignHCenter, slcSubText);
  }

  // EU (Vienna style) sign
  if (((mapSourcedSpeedLimit && is_metric && !isNavSpeedLimit) || has_eu_speed_limit) && slcShowSign) {
    p.setPen(Qt::NoPen);
    p.setBrush(whiteColor());
    p.drawEllipse(sign_rect);
    p.setPen(QPen(Qt::red, 20));
    p.drawEllipse(sign_rect.adjusted(16, 16, -16, -16));

    p.setFont(InterFont((speedLimitStrSlc.size() >= 3) ? 60 : 70, QFont::Bold));
    if (overSpeedLimit) p.setPen(QColor(255, 0, 0, 255));
    else p.setPen(blackColor());
    p.drawText(sign_rect, Qt::AlignCenter, speedLimitStrSlc);

    // Speed limit offset value
    p.setFont(InterFont(slcSubTextSize, QFont::Bold));
    p.setPen(blackColor());
    p.drawText(sign_rect.adjusted(0, 27, 0, 0), Qt::AlignTop | Qt::AlignHCenter, slcSubText);
  }

  // current speed
  if (!hideVEgoUi) {
    p.setFont(InterFont(176, QFont::Bold));
    drawColoredText(p, rect().center().x(), 210, speedStr, brakeLights ? QColor(0xff, 0, 0, 255) : QColor(0xff, 0xff, 0xff, 255));
    p.setFont(InterFont(66));
    drawText(p, rect().center().x(), 290, speedUnit, 200);
  }

  if (!reversing) {
    // ####### 1 ROW #######
    QRect bar_rect1(rect().left(), rect().bottom() - 60, rect().width(), 61);
    if (!splitPanelVisible && devUiInfo == 2) {
      p.setPen(Qt::NoPen);
      p.setBrush(QColor(0, 0, 0, 100));
      p.drawRect(bar_rect1);
      drawNewDevUi2(p, bar_rect1.left(), bar_rect1.center().y());
    }

    // ####### 1 COLUMN ########
    QRect rc2(rect().right() - (UI_BORDER_SIZE * 2), UI_BORDER_SIZE * 1.5, 184, 152);
    if (devUiInfo != 0) {
      drawRightDevUi(p, rect().right() - 184 - UI_BORDER_SIZE * 2, UI_BORDER_SIZE * 2 + rc2.height());
    }

    int rn_btn = 0;
    rn_btn = !splitPanelVisible && devUiInfo == 2 ? 35 : 0;
    rn_offset = rn_btn;

    // Stand Still Timer
    if (standStillTimer && standStill && !splitPanelVisible) {
      drawStandstillTimer(p, rect().right() - 650, 30 + 160 + 250);
    }

    // V-TSC
    if (showDebugUI && showVTC) {
      drawVisionTurnControllerUI(p, rect().right() - 184 - (UI_BORDER_SIZE * 1.5), int(UI_BORDER_SIZE * 1.5), 184, vtcColor, vtcSpeed, 100);
    }

    // Bottom bar road name
    if (showDebugUI && !roadName.isEmpty()) {
      int font_size = splitPanelVisible ? 38 : 50;
      int h = splitPanelVisible ? 18 : 26;
      p.setFont(InterFont(font_size, QFont::Bold));
      drawRoadNameText(p, rect().center().x(), h, roadName, QColor(255, 255, 255, 255));
    }

    // Turn Speed Sign
    if (showTurnSpeedLimit) {
      QRect rc = sign_rect;
      rc.moveTop(sign_rect.bottom() + UI_BORDER_SIZE);
      drawTrunSpeedSign(p, rc, turnSpeedLimit, tscSubText, curveSign, tscActive);
    }
  }

  // E2E Status
  if (e2eLongAlertUi && e2eState != 0) {
    drawE2eStatus(p, UI_BORDER_SIZE * 2 + 190, 45, 150, 150, e2eState);
  }

  if (!hideBottomIcons && featureStatusToggle) {
    drawFeatureStatusText(p, UI_BORDER_SIZE * 2 + 370, rect().bottom() - 160 - rn_offset);
  }

  p.restore();
}

void AnnotatedCameraWidget::drawText(QPainter &p, int x, int y, const QString &text, int alpha) {
  QRect real_rect = p.fontMetrics().boundingRect(text);
  real_rect.moveCenter({x, y - real_rect.height() / 2});

  p.setPen(QColor(0xff, 0xff, 0xff, alpha));
  p.drawText(real_rect.x(), real_rect.bottom(), text);
}

void AnnotatedCameraWidget::drawColoredText(QPainter &p, int x, int y, const QString &text, QColor color) {
  QRect real_rect = p.fontMetrics().boundingRect(text);
  real_rect.moveCenter({x, y - real_rect.height() / 2});

  p.setPen(color);
  p.drawText(real_rect.x(), real_rect.bottom(), text);
}

void AnnotatedCameraWidget::drawCenteredText(QPainter &p, int x, int y, const QString &text, QColor color) {
  QRect real_rect = p.fontMetrics().boundingRect(text);
  real_rect.moveCenter({x, y});

  p.setPen(color);
  p.drawText(real_rect, Qt::AlignCenter, text);
}

void AnnotatedCameraWidget::drawRoadNameText(QPainter &p, int x, int y, const QString &text, QColor color) {
  QRect real_rect = p.fontMetrics().boundingRect(text);
  real_rect.moveCenter({x, y});

  QRect real_rect_adjusted(real_rect);
  real_rect_adjusted.adjust(-UI_ROAD_NAME_MARGIN_X, 5, UI_ROAD_NAME_MARGIN_X, 0);
  QPainterPath path;
  path.addRoundedRect(real_rect_adjusted, 10, 10);
  p.setPen(Qt::NoPen);
  p.setBrush(QColor(0, 0, 0, 100));
  p.drawPath(path);

  p.setPen(color);
  p.drawText(real_rect, Qt::AlignCenter, text);
}

void AnnotatedCameraWidget::drawVisionTurnControllerUI(QPainter &p, int x, int y, int size, const QColor &color,
                                                       const QString &vision_speed, int alpha) {
  QRect rvtc(x, y, size, size);
  p.setPen(QPen(color, 10));
  p.setBrush(QColor(0, 0, 0, alpha));
  p.drawRoundedRect(rvtc, 20, 20);
  p.setPen(Qt::NoPen);

  p.setFont(InterFont(56, QFont::DemiBold));
  drawCenteredText(p, rvtc.center().x(), rvtc.center().y(), vision_speed, color);
}

void AnnotatedCameraWidget::drawStandstillTimer(QPainter &p, int x, int y) {
  char lab_str[16];
  char val_str[16];
  int minute = (int)(standstillElapsedTime / 60);
  int second = (int)((standstillElapsedTime) - (minute * 60));

  if (standStill) {
    snprintf(lab_str, sizeof(lab_str), "STOP");
    snprintf(val_str, sizeof(val_str), "%01d:%02d", minute, second);
  }

  p.setFont(InterFont(125, QFont::DemiBold));
  drawColoredText(p, x, y, QString(lab_str), QColor(255, 175, 3, 240));
  p.setFont(InterFont(150, QFont::DemiBold));
  drawColoredText(p, x, y + 150, QString(val_str), QColor(255, 255, 255, 240));
}

void AnnotatedCameraWidget::drawCircle(QPainter &p, int x, int y, int r, QBrush bg) {
  p.setPen(Qt::NoPen);
  p.setBrush(bg);
  p.drawEllipse(x - r, y - r, 2 * r, 2 * r);
}

void AnnotatedCameraWidget::drawSpeedSign(QPainter &p, QRect rc, const QString &speed_limit, const QString &sub_text,
                                          int subtext_size, bool is_map_sourced, bool is_active) {
  const QColor ring_color = is_active ? QColor(255, 0, 0, 255) : QColor(0, 0, 0, 50);
  const QColor inner_color = QColor(255, 255, 255, is_active ? 255 : 85);
  const QColor text_color = QColor(0, 0, 0, is_active ? 255 : 85);

  const int x = rc.center().x();
  const int y = rc.center().y();
  const int r = rc.width() / 2.0f;

  drawCircle(p, x, y, r, ring_color);
  drawCircle(p, x, y, int(r * 0.8f), inner_color);

  p.setFont(InterFont(89, QFont::Bold));
  drawCenteredText(p, x, y, speed_limit, text_color);
  p.setFont(InterFont(subtext_size, QFont::Bold));
  drawCenteredText(p, x, y + 55, sub_text, text_color);

  if (is_map_sourced) {
    p.setPen(Qt::NoPen);
    p.setOpacity(is_active ? 1.0 : 0.3);
    p.drawPixmap(x - subsign_img_size / 2, y - 55 - subsign_img_size / 2, map_img);
    p.setOpacity(1.0);
  }
}

void AnnotatedCameraWidget::drawTrunSpeedSign(QPainter &p, QRect rc, const QString &turn_speed, const QString &sub_text,
                                              int curv_sign, bool is_active) {
  const QColor border_color = is_active ? QColor(255, 0, 0, 255) : QColor(0, 0, 0, 50);
  const QColor inner_color = QColor(255, 255, 255, is_active ? 255 : 85);
  const QColor text_color = QColor(0, 0, 0, is_active ? 255 : 85);

  const int x = rc.center().x();
  const int y = 184 * 2 + UI_BORDER_SIZE + 202;
  const int width = 184;

  const float stroke_w = 15.0;
  const float cS = stroke_w / 2.0 + 4.5;  // half width of the stroke on the corners of the triangle
  const float R = width / 2.0 - stroke_w / 2.0;
  const float A = 0.73205;
  const float h2 = 2.0 * R / (1.0 + A);
  const float h1 = A * h2;
  const float L = 4.0 * R / sqrt(3.0);

  // Draw the internal triangle, compensate for stroke width. Needed to improve rendering when in inactive
  // state due to stroke transparency being different from inner transparency.
  QPainterPath path;
  path.moveTo(x, y - R + cS);
  path.lineTo(x - L / 2.0 + cS, y + h1 + h2 - R - stroke_w / 2.0);
  path.lineTo(x + L / 2.0 - cS, y + h1 + h2 - R - stroke_w / 2.0);
  path.lineTo(x, y - R + cS);
  p.setPen(Qt::NoPen);
  p.setBrush(inner_color);
  p.drawPath(path);

  // Draw the stroke
  QPainterPath stroke_path;
  stroke_path.moveTo(x, y - R);
  stroke_path.lineTo(x - L / 2.0, y + h1 + h2 - R);
  stroke_path.lineTo(x + L / 2.0, y + h1 + h2 - R);
  stroke_path.lineTo(x, y - R);
  p.setPen(QPen(border_color, stroke_w, Qt::SolidLine, Qt::RoundCap, Qt::RoundJoin));
  p.setBrush(Qt::NoBrush);
  p.drawPath(stroke_path);

  // Draw the turn sign
  if (curv_sign != 0) {
    p.setPen(Qt::NoPen);
    p.setOpacity(is_active ? 1.0 : 0.3);
    p.drawPixmap(int(x - (subsign_img_size / 2)), int(y - R + stroke_w + 30), curv_sign > 0 ? left_img : right_img);
    p.setOpacity(1.0);
  }

  // Draw the texts.
  p.setFont(InterFont(67, QFont::Bold));
  drawCenteredText(p, x, y + 25, turn_speed, text_color);
  p.setFont(InterFont(22, QFont::Bold));
  drawCenteredText(p, x, y + 65, sub_text, text_color);
}

// ############################## DEV UI START ##############################
void AnnotatedCameraWidget::drawCenteredLeftText(QPainter &p, int x, int y, const QString &text1, QColor color1, const QString &text2, const QString &text3, QColor color2) {
  QFontMetrics fm(p.font());
  QRect init_rect = fm.boundingRect(text1 + " ");
  QRect real_rect = fm.boundingRect(init_rect, 0, text1 + " ");
  real_rect.moveCenter({x, y});

  QRect init_rect3 = fm.boundingRect(text3);
  QRect real_rect3 = fm.boundingRect(init_rect3, 0, text3);
  real_rect3.moveTop(real_rect.top());
  real_rect3.moveLeft(real_rect.right() + 135);

  QRect init_rect2 = fm.boundingRect(text2);
  QRect real_rect2 = fm.boundingRect(init_rect2, 0, text2);
  real_rect2.moveTop(real_rect.top());
  real_rect2.moveRight(real_rect.right() + 125);

  p.setPen(color1);
  p.drawText(real_rect, Qt::AlignLeft | Qt::AlignVCenter, text1);

  p.setPen(color2);
  p.drawText(real_rect2, Qt::AlignRight | Qt::AlignVCenter, text2);
  p.drawText(real_rect3, Qt::AlignLeft | Qt::AlignVCenter, text3);
}

int AnnotatedCameraWidget::drawDevUiElementRight(QPainter &p, int x, int y, const QString &value, const QString &label, const QString &units, QColor &color) {
  p.setFont(InterFont(30 * 2, QFont::Bold));
  drawColoredText(p, x + 92, y + 80, value, color);

  p.setFont(InterFont(28, QFont::Bold));
  drawText(p, x + 92, y + 80 + 42, label, 255);

  if (units.length() > 0) {
    p.save();
    p.translate(x + 54 + 30 - 3 + 92 + 30, y + 37 + 25);
    p.rotate(-90);
    drawText(p, 0, 0, units, 255);
    p.restore();
  }

  return 110;
}

AnnotatedCameraWidget::UiElement AnnotatedCameraWidget::getDRel() {
  QString value = lead_status ? QString::number(lead_d_rel, 'f', 0) : "-";
  QColor color = QColor(255, 255, 255, 255);

  if (lead_status) {
    // Orange if close, Red if very close
    if (lead_d_rel < 5) {
      color = QColor(255, 0, 0, 255);
    } else if (lead_d_rel < 15) {
      color = QColor(255, 188, 0, 255);
    }
  }

  return UiElement(value, "REL DIST", "m", color);
}

AnnotatedCameraWidget::UiElement AnnotatedCameraWidget::getVRel() {
  QString value = lead_status ? QString::number(lead_v_rel * (is_metric ? MS_TO_KPH : MS_TO_MPH), 'f', 0) : "-";
  QColor color = QColor(255, 255, 255, 255);

  if (lead_status) {
    // Red if approaching faster than 10mph
    // Orange if approaching (negative)
    if (lead_v_rel < -4.4704) {
      color = QColor(255, 0, 0, 255);
    } else if (lead_v_rel < 0) {
      color = QColor(255, 188, 0, 255);
    }
  }

  return UiElement(value, "REL SPEED", speedUnit, color);
}

AnnotatedCameraWidget::UiElement AnnotatedCameraWidget::getSteeringAngleDeg() {
  QString value = QString("%1%2%3").arg(QString::number(angleSteers, 'f', 1)).arg("°").arg("");
  QColor color = (madsEnabled && latActive) ? QColor(0, 255, 0, 255) : QColor(255, 255, 255, 255);

  // Red if large steering angle
  // Orange if moderate steering angle
  if (std::fabs(angleSteers) > 180) {
    color = QColor(255, 0, 0, 255);
  } else if (std::fabs(angleSteers) > 90) {
    color = QColor(255, 188, 0, 255);
  }

  return UiElement(value, "REAL STEER", "", color);
}

AnnotatedCameraWidget::UiElement AnnotatedCameraWidget::getActualLateralAccel() {
  float actualLateralAccel = (curvature * pow(vEgo, 2)) - (roll * 9.81);

  QString value = QString::number(actualLateralAccel, 'f', 2);
  QColor color = (madsEnabled && latActive) ? QColor(0, 255, 0, 255) : QColor(255, 255, 255, 255);

  return UiElement(value, "ACTUAL LAT", "m/s²", color);
}

AnnotatedCameraWidget::UiElement AnnotatedCameraWidget::getSteeringAngleDesiredDeg() {
  QString value = (madsEnabled && latActive) ? QString("%1%2%3").arg(QString::number(steerAngleDesired, 'f', 1)).arg("°").arg("") : "-";
  QColor color = QColor(255, 255, 255, 255);

  if (madsEnabled && latActive) {
    // Red if large steering angle
    // Orange if moderate steering angle
    if (std::fabs(angleSteers) > 180) {
      color = QColor(255, 0, 0, 255);
    } else if (std::fabs(angleSteers) > 90) {
      color = QColor(255, 188, 0, 255);
    } else {
      color = QColor(0, 255, 0, 255);
    }
  }

  return UiElement(value, "DESIRED STEER", "", color);
}

AnnotatedCameraWidget::UiElement AnnotatedCameraWidget::getMemoryUsagePercent() {
  QString value = QString("%1%2").arg(QString::number(memoryUsagePercent, 'd', 0)).arg("%");
  QColor color = (memoryUsagePercent > 85) ? QColor(255, 188, 0, 255) : QColor(255, 255, 255, 255);

  return UiElement(value, "RAM", "", color);
}

AnnotatedCameraWidget::UiElement AnnotatedCameraWidget::getAEgo() {
  QString value = QString::number(aEgo, 'f', 1);
  QColor color = QColor(255, 255, 255, 255);

  return UiElement(value, "ACC.", "m/s²", color);
}

AnnotatedCameraWidget::UiElement AnnotatedCameraWidget::getVEgoLead() {
  QString value = lead_status ? QString::number((lead_v_rel + vEgo) * (is_metric ? MS_TO_KPH : MS_TO_MPH), 'f', 0) : "-";
  QColor color = QColor(255, 255, 255, 255);

  if (lead_status) {
    // Red if approaching faster than 10mph
    // Orange if approaching (negative)
    if (lead_v_rel < -4.4704) {
      color = QColor(255, 0, 0, 255);
    } else if (lead_v_rel < 0) {
      color = QColor(255, 188, 0, 255);
    }
  }

  return UiElement(value, "L.S.", speedUnit, color);
}

AnnotatedCameraWidget::UiElement AnnotatedCameraWidget::getFrictionCoefficientFiltered() {
  QString value = QString::number(frictionCoefficientFiltered, 'f', 3);
  QColor color = liveValid ? QColor(0, 255, 0, 255) : QColor(255, 255, 255, 255);

  return UiElement(value, "FRIC.", "", color);
}

AnnotatedCameraWidget::UiElement AnnotatedCameraWidget::getLatAccelFactorFiltered() {
  QString value = QString::number(latAccelFactorFiltered, 'f', 3);
  QColor color = liveValid ? QColor(0, 255, 0, 255) : QColor(255, 255, 255, 255);

  return UiElement(value, "L.A.", "m/s²", color);
}

AnnotatedCameraWidget::UiElement AnnotatedCameraWidget::getSteeringTorqueEps() {
  QString value = QString::number(std::fabs(steeringTorqueEps), 'f', 1);
  QColor color = QColor(255, 255, 255, 255);

  return UiElement(value, "E.T.", "N·dm", color);
}

AnnotatedCameraWidget::UiElement AnnotatedCameraWidget::getBearingDeg() {
  QString value = (bearingAccuracyDeg != 180.00) ? QString("%1%2%3").arg(QString::number(bearingDeg, 'd', 0)).arg("°").arg("") : "-";
  QColor color = QColor(255, 255, 255, 255);
  QString dir_value;

  if (bearingAccuracyDeg != 180.00) {
    if (((bearingDeg >= 337.5) && (bearingDeg <= 360)) || ((bearingDeg >= 0) && (bearingDeg <= 22.5))) {
      dir_value = "N";
    } else if ((bearingDeg > 22.5) && (bearingDeg < 67.5)) {
      dir_value = "NE";
    } else if ((bearingDeg >= 67.5) && (bearingDeg <= 112.5)) {
      dir_value = "E";
    } else if ((bearingDeg > 112.5) && (bearingDeg < 157.5)) {
      dir_value = "SE";
    } else if ((bearingDeg >= 157.5) && (bearingDeg <= 202.5)) {
      dir_value = "S";
    } else if ((bearingDeg > 202.5) && (bearingDeg < 247.5)) {
      dir_value = "SW";
    } else if ((bearingDeg >= 247.5) && (bearingDeg <= 292.5)) {
      dir_value = "W";
    } else if ((bearingDeg > 292.5) && (bearingDeg < 337.5)) {
      dir_value = "NW";
    }
  } else {
    dir_value = "OFF";
  }

  return UiElement(QString("%1 | %2").arg(dir_value).arg(value), "B.D.", "", color);
}

AnnotatedCameraWidget::UiElement AnnotatedCameraWidget::getAltitude() {
  QString value = (gpsAccuracy != 0.00) ? QString::number(altitude, 'f', 1) : "-";
  QColor color = QColor(255, 255, 255, 255);

  return UiElement(value, "ALT.", "m", color);
}

void AnnotatedCameraWidget::drawRightDevUi(QPainter &p, int x, int y) {
  int rh = 5;
  int ry = y;

  // Add Relative Distance to Primary Lead Car
  // Unit: Meters
  UiElement dRelElement = getDRel();
  rh += drawDevUiElementRight(p, x, ry, dRelElement.value, dRelElement.label, dRelElement.units, dRelElement.color);
  ry = y + rh;

  // Add Relative Velocity vs Primary Lead Car
  // Unit: kph if metric, else mph
  UiElement vRelElement = getVRel();
  rh += drawDevUiElementRight(p, x, ry, vRelElement.value, vRelElement.label, vRelElement.units, vRelElement.color);
  ry = y + rh;

  // Add Real Steering Angle
  // Unit: Degrees
  UiElement steeringAngleDegElement = getSteeringAngleDeg();
  rh += drawDevUiElementRight(p, x, ry, steeringAngleDegElement.value, steeringAngleDegElement.label, steeringAngleDegElement.units, steeringAngleDegElement.color);
  ry = y + rh;

  if (lateralState == "torque") {
    // Add Actual Lateral Acceleration (roll compensated) when using Torque
    // Unit: m/s²
    UiElement actualLateralAccelElement = getActualLateralAccel();
    rh += drawDevUiElementRight(p, x, ry, actualLateralAccelElement.value, actualLateralAccelElement.label, actualLateralAccelElement.units, actualLateralAccelElement.color);
  } else {
    // Add Desired Steering Angle when using PID
    // Unit: Degrees
    UiElement steeringAngleDesiredDegElement = getSteeringAngleDesiredDeg();
    rh += drawDevUiElementRight(p, x, ry, steeringAngleDesiredDegElement.value, steeringAngleDesiredDegElement.label, steeringAngleDesiredDegElement.units, steeringAngleDesiredDegElement.color);
  }
  ry = y + rh;

  // Add Device Memory (RAM) Usage
  // Unit: Percent
  UiElement memoryUsagePercentElement = getMemoryUsagePercent();
  rh += drawDevUiElementRight(p, x, ry, memoryUsagePercentElement.value, memoryUsagePercentElement.label, memoryUsagePercentElement.units, memoryUsagePercentElement.color);
  ry = y + rh;

  rh += 25;
  p.setBrush(QColor(0, 0, 0, 0));
  QRect ldu(x, y, 184, rh);
}

int AnnotatedCameraWidget::drawNewDevUiElement(QPainter &p, int x, int y, const QString &value, const QString &label, const QString &units, QColor &color) {
  p.setFont(InterFont(38, QFont::Bold));
  drawCenteredLeftText(p, x, y, label, whiteColor(), value, units, color);

  return 430;
}

void AnnotatedCameraWidget::drawNewDevUi2(QPainter &p, int x, int y) {
  int rw = 90;

  // Add Acceleration from Car
  // Unit: Meters per Second Squared
  UiElement aEgoElement = getAEgo();
  rw += drawNewDevUiElement(p, rw, y, aEgoElement.value, aEgoElement.label, aEgoElement.units, aEgoElement.color);

  // Add Velocity of Primary Lead Car
  // Unit: kph if metric, else mph
  UiElement vEgoLeadElement = getVEgoLead();
  rw += drawNewDevUiElement(p, rw, y, vEgoLeadElement.value, vEgoLeadElement.label, vEgoLeadElement.units, vEgoLeadElement.color);

  if (torquedUseParams) {
    // Add Friction Coefficient Raw from torqued
    // Unit: None
    UiElement frictionCoefficientFilteredElement = getFrictionCoefficientFiltered();
    rw += drawNewDevUiElement(p, rw, y, frictionCoefficientFilteredElement.value, frictionCoefficientFilteredElement.label, frictionCoefficientFilteredElement.units, frictionCoefficientFilteredElement.color);

    // Add Lateral Acceleration Factor Raw from torqued
    // Unit: m/s²
    UiElement latAccelFactorFilteredElement = getLatAccelFactorFiltered();
    rw += drawNewDevUiElement(p, rw, y, latAccelFactorFilteredElement.value, latAccelFactorFilteredElement.label, latAccelFactorFilteredElement.units, latAccelFactorFilteredElement.color);
  } else {
    // Add Steering Torque from Car EPS
    // Unit: Newton Meters
    UiElement steeringTorqueEpsElement = getSteeringTorqueEps();
    rw += drawNewDevUiElement(p, rw, y, steeringTorqueEpsElement.value, steeringTorqueEpsElement.label, steeringTorqueEpsElement.units, steeringTorqueEpsElement.color);

    // Add Bearing Degree and Direction from Car (Compass)
    // Unit: Meters
    UiElement bearingDegElement = getBearingDeg();
    rw += drawNewDevUiElement(p, rw, y, bearingDegElement.value, bearingDegElement.label, bearingDegElement.units, bearingDegElement.color);
  }

  // Add Altitude of Current Location
  // Unit: Meters
  UiElement altitudeElement = getAltitude();
  rw += drawNewDevUiElement(p, rw, y, altitudeElement.value, altitudeElement.label, altitudeElement.units, altitudeElement.color);
}

// ############################## DEV UI END ##############################

void AnnotatedCameraWidget::drawE2eStatus(QPainter &p, int x, int y, int w, int h, int e2e_long_status) {
  QColor status_color;
  QRect e2eStatusIcon(x, y, w, h);
  p.setPen(Qt::NoPen);
  p.setBrush(QBrush(blackColor(70)));
  p.drawEllipse(e2eStatusIcon);
  e2eStatusIcon -= QMargins(25, 25, 25, 25);
  p.setPen(Qt::NoPen);
  if (e2e_long_status == 2) {
    status_color = QColor::fromRgbF(0.0, 1.0, 0.0, 0.9);
  } else if (e2e_long_status == 1) {
    status_color = QColor::fromRgbF(1.0, 0.0, 0.0, 0.9);
  }
  p.setBrush(QBrush(status_color));
  p.drawEllipse(e2eStatusIcon);
}

void AnnotatedCameraWidget::drawLeftTurnSignal(QPainter &painter, int x, int y, int circle_size, int state) {
  painter.setRenderHint(QPainter::Antialiasing, true);

  QColor circle_color, circle_color_0, circle_color_1;
  QColor arrow_color, arrow_color_0, arrow_color_1;
  if ((left_blindspot || lane_change_edge_block) && !(left_blinker && right_blinker)) {
    circle_color_0 = QColor(164, 0, 1);
    circle_color_1 = QColor(204, 0, 1);
    arrow_color_0 = QColor(72, 1, 1);
    arrow_color_1 = QColor(255, 255, 255);
  } else {
    circle_color_0 = QColor(22, 156, 69);
    circle_color_1 = QColor(30, 215, 96);
    arrow_color_0 = QColor(9, 56, 27);
    arrow_color_1 = QColor(255, 255, 255);
  }

  if (state == 1) {
    circle_color = circle_color_1;
    arrow_color = arrow_color_1;
  } else if (state == 0) {
    circle_color = circle_color_0;
    arrow_color = arrow_color_0;
  }

  // Draw the circle
  int circleX = x;
  int circleY = y;
  painter.setPen(Qt::NoPen);
  painter.setBrush(circle_color);
  painter.drawEllipse(circleX, circleY, circle_size, circle_size);

  // Draw the arrow
  int arrowSize = 50;
  int arrowX = circleX + (circle_size - arrowSize) / 4;
  int arrowY = circleY + (circle_size - arrowSize) / 2;
  painter.setPen(Qt::NoPen);
  painter.setBrush(arrow_color);

  // Draw the arrow shape
  QPolygon arrowPolygon;
  arrowPolygon << QPoint(arrowX + 10, arrowY + arrowSize / 2)
               << QPoint(arrowX + arrowSize - 3, arrowY)
               << QPoint(arrowX + arrowSize, arrowY)
               << QPoint(arrowX + arrowSize, arrowY + arrowSize)
               << QPoint(arrowX + arrowSize - 3, arrowY + arrowSize)
               << QPoint(arrowX + 10, arrowY + arrowSize / 2);
  painter.drawPolygon(arrowPolygon);

  // Draw the tail rectangle
  int tailWidth = arrowSize / 2.25;
  int tailHeight = arrowSize / 2;
  QRect tailRect(arrowX + arrowSize - 3, arrowY + arrowSize / 4, tailWidth, tailHeight);
  painter.fillRect(tailRect, arrow_color);
}

void AnnotatedCameraWidget::drawRightTurnSignal(QPainter &painter, int x, int y, int circle_size, int state) {
  painter.setRenderHint(QPainter::Antialiasing, true);

  QColor circle_color, circle_color_0, circle_color_1;
  QColor arrow_color, arrow_color_0, arrow_color_1;
  if ((right_blindspot || lane_change_edge_block) && !(left_blinker && right_blinker)) {
    circle_color_0 = QColor(164, 0, 1);
    circle_color_1 = QColor(204, 0, 1);
    arrow_color_0 = QColor(72, 1, 1);
    arrow_color_1 = QColor(255, 255, 255);
  } else {
    circle_color_0 = QColor(22, 156, 69);
    circle_color_1 = QColor(30, 215, 96);
    arrow_color_0 = QColor(9, 56, 27);
    arrow_color_1 = QColor(255, 255, 255);
  }

  if (state == 1) {
    circle_color = circle_color_1;
    arrow_color = arrow_color_1;
  } else if (state == 0) {
    circle_color = circle_color_0;
    arrow_color = arrow_color_0;
  }


  // Draw the circle
  int circleX = x;
  int circleY = y;
  painter.setPen(Qt::NoPen);
  painter.setBrush(circle_color);
  painter.drawEllipse(circleX, circleY, circle_size, circle_size);

  // Draw the arrow
  int arrowSize = 50;
  int arrowX = circleX + (circle_size - arrowSize) / 2 + (arrowSize / 2.5) - 3;
  int arrowY = circleY + (circle_size - arrowSize) / 2;
  painter.setPen(Qt::NoPen);
  painter.setBrush(arrow_color);

  // Draw the arrow shape
  QPolygon arrowPolygon;
  arrowPolygon << QPoint(arrowX + arrowSize - 10, arrowY + arrowSize / 2)
               << QPoint(arrowX + 3, arrowY)
               << QPoint(arrowX, arrowY)
               << QPoint(arrowX, arrowY + arrowSize)
               << QPoint(arrowX + 3, arrowY + arrowSize)
               << QPoint(arrowX + arrowSize - 10, arrowY + arrowSize / 2);
  painter.drawPolygon(arrowPolygon);

  // Draw the tail rectangle
  int tailWidth = arrowSize / 2.25;
  int tailHeight = arrowSize / 2;
  QRect tailRect(arrowX - tailWidth + 3, arrowY + arrowSize / 4, tailWidth, tailHeight);
  painter.fillRect(tailRect, arrow_color);
}

int AnnotatedCameraWidget::blinkerPulse(int frame) {
  if (frame % UI_FREQ < (UI_FREQ / 2)) {
    blinker_state = 1;
  } else {
    blinker_state = 0;
  }

  return blinker_state;
}

void AnnotatedCameraWidget::speedLimitSignPulse(int frame) {
  if (frame % UI_FREQ < (UI_FREQ / 2.5)) {
    slcShowSign = false;
  } else {
    slcShowSign = true;
  }
}

void AnnotatedCameraWidget::drawFeatureStatusText(QPainter &p, int x, int y) {
  const FeatureStatusText feature_text;
  const FeatureStatusColor feature_color;
  const QColor text_color = whiteColor();
  const QColor shadow_color = blackColor(38);
  const int text_height = 34;
  const int drop_shadow_size = 2;
  const int eclipse_x_offset = 25;
  const int eclipse_y_offset = 20;
  const int w = 16;
  const int h = 16;

  const bool longitudinal = hasLongitudinalControl(car_params);

  p.setFont(InterFont(32, QFont::Bold));

  // Define a function to draw a feature status button
  auto drawFeatureStatusElement = [&](int value, const QStringList& text_list, const QStringList& color_list, bool condition, const QString& off_text, const QString& label) {
    std::pair<QString, QColor> feature_status = getFeatureStatus(value, text_list, color_list, condition, off_text);
    QRect btn(x - eclipse_x_offset, y - eclipse_y_offset, w, h);
    QRect btn_shadow(x - eclipse_x_offset + drop_shadow_size, y - eclipse_y_offset + drop_shadow_size, w, h);
    p.setPen(Qt::NoPen);
    p.setBrush(shadow_color);
    p.drawEllipse(btn_shadow);
    p.setBrush(feature_status.second);
    p.drawEllipse(btn);
    QString status_text;
    status_text.sprintf("%s: %s", label.toStdString().c_str(), (feature_status.first).toStdString().c_str());
    p.setPen(QPen(shadow_color, 2));
    p.drawText(x + drop_shadow_size, y + drop_shadow_size, status_text);
    p.setPen(QPen(text_color, 2));
    p.drawText(x, y, status_text);
    y += text_height;
  };

  // Driving Personality / Gap Adjust Cruise
  if (longitudinal) {
    drawFeatureStatusElement(longitudinalPersonality, feature_text.gac_list_text, feature_color.gac_list_color, longitudinal, "N/A", "GAP");
  }

  // Dynamic Lane Profile
  if (drivingModelGen == 1) {
    drawFeatureStatusElement(dynamicLaneProfile, feature_text.dlp_list_text, feature_color.dlp_list_color, true, "OFF", "DLP");
  }

  // TODO: Add toggle variables to cereal, and parse from cereal
  if (longitudinal) {
    QColor dec_color((cruiseStateEnabled && dynamicExperimentalControlToggle) ? "#4bff66" : "#ffffff");
    QRect dec_btn(x - eclipse_x_offset, y - eclipse_y_offset, w, h);
    QRect dec_btn_shadow(x - eclipse_x_offset + drop_shadow_size, y - eclipse_y_offset + drop_shadow_size, w, h);
    p.setPen(Qt::NoPen);
    p.setBrush(shadow_color);
    p.drawEllipse(dec_btn_shadow);
    p.setBrush(dec_color);
    p.drawEllipse(dec_btn);
    QString dec_status_text;
    dec_status_text.sprintf("DEC: %s\n", dynamicExperimentalControlToggle ? (experimentalMode ? QString(mpcMode).toStdString().c_str() : QString("Inactive").toStdString().c_str()) : "OFF");
    p.setPen(QPen(shadow_color, 2));
    p.drawText(x + drop_shadow_size, y + drop_shadow_size, dec_status_text);
    p.setPen(QPen(text_color, 2));
    p.drawText(x, y, dec_status_text);
    y += text_height;
  }

  // TODO: Add toggle variables to cereal, and parse from cereal
  // Speed Limit Control
  if (longitudinal || !car_params.getPcmCruiseSpeed()) {
    drawFeatureStatusElement(int(slcState), feature_text.slc_list_text, feature_color.slc_list_color, speedLimitControlToggle, "OFF", "SLC");
  }
}

void AnnotatedCameraWidget::speedLimitWarning(QPainter &p, QRect sign_rect, const int sign_margin) {
  // PRE ACTIVE
  if (slcState == cereal::LongitudinalPlanSP::SpeedLimitControlState::PRE_ACTIVE) {
    int set_speed = std::nearbyint(setSpeed);
    int speed_limit_offsetted = std::nearbyint(speedLimitSLC + speedLimitSLCOffset);

    // Calculate the vertical offset using a sinusoidal function for smooth bouncing
    double bounce_frequency = 2.0 * M_PI / 20.0;  // 20 frames for one full oscillation
    int bounce_offset = 20 * sin(speed_limit_frame * bounce_frequency);  // Adjust the amplitude (20 pixels) as needed

    if (set_speed < speed_limit_offsetted) {
      QPoint iconPosition(sign_rect.right() + sign_margin * 3, sign_rect.center().y() - plus_arrow_up_img.height() / 2 + bounce_offset);
      p.drawPixmap(iconPosition, plus_arrow_up_img);
    } else if (set_speed > speed_limit_offsetted) {
      QPoint iconPosition(sign_rect.right() + sign_margin * 3, sign_rect.center().y() - minus_arrow_down_img.height() / 2 - bounce_offset);
      p.drawPixmap(iconPosition, minus_arrow_down_img);
    }

    speed_limit_frame++;
    speedLimitSignPulse(speed_limit_frame);
  }

  // current speed over speed limit
  else if (overSpeedLimit && speedLimitWarningFlash) {
    speed_limit_frame++;
    speedLimitSignPulse(speed_limit_frame);
  }

  else {
    speed_limit_frame = 0;
    slcShowSign = true;
  }
}


void AnnotatedCameraWidget::initializeGL() {
  CameraWidget::initializeGL();
  qInfo() << "OpenGL version:" << QString((const char*)glGetString(GL_VERSION));
  qInfo() << "OpenGL vendor:" << QString((const char*)glGetString(GL_VENDOR));
  qInfo() << "OpenGL renderer:" << QString((const char*)glGetString(GL_RENDERER));
  qInfo() << "OpenGL language version:" << QString((const char*)glGetString(GL_SHADING_LANGUAGE_VERSION));

  prev_draw_t = millis_since_boot();
  setBackgroundColor(bg_colors[STATUS_DISENGAGED]);
}

void AnnotatedCameraWidget::updateFrameMat() {
  CameraWidget::updateFrameMat();
  UIState *s = uiState();
  int w = width(), h = height();

  s->fb_w = w;
  s->fb_h = h;

  // Apply transformation such that video pixel coordinates match video
  // 1) Put (0, 0) in the middle of the video
  // 2) Apply same scaling as video
  // 3) Put (0, 0) in top left corner of video
  s->car_space_transform.reset();
  s->car_space_transform.translate(w / 2 - x_offset, h / 2 - y_offset)
      .scale(zoom, zoom)
      .translate(-intrinsic_matrix.v[2], -intrinsic_matrix.v[5]);
}

void AnnotatedCameraWidget::drawLaneLines(QPainter &painter, const UIState *s) {
  painter.save();

  const UIScene &scene = s->scene;
  SubMaster &sm = *(s->sm);

  const auto car_state = sm["carState"].getCarState();

  // Shane's colored lanelines
  for (int i = 0; i < std::size(scene.lane_line_vertices); ++i) {
    if (i == 1 || i == 2) {
      // TODO: can we just use the projected vertices somehow?
      const cereal::XYZTData::Reader &line = (*s->sm)["modelV2"].getModelV2().getLaneLines()[i];
      const float default_pos = 1.4;  // when lane poly isn't available
      const float lane_pos = line.getY().size() > 0 ? std::abs(line.getY()[5]) : default_pos;  // get redder when line is closer to car
      float hue = 332.5 * lane_pos - 332.5;  // equivalent to {1.4, 1.0}: {133, 0} (green to red)
      hue = std::fmin(133, fmax(0, hue)) / 360.;  // clip and normalize
      painter.setBrush(QColor::fromHslF(hue, 1.0, 0.50, std::clamp<float>(scene.lane_line_probs[i], 0.0, 0.7)));
    } else {
      painter.setBrush(QColor::fromRgbF(1.0, 1.0, 1.0, std::clamp<float>(scene.lane_line_probs[i], 0.0, 0.7)));
    }
    painter.drawPolygon(scene.lane_line_vertices[i]);
  }

  // TODO: Fix empty spaces when curiving back on itself
  painter.setBrush(QColor::fromRgbF(1.0, 0.0, 0.0, 0.2));
  if (left_blindspot) painter.drawPolygon(scene.lane_barrier_vertices[0]);
  if (right_blindspot) painter.drawPolygon(scene.lane_barrier_vertices[1]);

  // road edges
  for (int i = 0; i < std::size(scene.road_edge_vertices); ++i) {
    painter.setBrush(QColor::fromRgbF(1.0, 0, 0, std::clamp<float>(1.0 - scene.road_edge_stds[i], 0.0, 1.0)));
    painter.drawPolygon(scene.road_edge_vertices[i]);
  }

  // paint path
<<<<<<< HEAD
  QLinearGradient bg(0, height(), 0, height() / 4);
  if (madsEnabled || car_state.getCruiseState().getEnabled()) {
    if (steerOverride && latActive) {
      bg.setColorAt(0.0, QColor::fromHslF(20 / 360., 0.94, 0.51, 0.17));
      bg.setColorAt(0.5, QColor::fromHslF(20 / 360., 1.0, 0.68, 0.17));
      bg.setColorAt(1.0, QColor::fromHslF(20 / 360., 1.0, 0.68, 0.0));
    } else if (!(latActive || car_state.getCruiseState().getEnabled())) {
      bg.setColorAt(0, whiteColor());
      bg.setColorAt(1, whiteColor(0));
    } else if (sm["controlsState"].getControlsState().getExperimentalMode()) {
      // The first half of track_vertices are the points for the right side of the path
      // and the indices match the positions of accel from uiPlan
      const auto &acceleration = sm["uiPlan"].getUiPlan().getAccel();
      const int max_len = std::min<int>(scene.track_vertices.length() / 2, acceleration.size());

      for (int i = 0; i < max_len; ++i) {
        // Some points are out of frame
        if (scene.track_vertices[i].y() < 0 || scene.track_vertices[i].y() > height()) continue;

        // Flip so 0 is bottom of frame
        float lin_grad_point = (height() - scene.track_vertices[i].y()) / height();

        // speed up: 120, slow down: 0
        float path_hue = fmax(fmin(60 + acceleration[i] * 35, 120), 0);
        // FIXME: painter.drawPolygon can be slow if hue is not rounded
        path_hue = int(path_hue * 100 + 0.5) / 100;

        float saturation = fmin(fabs(acceleration[i] * 1.5), 1);
        float lightness = util::map_val(saturation, 0.0f, 1.0f, 0.95f, 0.62f);  // lighter when grey
        float alpha = util::map_val(lin_grad_point, 0.75f / 2.f, 0.75f, 0.4f, 0.0f);  // matches previous alpha fade
        bg.setColorAt(lin_grad_point, QColor::fromHslF(path_hue / 360., saturation, lightness, alpha));

        // Skip a point, unless next is last
        i += (i + 2) < max_len ? 1 : 0;
      }
=======
  QLinearGradient bg(0, height(), 0, 0);
  if (sm["controlsState"].getControlsState().getExperimentalMode()) {
    // The first half of track_vertices are the points for the right side of the path
    const auto &acceleration = sm["modelV2"].getModelV2().getAcceleration().getX();
    const int max_len = std::min<int>(scene.track_vertices.length() / 2, acceleration.size());

    for (int i = 0; i < max_len; ++i) {
      // Some points are out of frame
      if (scene.track_vertices[i].y() < 0 || scene.track_vertices[i].y() > height()) continue;

      // Flip so 0 is bottom of frame
      float lin_grad_point = (height() - scene.track_vertices[i].y()) / height();

      // speed up: 120, slow down: 0
      float path_hue = fmax(fmin(60 + acceleration[i] * 35, 120), 0);
      // FIXME: painter.drawPolygon can be slow if hue is not rounded
      path_hue = int(path_hue * 100 + 0.5) / 100;

      float saturation = fmin(fabs(acceleration[i] * 1.5), 1);
      float lightness = util::map_val(saturation, 0.0f, 1.0f, 0.95f, 0.62f);  // lighter when grey
      float alpha = util::map_val(lin_grad_point, 0.75f / 2.f, 0.75f, 0.4f, 0.0f);  // matches previous alpha fade
      bg.setColorAt(lin_grad_point, QColor::fromHslF(path_hue / 360., saturation, lightness, alpha));

      // Skip a point, unless next is last
      i += (i + 2) < max_len ? 1 : 0;
    }
>>>>>>> 8de23996

    } else {
      bg.setColorAt(0.0, QColor::fromHslF(148 / 360., 0.94, 0.51, 0.4));
      bg.setColorAt(0.5, QColor::fromHslF(112 / 360., 1.0, 0.68, 0.35));
      bg.setColorAt(1.0, QColor::fromHslF(112 / 360., 1.0, 0.68, 0.0));
    }
  } else {
    bg.setColorAt(0.0, whiteColor(102));
    bg.setColorAt(0.5, whiteColor(89));
    bg.setColorAt(1.0, whiteColor(0));
  }

  painter.setBrush(bg);
  painter.drawPolygon(scene.track_vertices);

  // create path combining track vertices and track edge vertices
  QPainterPath path;
  path.addPolygon(scene.track_vertices);
  path.addPolygon(scene.track_edge_vertices);

  // paint path edges
  QLinearGradient pe(0, height(), 0, height() / 4);
  if (!scene.dynamic_lane_profile_status) {
    pe.setColorAt(0.0, QColor::fromHslF(240 / 360., 0.94, 0.51, 1.0));
    pe.setColorAt(0.5, QColor::fromHslF(204 / 360., 1.0, 0.68, 0.5));
    pe.setColorAt(1.0, QColor::fromHslF(204 / 360., 1.0, 0.68, 0.0));

    painter.setBrush(pe);
    painter.drawPath(path);
  }

  painter.restore();
}

void AnnotatedCameraWidget::drawDriverState(QPainter &painter, const UIState *s) {
  const UIScene &scene = s->scene;

  painter.save();

  // base icon
  int offset = UI_BORDER_SIZE + btn_size / 2;
  int x = rightHandDM ? width() - offset : offset;
  int y = height() - offset - rn_offset;
  float opacity = dmActive ? 0.65 : 0.2;
  drawIcon(painter, QPoint(x, y), dm_img, blackColor(70), opacity);

  // face
  QPointF face_kpts_draw[std::size(default_face_kpts_3d)];
  float kp;
  for (int i = 0; i < std::size(default_face_kpts_3d); ++i) {
    kp = (scene.face_kpts_draw[i].v[2] - 8) / 120 + 1.0;
    face_kpts_draw[i] = QPointF(scene.face_kpts_draw[i].v[0] * kp + x, scene.face_kpts_draw[i].v[1] * kp + y);
  }

  painter.setPen(QPen(QColor::fromRgbF(1.0, 1.0, 1.0, opacity), 5.2, Qt::SolidLine, Qt::RoundCap));
  painter.drawPolyline(face_kpts_draw, std::size(default_face_kpts_3d));

  // tracking arcs
  const int arc_l = 133;
  const float arc_t_default = 6.7;
  const float arc_t_extend = 12.0;
  QColor arc_color = QColor::fromRgbF(0.545 - 0.445 * s->engaged(),
                                      0.545 + 0.4 * s->engaged(),
                                      0.545 - 0.285 * s->engaged(),
                                      0.4 * (1.0 - dm_fade_state));
  float delta_x = -scene.driver_pose_sins[1] * arc_l / 2;
  float delta_y = -scene.driver_pose_sins[0] * arc_l / 2;
  painter.setPen(QPen(arc_color, arc_t_default+arc_t_extend*fmin(1.0, scene.driver_pose_diff[1] * 5.0), Qt::SolidLine, Qt::RoundCap));
  painter.drawArc(QRectF(std::fmin(x + delta_x, x), y - arc_l / 2, fabs(delta_x), arc_l), (scene.driver_pose_sins[1]>0 ? 90 : -90) * 16, 180 * 16);
  painter.setPen(QPen(arc_color, arc_t_default+arc_t_extend*fmin(1.0, scene.driver_pose_diff[0] * 5.0), Qt::SolidLine, Qt::RoundCap));
  painter.drawArc(QRectF(x - arc_l / 2, std::fmin(y + delta_y, y), arc_l, fabs(delta_y)), (scene.driver_pose_sins[0]>0 ? 0 : 180) * 16, 180 * 16);

  painter.restore();
}

void AnnotatedCameraWidget::rocketFuel(QPainter &p) {

  static const int ct_n = 1;
  static float ct;

  int rect_w = rect().width();
  int rect_h = rect().height();

  const int n = 15 + 1; //Add one off screen due to timing issues
  static float t[n];
  int dim_n = (sin(ct / 5) + 1) * (n - 0.01);
  t[dim_n] = 1.0;
  t[(int)(ct/ct_n)] = 1.0;

  UIState *s = uiState();
  float vc_accel0 = (*s->sm)["carState"].getCarState().getAEgo();
  static float vc_accel;
  vc_accel = vc_accel + (vc_accel0 - vc_accel) / 5;
  float hha = 0;
  if (vc_accel > 0) {
    hha = 0.85 - 0.1 / vc_accel;  // only extend up to 85%
    p.setBrush(QColor(0, 245, 0, 200));
  }
  if (vc_accel < 0) {
    hha = 0.85 + 0.1 / vc_accel; // only extend up to 85%
    p.setBrush(QColor(245, 0, 0, 200));
  }
  if (hha < 0) {
    hha = 0;
  }
  hha = hha * rect_h;
  float wp = 28;
  if (vc_accel > 0) {
    QRect ra = QRect(rect_w - wp, rect_h / 2 - hha / 2, wp, hha / 2);
    p.drawRect(ra);
  } else {
    QRect ra = QRect(rect_w - wp, rect_h / 2, wp, hha / 2);
    p.drawRect(ra);
  }
}

void AnnotatedCameraWidget::drawLead(QPainter &painter, const cereal::RadarState::LeadData::Reader &lead_data, const QPointF &vd,
                                     int num, float radar_d_rel, float v_ego, float radar_v_rel, int chevron_data, bool isMetric) {
  painter.save();

  const float speedBuff = 10.;
  const float leadBuff = 40.;
  const float d_rel = lead_data.getDRel();
  const float v_rel = lead_data.getVRel();

  float fillAlpha = 0;
  if (d_rel < leadBuff) {
    fillAlpha = 255 * (1.0 - (d_rel / leadBuff));
    if (v_rel < 0) {
      fillAlpha += 255 * (-1 * (v_rel / speedBuff));
    }
    fillAlpha = (int)(fmin(fillAlpha, 255));
  }

  float sz = std::clamp((25 * 30) / (d_rel / 3 + 30), 15.0f, 30.0f) * 2.35;
  float x = std::clamp((float)vd.x(), 0.f, width() - sz / 2);
  float y = std::fmin(height() - sz * .6, (float)vd.y());

  float g_xo = sz / 5;
  float g_yo = sz / 10;

  QPointF glow[] = {{x + (sz * 1.35) + g_xo, y + sz + g_yo}, {x, y - g_yo}, {x - (sz * 1.35) - g_xo, y + sz + g_yo}};
  painter.setBrush(QColor(218, 202, 37, 255));
  painter.drawPolygon(glow, std::size(glow));

  // chevron
  QPointF chevron[] = {{x + (sz * 1.25), y + sz}, {x, y}, {x - (sz * 1.25), y + sz}};
  painter.setBrush(redColor(fillAlpha));
  painter.drawPolygon(chevron, std::size(chevron));

  if (num == 0) {  // Display metrics to the 0th lead car
    QStringList chevron_text[2];
    if (chevron_data == 1 || chevron_data == 3) {
      chevron_text[0].append(QString::number(radar_d_rel,'f', 0) + " " + "m");
    }
    if (chevron_data == 2 || chevron_data == 3) {
      chevron_text[chevron_data - 2].append(QString::number((radar_v_rel + v_ego) * (isMetric ? MS_TO_KPH : MS_TO_MPH),'f', 0) + " " + (isMetric ? "km/h" : "mph"));
    }

    int str_w = 200; // Width of the text box, might need adjustment
    int str_h = 50; // Height of the text box, adjust as necessary
    painter.setFont(InterFont(45, QFont::Bold));
    // Calculate the center of the chevron and adjust the text box position
    float text_y = y + sz + 12; // Position the text at the bottom of the chevron
    QRect textRect(x - str_w / 2, text_y, str_w, str_h); // Adjust the rectangle to center the text horizontally at the chevron's bottom
    QPoint shadow_offset(2, 2);
    for (int i = 0; i < 2; ++i) {
      if (!chevron_text[i].isEmpty()) {
        painter.setPen(QColor(0x0, 0x0, 0x0, 200));  // Draw shadow
        painter.drawText(textRect.translated(shadow_offset.x(), shadow_offset.y() + i * str_h), Qt::AlignBottom | Qt::AlignHCenter, chevron_text[i].at(0));
        painter.setPen(QColor(0xff, 0xff, 0xff));  // Draw text
        painter.drawText(textRect.translated(0, i * str_h), Qt::AlignBottom | Qt::AlignHCenter, chevron_text[i].at(0));
        painter.setPen(Qt::NoPen);  // Reset pen to default
      }
    }
  }

  painter.restore();
}

void AnnotatedCameraWidget::paintGL() {
}

void AnnotatedCameraWidget::paintEvent(QPaintEvent *event) {
  UIState *s = uiState();
  SubMaster &sm = *(s->sm);
  const double start_draw_t = millis_since_boot();
  const cereal::ModelDataV2::Reader &model = sm["modelV2"].getModelV2();

  QPainter painter(this);

  // draw camera frame
  {
    std::lock_guard lk(frame_lock);

    if (frames.empty()) {
      if (skip_frame_count > 0) {
        skip_frame_count--;
        qDebug() << "skipping frame, not ready";
        return;
      }
    } else {
      // skip drawing up to this many frames if we're
      // missing camera frames. this smooths out the
      // transitions from the narrow and wide cameras
      skip_frame_count = 5;
    }

    // Wide or narrow cam dependent on speed
    bool has_wide_cam = available_streams.count(VISION_STREAM_WIDE_ROAD);
    if (has_wide_cam) {
      float v_ego = sm["carState"].getCarState().getVEgo();
      float steer_angle = sm["carState"].getCarState().getSteeringAngleDeg();
      if ((v_ego < 10) || available_streams.size() == 1 || (std::fabs(steer_angle) > 45)) {
        wide_cam_requested = true;
      } else if ((v_ego > 15) && (std::fabs(steer_angle) < 30)) {
        wide_cam_requested = false;
      }
      wide_cam_requested = wide_cam_requested && sm["controlsState"].getControlsState().getExperimentalMode();
      // for replay of old routes, never go to widecam
      wide_cam_requested = wide_cam_requested && s->scene.calibration_wide_valid;
    }
    CameraWidget::setStreamType(wide_cam_requested ? VISION_STREAM_WIDE_ROAD : VISION_STREAM_ROAD);

    if (reversing && s->scene.reverse_dm_cam) {
      CameraWidget::setStreamType(VISION_STREAM_DRIVER, s->scene.reverse_dm_cam);
    }

    s->scene.wide_cam = CameraWidget::getStreamType() == VISION_STREAM_WIDE_ROAD;
    if (s->scene.calibration_valid) {
      auto calib = s->scene.wide_cam ? s->scene.view_from_wide_calib : s->scene.view_from_calib;
      CameraWidget::updateCalibration(calib);
    } else {
      CameraWidget::updateCalibration(DEFAULT_CALIBRATION);
    }
    painter.beginNativePainting();
    CameraWidget::setFrameId(model.getFrameId());
    CameraWidget::paintGL();
    painter.endNativePainting();
  }

  painter.setRenderHint(QPainter::Antialiasing);
  painter.setPen(Qt::NoPen);

  if (s->scene.world_objects_visible) {
    update_model(s, model);
    drawLaneLines(painter, s);

    if (s->scene.longitudinal_control && sm.rcv_frame("radarState") > s->scene.started_frame) {
      auto radar_state = sm["radarState"].getRadarState();
      update_leads(s, radar_state, model.getPosition());
      auto lead_one = radar_state.getLeadOne();
      auto lead_two = radar_state.getLeadTwo();
      float v_ego = sm["carState"].getCarState().getVEgo();
      float radar_d_rel = radar_state.getLeadOne().getDRel();
      float radar_v_rel = radar_state.getLeadOne().getVRel();
      if (lead_one.getStatus()) {
        drawLead(painter, lead_one, s->scene.lead_vertices[0], 0, radar_d_rel, v_ego, radar_v_rel, s->scene.chevron_data, s->scene.is_metric);
      }
      if (lead_two.getStatus() && (std::abs(lead_one.getDRel() - lead_two.getDRel()) > 3.0)) {
        drawLead(painter, lead_two, s->scene.lead_vertices[1], 1, radar_d_rel, v_ego, radar_v_rel, s->scene.chevron_data, s->scene.is_metric);
      }

      rocketFuel(painter);
    }
  }

  // DMoji
  if (!hideBottomIcons && (sm.rcv_frame("driverStateV2") > s->scene.started_frame)) {
    update_dmonitoring(s, sm["driverStateV2"].getDriverStateV2(), dm_fade_state, rightHandDM);
    drawDriverState(painter, s);
  }

  drawHud(painter);

  if (left_blinker || right_blinker) {
    blinker_frame++;
    int state = blinkerPulse(blinker_frame);
    int blinker_x = splitPanelVisible ? 150 : 180;
    int blinker_y = splitPanelVisible ? 220 : 90;
    if (left_blinker) {
      drawLeftTurnSignal(painter, rect().center().x() - (blinker_x + blinker_size), blinker_y, blinker_size, state);
    }
    if (right_blinker) {
      drawRightTurnSignal(painter, rect().center().x() + blinker_x, blinker_y, blinker_size, state);
    }
  } else {
    blinker_frame = 0;
  }

  double cur_draw_t = millis_since_boot();
  double dt = cur_draw_t - prev_draw_t;
  double fps = fps_filter.update(1. / dt * 1000);
  if (fps < 15) {
    LOGW("slow frame rate: %.2f fps", fps);
  }
  prev_draw_t = cur_draw_t;

  // publish debug msg
  MessageBuilder msg;
  auto m = msg.initEvent().initUiDebug();
  m.setDrawTimeMillis(cur_draw_t - start_draw_t);
  pm->send("uiDebug", msg);

  MessageBuilder e2e_long_msg;
  auto e2eLongStatus = e2e_long_msg.initEvent().initE2eLongStateSP();
  e2eLongStatus.setStatus(e2eStatus);
  e2e_state->send("e2eLongStateSP", e2e_long_msg);
}

void AnnotatedCameraWidget::showEvent(QShowEvent *event) {
  CameraWidget::showEvent(event);

  ui_update_params(uiState());
  prev_draw_t = millis_since_boot();
}<|MERGE_RESOLUTION|>--- conflicted
+++ resolved
@@ -1370,8 +1370,7 @@
   }
 
   // paint path
-<<<<<<< HEAD
-  QLinearGradient bg(0, height(), 0, height() / 4);
+  QLinearGradient bg(0, height(), 0, 0);
   if (madsEnabled || car_state.getCruiseState().getEnabled()) {
     if (steerOverride && latActive) {
       bg.setColorAt(0.0, QColor::fromHslF(20 / 360., 0.94, 0.51, 0.17));
@@ -1382,8 +1381,7 @@
       bg.setColorAt(1, whiteColor(0));
     } else if (sm["controlsState"].getControlsState().getExperimentalMode()) {
       // The first half of track_vertices are the points for the right side of the path
-      // and the indices match the positions of accel from uiPlan
-      const auto &acceleration = sm["uiPlan"].getUiPlan().getAccel();
+      const auto &acceleration = sm["modelV2"].getModelV2().getAcceleration().getX();
       const int max_len = std::min<int>(scene.track_vertices.length() / 2, acceleration.size());
 
       for (int i = 0; i < max_len; ++i) {
@@ -1406,34 +1404,6 @@
         // Skip a point, unless next is last
         i += (i + 2) < max_len ? 1 : 0;
       }
-=======
-  QLinearGradient bg(0, height(), 0, 0);
-  if (sm["controlsState"].getControlsState().getExperimentalMode()) {
-    // The first half of track_vertices are the points for the right side of the path
-    const auto &acceleration = sm["modelV2"].getModelV2().getAcceleration().getX();
-    const int max_len = std::min<int>(scene.track_vertices.length() / 2, acceleration.size());
-
-    for (int i = 0; i < max_len; ++i) {
-      // Some points are out of frame
-      if (scene.track_vertices[i].y() < 0 || scene.track_vertices[i].y() > height()) continue;
-
-      // Flip so 0 is bottom of frame
-      float lin_grad_point = (height() - scene.track_vertices[i].y()) / height();
-
-      // speed up: 120, slow down: 0
-      float path_hue = fmax(fmin(60 + acceleration[i] * 35, 120), 0);
-      // FIXME: painter.drawPolygon can be slow if hue is not rounded
-      path_hue = int(path_hue * 100 + 0.5) / 100;
-
-      float saturation = fmin(fabs(acceleration[i] * 1.5), 1);
-      float lightness = util::map_val(saturation, 0.0f, 1.0f, 0.95f, 0.62f);  // lighter when grey
-      float alpha = util::map_val(lin_grad_point, 0.75f / 2.f, 0.75f, 0.4f, 0.0f);  // matches previous alpha fade
-      bg.setColorAt(lin_grad_point, QColor::fromHslF(path_hue / 360., saturation, lightness, alpha));
-
-      // Skip a point, unless next is last
-      i += (i + 2) < max_len ? 1 : 0;
-    }
->>>>>>> 8de23996
 
     } else {
       bg.setColorAt(0.0, QColor::fromHslF(148 / 360., 0.94, 0.51, 0.4));
