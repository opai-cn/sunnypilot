--- conflicted
+++ resolved
@@ -811,7 +811,21 @@
     </message>
 </context>
 <context>
-<<<<<<< HEAD
+    <name>MapWindowSP</name>
+    <message>
+        <source>Map Loading</source>
+        <translation type="unfinished">Chargement de la carte</translation>
+    </message>
+    <message>
+        <source>Waiting for GPS</source>
+        <translation type="unfinished">En attente du GPS</translation>
+    </message>
+    <message>
+        <source>Waiting for route</source>
+        <translation type="unfinished">En attente d&apos;un trajet</translation>
+    </message>
+</context>
+<context>
     <name>MaxTimeOffroad</name>
     <message>
         <source>Max Time Offroad</source>
@@ -843,90 +857,6 @@
     </message>
 </context>
 <context>
-    <name>MonitoringPanel</name>
-    <message>
-        <source>Enable Hands on Wheel Monitoring</source>
-        <translation type="unfinished"></translation>
-    </message>
-    <message>
-        <source>Monitor and alert when driver is not keeping the hands on the steering wheel.</source>
-=======
-    <name>MapWindowSP</name>
-    <message>
-        <source>Map Loading</source>
-        <translation type="unfinished">Chargement de la carte</translation>
-    </message>
-    <message>
-        <source>Waiting for GPS</source>
-        <translation type="unfinished">En attente du GPS</translation>
-    </message>
-    <message>
-        <source>Waiting for route</source>
-        <translation type="unfinished">En attente d&apos;un trajet</translation>
-    </message>
-</context>
-<context>
-    <name>MaxTimeOffroad</name>
-    <message>
-        <source>Max Time Offroad</source>
-        <translation type="unfinished"></translation>
-    </message>
-    <message>
-        <source>Device is automatically turned off after a set time when the engine is turned off (off-road) after driving (on-road).</source>
-        <translation type="unfinished"></translation>
-    </message>
-    <message>
-        <source>s</source>
-        <translation type="unfinished"></translation>
-    </message>
-    <message>
-        <source>m</source>
-        <translation type="unfinished">m</translation>
-    </message>
-    <message>
-        <source>hr</source>
-        <translation type="unfinished">h</translation>
-    </message>
-    <message>
-        <source>Always On</source>
-        <translation type="unfinished"></translation>
-    </message>
-    <message>
-        <source>Immediate</source>
->>>>>>> eb1b0d7d
-        <translation type="unfinished"></translation>
-    </message>
-</context>
-<context>
-<<<<<<< HEAD
-    <name>MultiOptionDialog</name>
-    <message>
-        <source>Select</source>
-        <translation>Sélectionner</translation>
-    </message>
-    <message>
-        <source>Cancel</source>
-        <translation>Annuler</translation>
-    </message>
-</context>
-<context>
-    <name>Networking</name>
-    <message>
-        <source>Advanced</source>
-        <translation>Avancé</translation>
-    </message>
-    <message>
-        <source>Enter password</source>
-        <translation>Entrer le mot de passe</translation>
-    </message>
-    <message>
-        <source>for &quot;%1&quot;</source>
-        <translation>pour &quot;%1&quot;</translation>
-    </message>
-    <message>
-        <source>Wrong password</source>
-        <translation>Mot de passe incorrect</translation>
-=======
     <name>MonitoringPanel</name>
     <message>
         <source>Enable Hands on Wheel Monitoring</source>
@@ -2799,2697 +2729,436 @@
     <message>
         <source>Enable openpilot</source>
         <translation type="vanished">Activer openpilot</translation>
->>>>>>> eb1b0d7d
-    </message>
-</context>
-<context>
-    <name>NetworkingSP</name>
-    <message>
-<<<<<<< HEAD
-        <source>Scan</source>
-        <translation type="unfinished"></translation>
-    </message>
-    <message>
-        <source>Scanning...</source>
-        <translation type="unfinished"></translation>
-    </message>
-    <message>
-        <source>Advanced</source>
-        <translation type="unfinished">Avancé</translation>
-    </message>
-    <message>
-        <source>Enter password</source>
-        <translation type="unfinished">Entrer le mot de passe</translation>
-    </message>
-    <message>
-        <source>for &quot;%1&quot;</source>
-        <translation type="unfinished">pour &quot;%1&quot;</translation>
-    </message>
-    <message>
-        <source>Wrong password</source>
-        <translation type="unfinished">Mot de passe incorrect</translation>
-    </message>
-</context>
-<context>
-    <name>OffroadAlert</name>
-    <message>
-        <source>Device temperature too high. System cooling down before starting. Current internal component temperature: %1</source>
-        <translation>Température de l&apos;appareil trop élevée. Le système doit refroidir avant de démarrer. Température actuelle de l&apos;appareil : %1</translation>
-    </message>
-    <message>
-        <source>Immediately connect to the internet to check for updates. If you do not connect to the internet, openpilot won&apos;t engage in %1</source>
-        <translation>Connectez-vous immédiatement à internet pour vérifier les mises à jour. Si vous ne vous connectez pas à internet, openpilot ne s&apos;engagera pas dans %1</translation>
-    </message>
-    <message>
-        <source>Connect to internet to check for updates. openpilot won&apos;t automatically start until it connects to internet to check for updates.</source>
-        <translation>Connectez l&apos;appareil à internet pour vérifier les mises à jour. openpilot ne démarrera pas automatiquement tant qu&apos;il ne se connecte pas à internet pour vérifier les mises à jour.</translation>
-    </message>
-    <message>
-        <source>Unable to download updates
-%1</source>
-        <translation>Impossible de télécharger les mises à jour
-%1</translation>
-    </message>
-    <message>
-        <source>Taking camera snapshots. System won&apos;t start until finished.</source>
-        <translation>Capture de clichés photo. Le système ne démarrera pas tant qu&apos;il n&apos;est pas terminé.</translation>
-    </message>
-    <message>
-        <source>An update to your device&apos;s operating system is downloading in the background. You will be prompted to update when it&apos;s ready to install.</source>
-        <translation>Une mise à jour du système d&apos;exploitation de votre appareil est en cours de téléchargement en arrière-plan. Vous serez invité à effectuer la mise à jour lorsqu&apos;elle sera prête à être installée.</translation>
-    </message>
-    <message>
-        <source>Device failed to register. It will not connect to or upload to comma.ai servers, and receives no support from comma.ai. If this is an official device, visit https://comma.ai/support.</source>
-        <translation>L&apos;appareil n&apos;a pas réussi à s&apos;enregistrer. Il ne se connectera pas aux serveurs de comma.ai, n&apos;enverra rien et ne recevra aucune assistance de comma.ai. S&apos;il s&apos;agit d&apos;un appareil officiel, visitez https://comma.ai/support.</translation>
-    </message>
-    <message>
-        <source>NVMe drive not mounted.</source>
-        <translation>Le disque NVMe n&apos;est pas monté.</translation>
-    </message>
-    <message>
-        <source>Unsupported NVMe drive detected. Device may draw significantly more power and overheat due to the unsupported NVMe.</source>
-        <translation>Disque NVMe non supporté détecté. L&apos;appareil peut consommer beaucoup plus d&apos;énergie et surchauffer en raison du NVMe non supporté.</translation>
-    </message>
-    <message>
-        <source>openpilot was unable to identify your car. Your car is either unsupported or its ECUs are not recognized. Please submit a pull request to add the firmware versions to the proper vehicle. Need help? Join discord.comma.ai.</source>
-        <translation>openpilot n&apos;a pas pu identifier votre voiture. Votre voiture n&apos;est pas supportée ou ses ECUs ne sont pas reconnues. Veuillez soumettre un pull request pour ajouter les versions de firmware au véhicule approprié. Besoin d&apos;aide ? Rejoignez discord.comma.ai.</translation>
-    </message>
-    <message>
-        <source>openpilot was unable to identify your car. Check integrity of cables and ensure all connections are secure, particularly that the comma power is fully inserted in the OBD-II port of the vehicle. Need help? Join discord.comma.ai.</source>
-        <translation>openpilot n&apos;a pas pu identifier votre voiture. Vérifiez l&apos;intégrité des câbles et assurez-vous que toutes les connexions sont correctes, en particulier l&apos;alimentation du comma est totalement insérée dans le port OBD-II du véhicule. Besoin d&apos;aide ? Rejoignez discord.comma.ai.</translation>
-    </message>
-    <message>
-        <source>openpilot detected a change in the device&apos;s mounting position. Ensure the device is fully seated in the mount and the mount is firmly secured to the windshield.</source>
-        <translation>openpilot a détecté un changement dans la position de montage de l&apos;appareil. Assurez-vous que l&apos;appareil est totalement inséré dans le support et que le support est fermement fixé au pare-brise.</translation>
-    </message>
-    <message>
-        <source>OpenStreetMap database is out of date. New maps must be downloaded if you wish to continue using OpenStreetMap data for Enhanced Speed Control and road name display.
-
-%1</source>
-        <translation type="unfinished"></translation>
-    </message>
-    <message>
-        <source>sunnypilot is now in Forced Offroad mode. sunnypilot won&apos;t start until Forced Offroad mode is disabled. Go to &quot;Settings&quot; -&gt; &quot;Device&quot; -&gt; &quot;Unforce Offroad&quot; to exit Force Offroad mode.</source>
-        <translation type="unfinished"></translation>
-    </message>
-</context>
-<context>
-    <name>OffroadHome</name>
-    <message>
-        <source>UPDATE</source>
-        <translation>MISE À JOUR</translation>
-    </message>
-    <message>
-        <source> ALERTS</source>
-        <translation> ALERTES</translation>
-    </message>
-    <message>
-        <source> ALERT</source>
-        <translation> ALERTE</translation>
-    </message>
-</context>
-<context>
-    <name>OnroadAlerts</name>
-    <message>
-        <source>openpilot Unavailable</source>
-        <translation type="unfinished"></translation>
-    </message>
-    <message>
-        <source>Waiting for controls to start</source>
-        <translation type="unfinished"></translation>
-    </message>
-    <message>
-        <source>TAKE CONTROL IMMEDIATELY</source>
-        <translation type="unfinished"></translation>
-    </message>
-    <message>
-        <source>Controls Unresponsive</source>
-        <translation type="unfinished"></translation>
-    </message>
-    <message>
-        <source>Reboot Device</source>
-        <translation type="unfinished"></translation>
-    </message>
-</context>
-<context>
-    <name>OnroadScreenOff</name>
-    <message>
-        <source>Driving Screen Off Timer</source>
-        <translation type="unfinished"></translation>
-    </message>
-    <message>
-        <source>Turn off the device screen or reduce brightness to protect the screen after driving starts. It automatically brightens or turns on when a touch or event occurs.</source>
-        <translation type="unfinished"></translation>
-    </message>
-    <message>
-        <source>s</source>
-        <translation type="unfinished"></translation>
-    </message>
-    <message>
-        <source>min</source>
-        <translation type="unfinished">min</translation>
-    </message>
-    <message>
-        <source>Always On</source>
-        <translation type="unfinished"></translation>
-    </message>
-</context>
-<context>
-    <name>OnroadScreenOffBrightness</name>
-    <message>
-        <source>Driving Screen Off Brightness (%)</source>
-        <translation type="unfinished"></translation>
-    </message>
-    <message>
-        <source>When using the Driving Screen Off feature, the brightness is reduced according to the automatic brightness ratio.</source>
-        <translation type="unfinished"></translation>
-    </message>
-    <message>
-        <source>Dark</source>
-        <translation type="unfinished"></translation>
-    </message>
-</context>
-<context>
-    <name>OnroadSettings</name>
-    <message>
-        <source>ONROAD OPTIONS</source>
-        <translation type="unfinished"></translation>
-    </message>
-    <message>
-        <source>&lt;b&gt;ONROAD SETTINGS | SUNNYPILOT&lt;/b&gt;</source>
-        <translation type="unfinished"></translation>
-    </message>
-</context>
-<context>
-    <name>OsmPanel</name>
-    <message>
-        <source>Mapd Version</source>
-        <translation type="unfinished"></translation>
-    </message>
-    <message>
-        <source>Offline Maps ETA</source>
-        <translation type="unfinished"></translation>
-    </message>
-    <message>
-        <source>Time Elapsed</source>
-        <translation type="unfinished"></translation>
-    </message>
-    <message>
-        <source>Downloaded Maps</source>
-        <translation type="unfinished"></translation>
-    </message>
-    <message>
-        <source>DELETE</source>
-        <translation type="unfinished"></translation>
-    </message>
-    <message>
-        <source>This will delete ALL downloaded maps
-
-Are you sure you want to delete all the maps?</source>
-        <translation type="unfinished"></translation>
-    </message>
-    <message>
-        <source>Yes, delete all the maps.</source>
-        <translation type="unfinished"></translation>
-    </message>
-    <message>
-        <source>Database Update</source>
-        <translation type="unfinished"></translation>
-    </message>
-    <message>
-        <source>CHECK</source>
-        <translation type="unfinished">VÉRIFIER</translation>
-    </message>
-    <message>
-        <source>Country</source>
-        <translation type="unfinished"></translation>
-    </message>
-    <message>
-        <source>SELECT</source>
-        <translation type="unfinished">SÉLECTIONNER</translation>
-    </message>
-    <message>
-        <source>Fetching Country list...</source>
-        <translation type="unfinished"></translation>
-    </message>
-    <message>
-        <source>State</source>
-        <translation type="unfinished"></translation>
-    </message>
-    <message>
-        <source>Fetching State list...</source>
-        <translation type="unfinished"></translation>
-    </message>
-    <message>
-        <source>All</source>
-        <translation type="unfinished"></translation>
-    </message>
-    <message>
-        <source>REFRESH</source>
-        <translation type="unfinished"></translation>
-    </message>
-    <message>
-        <source>UPDATE</source>
-        <translation type="unfinished">MISE À JOUR</translation>
-    </message>
-    <message>
-        <source>Download starting...</source>
-        <translation type="unfinished"></translation>
-    </message>
-    <message>
-        <source>Error: Invalid download. Retry.</source>
-        <translation type="unfinished"></translation>
-    </message>
-    <message>
-        <source>Download complete!</source>
-        <translation type="unfinished"></translation>
-    </message>
-    <message>
-        <source>
-
-Warning: You are on a metered connection!</source>
-        <translation type="unfinished"></translation>
-    </message>
-    <message>
-        <source>This will start the download process and it might take a while to complete.</source>
-        <translation type="unfinished"></translation>
-    </message>
-    <message>
-        <source>Continue on Metered</source>
-        <translation type="unfinished"></translation>
-    </message>
-    <message>
-        <source>Start Download</source>
-        <translation type="unfinished"></translation>
-    </message>
-    <message>
-        <source>m </source>
-        <translation type="unfinished"></translation>
-    </message>
-    <message>
-        <source>s</source>
-        <translation type="unfinished"></translation>
-    </message>
-    <message>
-        <source>Calculating...</source>
-        <translation type="unfinished"></translation>
-    </message>
-    <message>
-        <source>Downloaded</source>
-        <translation type="unfinished"></translation>
-    </message>
-    <message>
-        <source>Calculating ETA...</source>
-        <translation type="unfinished"></translation>
-    </message>
-    <message>
-        <source>Ready</source>
-        <translation type="unfinished"></translation>
-    </message>
-    <message>
-        <source>Time remaining: </source>
-        <translation type="unfinished"></translation>
-    </message>
-</context>
-<context>
-    <name>PairingPopup</name>
-    <message>
-        <source>Pair your device to your comma account</source>
-        <translation>Associez votre appareil à votre compte comma</translation>
-    </message>
-    <message>
-        <source>Go to https://connect.comma.ai on your phone</source>
-        <translation>Allez sur https://connect.comma.ai sur votre téléphone</translation>
-    </message>
-    <message>
-        <source>Click &quot;add new device&quot; and scan the QR code on the right</source>
-        <translation>Cliquez sur &quot;ajouter un nouvel appareil&quot; et scannez le code QR à droite</translation>
-    </message>
-    <message>
-        <source>Bookmark connect.comma.ai to your home screen to use it like an app</source>
-        <translation>Ajoutez connect.comma.ai à votre écran d&apos;accueil pour l&apos;utiliser comme une application</translation>
-    </message>
-</context>
-<context>
-    <name>ParamControl</name>
-    <message>
-        <source>Enable</source>
-        <translation>Activer</translation>
-    </message>
-    <message>
-        <source>Cancel</source>
-        <translation>Annuler</translation>
-    </message>
-</context>
-<context>
-    <name>ParamControlSP</name>
-    <message>
-        <source>Enable</source>
-        <translation type="unfinished">Activer</translation>
-    </message>
-    <message>
-        <source>Cancel</source>
-        <translation type="unfinished">Annuler</translation>
-    </message>
-</context>
-<context>
-    <name>PathOffset</name>
-    <message>
-        <source>Path Offset</source>
-        <translation type="unfinished"></translation>
-    </message>
-    <message>
-        <source>Hack to trick the model path to be left or right biased of the lane. Decreasing the value will shift the model more left, increasing will shift the model more right. Changes take effect immediately.</source>
-        <translation type="unfinished"></translation>
-    </message>
-    <message>
-        <source> cm</source>
-        <translation type="unfinished"></translation>
-    </message>
-</context>
-<context>
-    <name>PauseLateralSpeed</name>
-    <message>
-        <source>Pause lateral actuation with blinker when traveling below the desired speed selected. Default is 20 MPH or 32 km/h.</source>
-        <translation type="unfinished"></translation>
-    </message>
-    <message>
-        <source>Default</source>
-        <translation type="unfinished"></translation>
-    </message>
-    <message>
-        <source>km/h</source>
-        <translation type="unfinished">km/h</translation>
-    </message>
-    <message>
-        <source>mph</source>
-        <translation type="unfinished">mi/h</translation>
-    </message>
-</context>
-<context>
-    <name>PrimeAdWidget</name>
-    <message>
-        <source>Upgrade Now</source>
-        <translation>Mettre à niveau</translation>
-    </message>
-    <message>
-        <source>Become a comma prime member at connect.comma.ai</source>
-        <translation>Devenez membre comma prime sur connect.comma.ai</translation>
-    </message>
-    <message>
-        <source>PRIME FEATURES:</source>
-        <translation>FONCTIONNALITÉS PRIME :</translation>
-    </message>
-    <message>
-        <source>Remote access</source>
-        <translation>Accès à distance</translation>
-    </message>
-    <message>
-        <source>24/7 LTE connectivity</source>
-        <translation>Connexion LTE 24/7</translation>
-    </message>
-    <message>
-        <source>1 year of drive storage</source>
-        <translation>1 an de stockage de trajets</translation>
-    </message>
-    <message>
-        <source>Turn-by-turn navigation</source>
-        <translation>Navigation étape par étape</translation>
-    </message>
-</context>
-<context>
-    <name>PrimeUserWidget</name>
-    <message>
-        <source>✓ SUBSCRIBED</source>
-        <translation>✓ ABONNÉ</translation>
-    </message>
-    <message>
-        <source>comma prime</source>
-        <translation>comma prime</translation>
-    </message>
-</context>
-<context>
-    <name>QObject</name>
+    </message>
+    <message>
+        <source>Use the openpilot system for adaptive cruise control and lane keep driver assistance. Your attention is required at all times to use this feature. Changing this setting takes effect when the car is powered off.</source>
+        <translation type="vanished">Utilisez le système openpilot pour le régulateur de vitesse adaptatif et l&apos;assistance au maintien de voie. Votre attention est requise en permanence pour utiliser cette fonctionnalité. La modification de ce paramètre prend effet lorsque la voiture est éteinte.</translation>
+    </message>
+    <message>
+        <source>openpilot Longitudinal Control (Alpha)</source>
+        <translation>Contrôle longitudinal openpilot (Alpha)</translation>
+    </message>
+    <message>
+        <source>WARNING: openpilot longitudinal control is in alpha for this car and will disable Automatic Emergency Braking (AEB).</source>
+        <translation>ATTENTION : le contrôle longitudinal openpilot est en alpha pour cette voiture et désactivera le freinage d&apos;urgence automatique (AEB).</translation>
+    </message>
+    <message>
+        <source>On this car, openpilot defaults to the car&apos;s built-in ACC instead of openpilot&apos;s longitudinal control. Enable this to switch to openpilot longitudinal control. Enabling Experimental mode is recommended when enabling openpilot longitudinal control alpha.</source>
+        <translation>Sur cette voiture, openpilot utilise par défaut le régulateur de vitesse adaptatif intégré à la voiture plutôt que le contrôle longitudinal d&apos;openpilot. Activez ceci pour passer au contrôle longitudinal openpilot. Il est recommandé d&apos;activer le mode expérimental lors de l&apos;activation du contrôle longitudinal openpilot alpha.</translation>
+    </message>
+    <message>
+        <source>Experimental Mode</source>
+        <translation>Mode expérimental</translation>
+    </message>
+    <message>
+        <source>Disengage on Accelerator Pedal</source>
+        <translation>Désengager avec la pédale d&apos;accélérateur</translation>
+    </message>
+    <message>
+        <source>When enabled, pressing the accelerator pedal will disengage openpilot.</source>
+        <translation>Lorsqu&apos;il est activé, appuyer sur la pédale d&apos;accélérateur désengagera openpilot.</translation>
+    </message>
+    <message>
+        <source>Enable Lane Departure Warnings</source>
+        <translation>Activer les avertissements de sortie de voie</translation>
+    </message>
+    <message>
+        <source>Receive alerts to steer back into the lane when your vehicle drifts over a detected lane line without a turn signal activated while driving over 31 mph (50 km/h).</source>
+        <translation>Recevez des alertes pour revenir dans la voie lorsque votre véhicule dérive au-delà d&apos;une ligne de voie détectée sans clignotant activé en roulant à plus de 31 mph (50 km/h).</translation>
+    </message>
+    <message>
+        <source>Record and Upload Driver Camera</source>
+        <translation>Enregistrer et télécharger la caméra conducteur</translation>
+    </message>
+    <message>
+        <source>Upload data from the driver facing camera and help improve the driver monitoring algorithm.</source>
+        <translation>Publiez les données de la caméra orientée vers le conducteur et aidez à améliorer l&apos;algorithme de surveillance du conducteur.</translation>
+    </message>
+    <message>
+        <source>Use Metric System</source>
+        <translation>Utiliser le système métrique</translation>
+    </message>
+    <message>
+        <source>Display speed in km/h instead of mph.</source>
+        <translation>Afficher la vitesse en km/h au lieu de mph.</translation>
+    </message>
+    <message>
+        <source>Show ETA in 24h Format</source>
+        <translation type="vanished">Afficher l&apos;heure d&apos;arrivée en format 24h</translation>
+    </message>
+    <message>
+        <source>Use 24h format instead of am/pm</source>
+        <translation type="vanished">Utiliser le format 24h plutôt que am/pm</translation>
+    </message>
+    <message>
+        <source>Show Map on Left Side of UI</source>
+        <translation type="vanished">Afficher la carte à gauche de l&apos;interface</translation>
+    </message>
+    <message>
+        <source>Show map on left side when in split screen view.</source>
+        <translation type="vanished">Afficher la carte à gauche en mode écran scindé.</translation>
+    </message>
+    <message>
+        <source>Aggressive</source>
+        <translation>Aggressif</translation>
+    </message>
+    <message>
+        <source>Standard</source>
+        <translation>Standard</translation>
+    </message>
+    <message>
+        <source>Relaxed</source>
+        <translation>Détendu</translation>
+    </message>
+    <message>
+        <source>Driving Personality</source>
+        <translation>Personnalité de conduite</translation>
+    </message>
+    <message>
+        <source>openpilot defaults to driving in &lt;b&gt;chill mode&lt;/b&gt;. Experimental mode enables &lt;b&gt;alpha-level features&lt;/b&gt; that aren&apos;t ready for chill mode. Experimental features are listed below:</source>
+        <translation>Par défaut, openpilot conduit en &lt;b&gt;mode détente&lt;/b&gt;. Le mode expérimental permet d&apos;activer des &lt;b&gt;fonctionnalités alpha&lt;/b&gt; qui ne sont pas prêtes pour le mode détente. Les fonctionnalités expérimentales sont listées ci-dessous :</translation>
+    </message>
+    <message>
+        <source>Let the driving model control the gas and brakes. openpilot will drive as it thinks a human would, including stopping for red lights and stop signs. Since the driving model decides the speed to drive, the set speed will only act as an upper bound. This is an alpha quality feature; mistakes should be expected.</source>
+        <translation>Laissez le modèle de conduite contrôler l&apos;accélérateur et les freins. openpilot conduira comme il pense qu&apos;un humain le ferait, y compris s&apos;arrêter aux feux rouges et aux panneaux stop. Comme le modèle de conduite décide de la vitesse à adopter, la vitesse définie ne servira que de limite supérieure. Cette fonctionnalité est de qualité alpha ; des erreurs sont à prévoir.</translation>
+    </message>
+    <message>
+        <source>New Driving Visualization</source>
+        <translation>Nouvelle visualisation de la conduite</translation>
+    </message>
+    <message>
+        <source>Experimental mode is currently unavailable on this car since the car&apos;s stock ACC is used for longitudinal control.</source>
+        <translation>Le mode expérimental est actuellement indisponible pour cette voiture car le régulateur de vitesse adaptatif d&apos;origine est utilisé pour le contrôle longitudinal.</translation>
+    </message>
+    <message>
+        <source>openpilot longitudinal control may come in a future update.</source>
+        <translation>Le contrôle longitudinal openpilot pourrait être disponible dans une future mise à jour.</translation>
+    </message>
+    <message>
+        <source>An alpha version of openpilot longitudinal control can be tested, along with Experimental mode, on non-release branches.</source>
+        <translation>Une version alpha du contrôle longitudinal openpilot peut être testée, avec le mode expérimental, sur des branches non publiées.</translation>
+    </message>
+    <message>
+        <source>End-to-End Longitudinal Control</source>
+        <translation>Contrôle longitudinal de bout en bout</translation>
+    </message>
+    <message>
+        <source>Enable the openpilot longitudinal control (alpha) toggle to allow Experimental mode.</source>
+        <translation>Activer le contrôle longitudinal d&apos;openpilot (en alpha) pour autoriser le mode expérimental.</translation>
+    </message>
+    <message>
+        <source>Standard is recommended. In aggressive mode, openpilot will follow lead cars closer and be more aggressive with the gas and brake. In relaxed mode openpilot will stay further away from lead cars. On supported cars, you can cycle through these personalities with your steering wheel distance button.</source>
+        <translation type="unfinished"></translation>
+    </message>
+    <message>
+        <source>The driving visualization will transition to the road-facing wide-angle camera at low speeds to better show some turns. The Experimental mode logo will also be shown in the top right corner.</source>
+        <translation>La visualisation de la conduite passera sur la caméra grand angle dirigée vers la route à faible vitesse afin de mieux montrer certains virages. Le logo du mode expérimental s&apos;affichera également dans le coin supérieur droit.</translation>
+    </message>
+    <message>
+        <source>Always-On Driver Monitoring</source>
+        <translation type="unfinished"></translation>
+    </message>
+    <message>
+        <source>Enable driver monitoring even when openpilot is not engaged.</source>
+        <translation type="unfinished"></translation>
+    </message>
+    <message>
+        <source>Enable sunnypilot</source>
+        <translation type="unfinished"></translation>
+    </message>
+    <message>
+        <source>Use the sunnypilot system for adaptive cruise control and lane keep driver assistance. Your attention is required at all times to use this feature. Changing this setting takes effect when the car is powered off.</source>
+        <translation type="unfinished"></translation>
+    </message>
+</context>
+<context>
+    <name>TogglesPanelSP</name>
+    <message>
+        <source>Enable sunnypilot</source>
+        <translation type="unfinished"></translation>
+    </message>
+    <message>
+        <source>Use the sunnypilot system for adaptive cruise control and lane keep driver assistance. Your attention is required at all times to use this feature. Changing this setting takes effect when the car is powered off.</source>
+        <translation type="unfinished"></translation>
+    </message>
+    <message>
+        <source>openpilot Longitudinal Control (Alpha)</source>
+        <translation type="unfinished">Contrôle longitudinal openpilot (Alpha)</translation>
+    </message>
+    <message>
+        <source>WARNING: sunnypilot longitudinal control is in alpha for this car and will disable Automatic Emergency Braking (AEB).</source>
+        <translation type="unfinished"></translation>
+    </message>
+    <message>
+        <source>On this car, sunnypilot defaults to the car&apos;s built-in ACC instead of openpilot&apos;s longitudinal control. Enable this to switch to sunnypilot longitudinal control. Enabling Experimental mode is recommended when enabling sunnypilot longitudinal control alpha.</source>
+        <translation type="unfinished"></translation>
+    </message>
+    <message>
+        <source>Custom Stock Longitudinal Control</source>
+        <translation type="unfinished"></translation>
+    </message>
+    <message>
+        <source>When enabled, sunnypilot will attempt to control stock longitudinal control with ACC button presses.
+This feature must be used along with SLC, and/or V-TSC, and/or M-TSC.</source>
+        <translation type="unfinished"></translation>
+    </message>
+    <message>
+        <source>Experimental Mode</source>
+        <translation type="unfinished">Mode expérimental</translation>
+    </message>
+    <message>
+        <source>Enable Dynamic Experimental Control</source>
+        <translation type="unfinished"></translation>
+    </message>
+    <message>
+        <source>Enable toggle to allow the model to determine when to use sunnypilot ACC or sunnypilot End to End Longitudinal.</source>
+        <translation type="unfinished"></translation>
+    </message>
+    <message>
+        <source>Enable Dynamic Personality</source>
+        <translation type="unfinished"></translation>
+    </message>
+    <message>
+        <source>Enable this to allow sunnypilot to dynamically adjust following distance and reaction based on your &quot;Driving Personality&quot; setting. Instead of predefined settings for each personality, every personality now adapts dynamically according to your speed and the distance to the lead car.</source>
+        <translation type="unfinished"></translation>
+    </message>
+    <message>
+        <source>Disengage on Accelerator Pedal</source>
+        <translation type="unfinished">Désengager avec la pédale d&apos;accélérateur</translation>
+    </message>
+    <message>
+        <source>When enabled, pressing the accelerator pedal will disengage openpilot.</source>
+        <translation type="unfinished">Lorsqu&apos;il est activé, appuyer sur la pédale d&apos;accélérateur désengagera openpilot.</translation>
+    </message>
+    <message>
+        <source>Enable Lane Departure Warnings</source>
+        <translation type="unfinished">Activer les avertissements de sortie de voie</translation>
+    </message>
+    <message>
+        <source>Receive alerts to steer back into the lane when your vehicle drifts over a detected lane line without a turn signal activated while driving over 31 mph (50 km/h).</source>
+        <translation type="unfinished">Recevez des alertes pour revenir dans la voie lorsque votre véhicule dérive au-delà d&apos;une ligne de voie détectée sans clignotant activé en roulant à plus de 31 mph (50 km/h).</translation>
+    </message>
+    <message>
+        <source>Always-On Driver Monitoring</source>
+        <translation type="unfinished"></translation>
+    </message>
+    <message>
+        <source>Enable driver monitoring even when sunnypilot is not engaged.</source>
+        <translation type="unfinished"></translation>
+    </message>
+    <message>
+        <source>Record and Upload Driver Camera</source>
+        <translation type="unfinished">Enregistrer et télécharger la caméra conducteur</translation>
+    </message>
+    <message>
+        <source>Upload data from the driver facing camera and help improve the driver monitoring algorithm.</source>
+        <translation type="unfinished">Publiez les données de la caméra orientée vers le conducteur et aidez à améliorer l&apos;algorithme de surveillance du conducteur.</translation>
+    </message>
+    <message>
+        <source>Disable Onroad Uploads</source>
+        <translation type="unfinished"></translation>
+    </message>
+    <message>
+        <source>Disable uploads completely when onroad. Necessary to avoid high data usage when connected to Wi-Fi hotspot. Turn on this feature if you are looking to utilize map-based features, such as Speed Limit Control (SLC) and Map-based Turn Speed Control (MTSC).</source>
+        <translation type="unfinished"></translation>
+    </message>
+    <message>
+        <source>Use Metric System</source>
+        <translation type="unfinished">Utiliser le système métrique</translation>
+    </message>
+    <message>
+        <source>Display speed in km/h instead of mph.</source>
+        <translation type="unfinished">Afficher la vitesse en km/h au lieu de mph.</translation>
+    </message>
+    <message>
+        <source>Show ETA in 24h Format</source>
+        <translation type="unfinished">Afficher l&apos;heure d&apos;arrivée en format 24h</translation>
+    </message>
+    <message>
+        <source>Use 24h format instead of am/pm</source>
+        <translation type="unfinished">Utiliser le format 24h plutôt que am/pm</translation>
+    </message>
+    <message>
+        <source>Show Map on Left Side of UI</source>
+        <translation type="unfinished">Afficher la carte à gauche de l&apos;interface</translation>
+    </message>
+    <message>
+        <source>Show map on left side when in split screen view.</source>
+        <translation type="unfinished">Afficher la carte à gauche en mode écran scindé.</translation>
+    </message>
+    <message>
+        <source>Aggressive</source>
+        <translation type="unfinished">Aggressif</translation>
+    </message>
+    <message>
+        <source>Moderate</source>
+        <translation type="unfinished"></translation>
+    </message>
+    <message>
+        <source>Standard</source>
+        <translation type="unfinished">Standard</translation>
+    </message>
+    <message>
+        <source>Relaxed</source>
+        <translation type="unfinished">Détendu</translation>
+    </message>
+    <message>
+        <source>Driving Personality</source>
+        <translation type="unfinished">Personnalité de conduite</translation>
+    </message>
+    <message>
+        <source>Standard is recommended. In moderate/aggressive mode, sunnypilot will follow lead cars closer and be more aggressive with the gas and brake. In relaxed mode sunnypilot will stay further away from lead cars. On supported cars, you can cycle through these personalities with your steering wheel distance button.</source>
+        <translation type="unfinished"></translation>
+    </message>
+    <message>
+        <source>Sport</source>
+        <translation type="unfinished"></translation>
+    </message>
+    <message>
+        <source>Normal</source>
+        <translation type="unfinished"></translation>
+    </message>
+    <message>
+        <source>Eco</source>
+        <translation type="unfinished"></translation>
+    </message>
+    <message>
+        <source>Stock</source>
+        <translation type="unfinished"></translation>
+    </message>
+    <message>
+        <source>Acceleration Personality</source>
+        <translation type="unfinished"></translation>
+    </message>
+    <message>
+        <source>Normal is recommended. In sport mode, sunnypilot will provide aggressive acceleration for a dynamic driving experience. In eco mode, sunnypilot will apply smoother and more relaxed acceleration. On supported cars, you can cycle through these acceleration personality within Onroad Settings on the driving screen.</source>
+        <translation type="unfinished"></translation>
+    </message>
+    <message>
+        <source>openpilot defaults to driving in &lt;b&gt;chill mode&lt;/b&gt;. Experimental mode enables &lt;b&gt;alpha-level features&lt;/b&gt; that aren&apos;t ready for chill mode. Experimental features are listed below:</source>
+        <translation type="unfinished">Par défaut, openpilot conduit en &lt;b&gt;mode détente&lt;/b&gt;. Le mode expérimental permet d&apos;activer des &lt;b&gt;fonctionnalités alpha&lt;/b&gt; qui ne sont pas prêtes pour le mode détente. Les fonctionnalités expérimentales sont listées ci-dessous :</translation>
+    </message>
+    <message>
+        <source>End-to-End Longitudinal Control</source>
+        <translation type="unfinished">Contrôle longitudinal de bout en bout</translation>
+    </message>
+    <message>
+        <source>Let the driving model control the gas and brakes. sunnypilot will drive as it thinks a human would, including stopping for red lights and stop signs. Since the driving model decides the speed to drive, the set speed will only act as an upper bound. This is an alpha quality feature; mistakes should be expected.</source>
+        <translation type="unfinished"></translation>
+    </message>
+    <message>
+        <source>New Driving Visualization</source>
+        <translation type="unfinished">Nouvelle visualisation de la conduite</translation>
+    </message>
+    <message>
+        <source>The driving visualization will transition to the road-facing wide-angle camera at low speeds to better show some turns. The Experimental mode logo will also be shown in the top right corner.</source>
+        <translation type="unfinished">La visualisation de la conduite passera sur la caméra grand angle dirigée vers la route à faible vitesse afin de mieux montrer certains virages. Le logo du mode expérimental s&apos;affichera également dans le coin supérieur droit.</translation>
+    </message>
+    <message>
+        <source>Experimental mode is currently unavailable on this car since the car&apos;s stock ACC is used for longitudinal control.</source>
+        <translation type="unfinished">Le mode expérimental est actuellement indisponible pour cette voiture car le régulateur de vitesse adaptatif d&apos;origine est utilisé pour le contrôle longitudinal.</translation>
+    </message>
+    <message>
+        <source>openpilot longitudinal control may come in a future update.</source>
+        <translation type="unfinished">Le contrôle longitudinal openpilot pourrait être disponible dans une future mise à jour.</translation>
+    </message>
+    <message>
+        <source>An alpha version of sunnypilot longitudinal control can be tested, along with Experimental mode, on non-release branches.</source>
+        <translation type="unfinished"></translation>
+    </message>
+    <message>
+        <source>Enable the sunnypilot longitudinal control (alpha) toggle to allow Experimental mode.</source>
+        <translation type="unfinished"></translation>
+    </message>
+</context>
+<context>
+    <name>TorqueFriction</name>
+    <message>
+        <source>FRICTION</source>
+        <translation type="unfinished"></translation>
+    </message>
+    <message>
+        <source>Adjust Friction for the Torque Lateral Controller. &lt;b&gt;Live&lt;/b&gt;: Override self-tune values; &lt;b&gt;Offline&lt;/b&gt;: Override self-tune offline values at car restart.</source>
+        <translation type="unfinished"></translation>
+    </message>
+    <message>
+        <source>Real-time and Offline</source>
+        <translation type="unfinished"></translation>
+    </message>
+    <message>
+        <source>Offline Only</source>
+        <translation type="unfinished"></translation>
+    </message>
+</context>
+<context>
+    <name>TorqueMaxLatAccel</name>
+    <message>
+        <source>LAT_ACCEL_FACTOR</source>
+        <translation type="unfinished"></translation>
+    </message>
+    <message>
+        <source>Adjust Max Lateral Acceleration for the Torque Lateral Controller. &lt;b&gt;Live&lt;/b&gt;: Override self-tune values; &lt;b&gt;Offline&lt;/b&gt;: Override self-tune offline values at car restart.</source>
+        <translation type="unfinished"></translation>
+    </message>
+    <message>
+        <source>Real-time and Offline</source>
+        <translation type="unfinished"></translation>
+    </message>
+    <message>
+        <source>Offline Only</source>
+        <translation type="unfinished"></translation>
+    </message>
+</context>
+<context>
+    <name>Updater</name>
+    <message>
+        <source>Update Required</source>
+        <translation>Mise à jour requise</translation>
+    </message>
+    <message>
+        <source>An operating system update is required. Connect your device to Wi-Fi for the fastest update experience. The download size is approximately 1GB.</source>
+        <translation>Une mise à jour du système d&apos;exploitation est requise. Connectez votre appareil au Wi-Fi pour une mise à jour plus rapide. La taille du téléchargement est d&apos;environ 1 Go.</translation>
+    </message>
+    <message>
+        <source>Connect to Wi-Fi</source>
+        <translation>Se connecter au Wi-Fi</translation>
+    </message>
+    <message>
+        <source>Install</source>
+        <translation>Installer</translation>
+    </message>
+    <message>
+        <source>Back</source>
+        <translation>Retour</translation>
+    </message>
+    <message>
+        <source>Loading...</source>
+        <translation>Chargement...</translation>
+    </message>
     <message>
         <source>Reboot</source>
         <translation>Redémarrer</translation>
     </message>
     <message>
-        <source>Exit</source>
-        <translation>Quitter</translation>
-    </message>
-    <message>
-        <source>openpilot</source>
-        <translation type="vanished">openpilot</translation>
-    </message>
-    <message numerus="yes">
-        <source>%n minute(s) ago</source>
-        <translation>
-            <numerusform>il y a %n minute</numerusform>
-            <numerusform>il y a %n minutes</numerusform>
-        </translation>
-    </message>
-    <message numerus="yes">
-        <source>%n hour(s) ago</source>
-        <translation>
-            <numerusform>il y a %n heure</numerusform>
-            <numerusform>il y a %n heures</numerusform>
-        </translation>
-    </message>
-    <message numerus="yes">
-        <source>%n day(s) ago</source>
-        <translation>
-            <numerusform>il y a %n jour</numerusform>
-            <numerusform>il y a %n jours</numerusform>
-        </translation>
-    </message>
-    <message>
-        <source>km</source>
-        <translation>km</translation>
-    </message>
-    <message>
-        <source>m</source>
-        <translation>m</translation>
-    </message>
-    <message>
-        <source>mi</source>
-        <translation>mi</translation>
-    </message>
-    <message>
-        <source>ft</source>
-        <translation>ft</translation>
-    </message>
-    <message>
-        <source>now</source>
-        <translation type="unfinished"></translation>
-    </message>
-    <message>
-        <source>sunnypilot</source>
-        <translation type="unfinished"></translation>
-    </message>
-    <message>
-        <source>Update downloaded. Ready to reboot.</source>
-        <translation type="unfinished"></translation>
-    </message>
-    <message>
-        <source>Update: Check and Download Update</source>
-        <translation type="unfinished"></translation>
-    </message>
-    <message>
-        <source>Reboot: Reboot Device</source>
-        <translation type="unfinished"></translation>
-    </message>
-    <message>
-        <source>Update</source>
-        <translation type="unfinished"></translation>
-    </message>
-    <message>
-        <source>Updating...</source>
-        <translation type="unfinished"></translation>
-    </message>
-</context>
-<context>
-    <name>Reset</name>
-    <message>
-        <source>Reset failed. Reboot to try again.</source>
-        <translation>Réinitialisation échouée. Redémarrez pour réessayer.</translation>
-    </message>
-    <message>
-        <source>Resetting device...
-This may take up to a minute.</source>
-        <translation>Réinitialisation de l&apos;appareil...
-Cela peut prendre jusqu&apos;à une minute.</translation>
-    </message>
-    <message>
-        <source>Are you sure you want to reset your device?</source>
-        <translation>Êtes-vous sûr de vouloir réinitialiser votre appareil ?</translation>
-    </message>
-    <message>
-        <source>System Reset</source>
-        <translation>Réinitialisation du système</translation>
-    </message>
-    <message>
-        <source>Cancel</source>
-        <translation>Annuler</translation>
-    </message>
-    <message>
-        <source>Reboot</source>
-        <translation>Redémarrer</translation>
-    </message>
-    <message>
-        <source>Confirm</source>
-        <translation>Confirmer</translation>
-    </message>
-    <message>
-        <source>Unable to mount data partition. Partition may be corrupted. Press confirm to erase and reset your device.</source>
-        <translation>Impossible de monter la partition data. La partition peut être corrompue. Appuyez sur confirmer pour effacer et réinitialiser votre appareil.</translation>
-    </message>
-    <message>
-        <source>System reset triggered. Press confirm to erase all content and settings. Press cancel to resume boot.</source>
-        <translation type="unfinished"></translation>
-    </message>
-</context>
-<context>
-    <name>SPVehiclesTogglesPanel</name>
-    <message>
-        <source>Hyundai/Kia/Genesis</source>
-        <translation type="unfinished"></translation>
-    </message>
-    <message>
-        <source>HKG CAN: Smoother Stopping Performance (Beta)</source>
-        <translation type="unfinished"></translation>
-    </message>
-    <message>
-        <source>Smoother stopping behind a stopped car or desired stopping event. This is only applicable to HKG CAN platforms using openpilot longitudinal control.</source>
-        <translation type="unfinished"></translation>
-    </message>
-    <message>
-        <source>Subaru</source>
-        <translation type="unfinished"></translation>
-    </message>
-    <message>
-        <source>Manual Parking Brake: Stop and Go (Beta)</source>
-        <translation type="unfinished"></translation>
-    </message>
-    <message>
-        <source>Experimental feature to enable stop and go for Subaru Global models with manual handbrake. Models with electric parking brake should keep this disabled. Thanks to martinl for this implementation!</source>
-        <translation type="unfinished"></translation>
-    </message>
-    <message>
-        <source>Toyota/Lexus</source>
-        <translation type="unfinished"></translation>
-    </message>
-    <message>
-        <source>Enable Stock Toyota Longitudinal Control</source>
-        <translation type="unfinished"></translation>
-    </message>
-    <message>
-        <source>sunnypilot will &lt;b&gt;not&lt;/b&gt; take over control of gas and brakes. Stock Toyota longitudinal control will be used.</source>
-        <translation type="unfinished"></translation>
-    </message>
-    <message>
-        <source>Allow M.A.D.S. toggling w/ LKAS Button (Beta)</source>
-        <translation type="unfinished"></translation>
-    </message>
-    <message>
-        <source>Allows M.A.D.S. engagement/disengagement with &quot;LKAS&quot; button from the steering wheel.</source>
-        <translation type="unfinished"></translation>
-    </message>
-    <message>
-        <source>Note: Enabling this toggle may have unexpected behavior with steering control. It is the driver&apos;s responsibility to observe their environment and make decisions accordingly.</source>
-        <translation type="unfinished"></translation>
-    </message>
-    <message>
-        <source>Toyota TSS2 Longitudinal: Custom Tuning</source>
-        <translation type="unfinished"></translation>
-    </message>
-    <message>
-        <source>Smoother longitudinal performance for Toyota/Lexus TSS2/LSS2 cars. Big thanks to dragonpilot-community for this implementation.</source>
-        <translation type="unfinished"></translation>
-    </message>
-    <message>
-        <source>Enable Automatic Brake Hold (AHB)</source>
-        <translation type="unfinished"></translation>
-    </message>
-    <message>
-        <source>WARNING: Only for Toyota/Lexus vehicles with TSS2/LSS2. USE AT YOUR OWN RISK.</source>
-        <translation type="unfinished"></translation>
-    </message>
-    <message>
-        <source>When you stop the vehicle completely by depressing the brake pedal, sunnypilot will activate Auto Brake Hold.</source>
-        <translation type="unfinished"></translation>
-    </message>
-    <message>
-        <source>Changing this setting takes effect when the car is powered off.</source>
-        <translation type="unfinished"></translation>
-    </message>
-    <message>
-        <source>Enable Enhanced Blind Spot Monitor</source>
-        <translation type="unfinished"></translation>
-    </message>
-    <message>
-        <source>Enable Toyota Stop and Go Hack</source>
-        <translation type="unfinished"></translation>
-    </message>
-    <message>
-        <source>sunnypilot will allow some Toyota/Lexus cars to auto resume during stop and go traffic. This feature is only applicable to certain models. Use at your own risk.</source>
-        <translation type="unfinished"></translation>
-    </message>
-    <message>
-        <source>Enable Toyota Door Auto Locking</source>
-        <translation type="unfinished"></translation>
-    </message>
-    <message>
-        <source>sunnypilot will attempt to lock the doors when drive above 10 km/h (6.2 mph).
-Reboot Required.</source>
-        <translation type="unfinished"></translation>
-    </message>
-    <message>
-        <source>Enable Toyota Door Auto Unlocking</source>
-        <translation type="unfinished"></translation>
-    </message>
-    <message>
-        <source>sunnypilot will attempt to unlock the doors when shift to gear P.
-Reboot Required.</source>
-        <translation type="unfinished"></translation>
-    </message>
-    <message>
-        <source>Volkswagen</source>
-        <translation type="unfinished"></translation>
-    </message>
-    <message>
-        <source>Enable CC Only support</source>
-        <translation type="unfinished"></translation>
-    </message>
-    <message>
-        <source>sunnypilot supports Volkswagen MQB CC only platforms with this toggle enabled. Only enable this toggle if your car does not have ACC from the factory.</source>
-        <translation type="unfinished"></translation>
-    </message>
-    <message>
-        <source>Start the car to check car compatibility</source>
-        <translation type="unfinished"></translation>
-    </message>
-    <message>
-        <source>This platform is already supported, therefore no need to enable this toggle</source>
-        <translation type="unfinished"></translation>
-    </message>
-    <message>
-        <source>This platform is not supported</source>
-        <translation type="unfinished"></translation>
-    </message>
-    <message>
-        <source>This platform can be supported</source>
-        <translation type="unfinished"></translation>
-    </message>
-    <message>
-        <source>sunnypilot will use debugging CAN messages to receive unfiltered BSM signals, allowing detection of more objects.</source>
-        <translation type="unfinished"></translation>
-    </message>
-    <message>
-        <source>Tested on RAV4 TSS1, Lexus LSS1, Toyota TSS1/1.5, and Prius TSS2.</source>
-        <translation type="unfinished"></translation>
-    </message>
-</context>
-<context>
-    <name>SettingsWindow</name>
-    <message>
-        <source>×</source>
-        <translation>×</translation>
-    </message>
-    <message>
-        <source>Device</source>
-        <translation>Appareil</translation>
-    </message>
-    <message>
-        <source>Network</source>
-        <translation>Réseau</translation>
-    </message>
-    <message>
-        <source>Toggles</source>
-        <translation>Options</translation>
-    </message>
-    <message>
-        <source>Software</source>
-        <translation>Logiciel</translation>
-    </message>
-</context>
-<context>
-    <name>SettingsWindowSP</name>
-    <message>
-        <source>×</source>
-        <translation type="unfinished">×</translation>
-    </message>
-    <message>
-        <source>Device</source>
-        <translation type="unfinished">Appareil</translation>
-    </message>
-    <message>
-        <source>Network</source>
-        <translation type="unfinished">Réseau</translation>
-    </message>
-    <message>
-        <source>sunnylink</source>
-        <translation type="unfinished"></translation>
-    </message>
-    <message>
-        <source>Toggles</source>
-        <translation type="unfinished">Options</translation>
-    </message>
-    <message>
-        <source>Software</source>
-        <translation type="unfinished">Logiciel</translation>
-    </message>
-    <message>
-        <source>sunnypilot</source>
-        <translation type="unfinished"></translation>
-    </message>
-    <message>
-        <source>OSM</source>
-        <translation type="unfinished"></translation>
-    </message>
-    <message>
-        <source>Monitoring</source>
-        <translation type="unfinished"></translation>
-    </message>
-    <message>
-        <source>Visuals</source>
-        <translation type="unfinished"></translation>
-    </message>
-    <message>
-        <source>Display</source>
-        <translation type="unfinished"></translation>
-    </message>
-    <message>
-        <source>Trips</source>
-        <translation type="unfinished"></translation>
-    </message>
-    <message>
-        <source>Vehicle</source>
-        <translation type="unfinished"></translation>
-    </message>
-</context>
-<context>
-    <name>Setup</name>
-    <message>
-        <source>Something went wrong. Reboot the device.</source>
-        <translation>Un problème est survenu. Redémarrez l&apos;appareil.</translation>
-    </message>
-    <message>
-        <source>Ensure the entered URL is valid, and the device’s internet connection is good.</source>
-        <translation>Assurez-vous que l&apos;URL saisie est valide et que la connexion internet de l&apos;appareil est bonne.</translation>
-    </message>
-    <message>
-        <source>No custom software found at this URL.</source>
-        <translation>Aucun logiciel personnalisé trouvé à cette URL.</translation>
-    </message>
-    <message>
-        <source>WARNING: Low Voltage</source>
-        <translation>ATTENTION : Tension faible</translation>
-    </message>
-    <message>
-        <source>Power your device in a car with a harness or proceed at your own risk.</source>
-        <translation>Alimentez votre appareil dans une voiture avec un harness ou continuez à vos risques et périls.</translation>
-    </message>
-    <message>
-        <source>Power off</source>
-        <translation>Éteindre</translation>
-    </message>
-    <message>
-        <source>Continue</source>
-        <translation>Continuer</translation>
-    </message>
-    <message>
-        <source>Getting Started</source>
-        <translation>Commencer</translation>
-    </message>
-    <message>
-        <source>Before we get on the road, let’s finish installation and cover some details.</source>
-        <translation>Avant de prendre la route, terminons l&apos;installation et passons en revue quelques détails.</translation>
-    </message>
-    <message>
-        <source>Connect to Wi-Fi</source>
-        <translation>Se connecter au Wi-Fi</translation>
-    </message>
-    <message>
-        <source>Back</source>
-        <translation>Retour</translation>
-    </message>
-    <message>
-        <source>Enter URL</source>
-        <translation>Entrer l&apos;URL</translation>
-    </message>
-    <message>
-        <source>for Custom Software</source>
-        <translation>pour logiciel personnalisé</translation>
-    </message>
-    <message>
-        <source>Continue without Wi-Fi</source>
-        <translation>Continuer sans Wi-Fi</translation>
-    </message>
-    <message>
-        <source>Waiting for internet</source>
-        <translation>En attente d&apos;internet</translation>
-    </message>
-    <message>
-        <source>Downloading...</source>
-        <translation>Téléchargement...</translation>
-    </message>
-    <message>
-        <source>Download Failed</source>
-        <translation>Échec du téléchargement</translation>
-    </message>
-    <message>
-        <source>Reboot device</source>
-        <translation>Redémarrer l&apos;appareil</translation>
-    </message>
-    <message>
-        <source>Start over</source>
-        <translation>Recommencer</translation>
-    </message>
-    <message>
-        <source>Select a language</source>
-        <translation>Choisir une langue</translation>
-    </message>
-    <message>
-        <source>Choose Software to Install</source>
-        <translation type="unfinished"></translation>
-    </message>
-    <message>
-        <source>openpilot</source>
-        <translation type="unfinished">openpilot</translation>
-    </message>
-    <message>
-        <source>Custom Software</source>
-        <translation type="unfinished"></translation>
-    </message>
-</context>
-<context>
-    <name>SetupWidget</name>
-    <message>
-        <source>Finish Setup</source>
-        <translation>Terminer l&apos;installation</translation>
-    </message>
-    <message>
-        <source>Pair your device with comma connect (connect.comma.ai) and claim your comma prime offer.</source>
-        <translation>Associez votre appareil avec comma connect (connect.comma.ai) et profitez de l&apos;offre comma prime.</translation>
-    </message>
-    <message>
-        <source>Pair device</source>
-        <translation>Associer l&apos;appareil</translation>
-    </message>
-</context>
-<context>
-    <name>Sidebar</name>
-    <message>
-        <source>CONNECT</source>
-        <translation>CONNECTER</translation>
-    </message>
-    <message>
-        <source>OFFLINE</source>
-        <translation>HORS LIGNE</translation>
-    </message>
-    <message>
-        <source>ONLINE</source>
-        <translation>EN LIGNE</translation>
-    </message>
-    <message>
-        <source>ERROR</source>
-        <translation>ERREUR</translation>
-    </message>
-    <message>
-        <source>TEMP</source>
-        <translation>TEMP</translation>
-    </message>
-    <message>
-        <source>HIGH</source>
-        <translation>HAUT</translation>
-    </message>
-    <message>
-        <source>GOOD</source>
-        <translation>BON</translation>
-    </message>
-    <message>
-        <source>OK</source>
-        <translation>OK</translation>
-    </message>
-    <message>
-        <source>VEHICLE</source>
-        <translation>VÉHICULE</translation>
-    </message>
-    <message>
-        <source>NO</source>
-        <translation>NON</translation>
-    </message>
-    <message>
-        <source>PANDA</source>
-        <translation>PANDA</translation>
-    </message>
-    <message>
-        <source>GPS</source>
-        <translation>GPS</translation>
-    </message>
-    <message>
-        <source>SEARCH</source>
-        <translation>RECHERCHE</translation>
-    </message>
-    <message>
-        <source>--</source>
-        <translation>--</translation>
-    </message>
-    <message>
-        <source>Wi-Fi</source>
-        <translation>Wi-Fi</translation>
-    </message>
-    <message>
-        <source>ETH</source>
-        <translation>ETH</translation>
-    </message>
-    <message>
-        <source>2G</source>
-        <translation>2G</translation>
-    </message>
-    <message>
-        <source>3G</source>
-        <translation>3G</translation>
-    </message>
-    <message>
-        <source>LTE</source>
-        <translation>LTE</translation>
-    </message>
-    <message>
-        <source>5G</source>
-        <translation>5G</translation>
-    </message>
-</context>
-<context>
-    <name>SidebarSP</name>
-    <message>
-        <source>TEMP</source>
-        <translation type="unfinished">TEMP</translation>
-    </message>
-    <message>
-        <source>HIGH</source>
-        <translation type="unfinished">HAUT</translation>
-    </message>
-    <message>
-        <source>GOOD</source>
-        <translation type="unfinished">BON</translation>
-    </message>
-    <message>
-        <source>OK</source>
-        <translation type="unfinished">OK</translation>
-    </message>
-    <message>
-        <source>DISABLED</source>
-        <translation type="unfinished"></translation>
-    </message>
-    <message>
-        <source>OFFLINE</source>
-        <translation type="unfinished">HORS LIGNE</translation>
-    </message>
-    <message>
-        <source>REGIST...</source>
-        <translation type="unfinished"></translation>
-    </message>
-    <message>
-        <source>ONLINE</source>
-        <translation type="unfinished">EN LIGNE</translation>
-    </message>
-    <message>
-        <source>ERROR</source>
-        <translation type="unfinished">ERREUR</translation>
-    </message>
-    <message>
-        <source>SUNNYLINK</source>
-        <translation type="unfinished"></translation>
-    </message>
-</context>
-<context>
-    <name>SlcSettings</name>
-    <message>
-        <source>Auto</source>
-        <translation type="unfinished"></translation>
-    </message>
-    <message>
-        <source>User Confirm</source>
-        <translation type="unfinished"></translation>
-    </message>
-    <message>
-        <source>Engage Mode</source>
-        <translation type="unfinished"></translation>
-    </message>
-    <message>
-        <source>Default</source>
-        <translation type="unfinished"></translation>
-    </message>
-    <message>
-        <source>Fixed</source>
-        <translation type="unfinished"></translation>
-    </message>
-    <message>
-        <source>Percentage</source>
-        <translation type="unfinished"></translation>
-    </message>
-    <message>
-        <source>Limit Offset</source>
-        <translation type="unfinished"></translation>
-    </message>
-    <message>
-        <source>Set speed limit slightly higher than actual speed limit for a more natural drive.</source>
-        <translation type="unfinished"></translation>
-    </message>
-    <message>
-        <source>This platform defaults to &lt;b&gt;Auto&lt;/b&gt; mode. &lt;b&gt;User Confirm&lt;/b&gt; mode is not supported on this platform.</source>
-        <translation type="unfinished"></translation>
-    </message>
-    <message>
-        <source>Select the desired mode to set the cruising speed to the speed limit:</source>
-        <translation type="unfinished"></translation>
-    </message>
-    <message>
-        <source>Auto: Automatic speed adjustment on motorways based on speed limit data.</source>
-        <translation type="unfinished"></translation>
-    </message>
-    <message>
-        <source>User Confirm: Inform the driver to change set speed of Adaptive Cruise Control to help the driver stay within the speed limit.</source>
-        <translation type="unfinished"></translation>
-    </message>
-</context>
-<context>
-    <name>SoftwarePanel</name>
-    <message>
-        <source>Updates are only downloaded while the car is off.</source>
-        <translation>Les MàJ sont téléchargées uniquement si la voiture est éteinte.</translation>
-    </message>
-    <message>
-        <source>Current Version</source>
-        <translation>Version actuelle</translation>
-    </message>
-    <message>
-        <source>Download</source>
-        <translation>Télécharger</translation>
-    </message>
-    <message>
-        <source>CHECK</source>
-        <translation>VÉRIFIER</translation>
-    </message>
-    <message>
-        <source>Install Update</source>
-        <translation>Installer la mise à jour</translation>
-    </message>
-    <message>
-        <source>INSTALL</source>
-        <translation>INSTALLER</translation>
-    </message>
-    <message>
-        <source>Target Branch</source>
-        <translation>Branche cible</translation>
-    </message>
-    <message>
-        <source>SELECT</source>
-        <translation>SÉLECTIONNER</translation>
-    </message>
-    <message>
-        <source>Select a branch</source>
-        <translation>Sélectionner une branche</translation>
-    </message>
-    <message>
-        <source>Uninstall %1</source>
-        <translation>Désinstaller %1</translation>
-    </message>
-    <message>
-        <source>UNINSTALL</source>
-        <translation>DÉSINSTALLER</translation>
-    </message>
-    <message>
-        <source>Are you sure you want to uninstall?</source>
-        <translation>Êtes-vous sûr de vouloir désinstaller ?</translation>
-    </message>
-    <message>
-        <source>Uninstall</source>
-        <translation>Désinstaller</translation>
-    </message>
-    <message>
-        <source>failed to check for update</source>
-        <translation>échec de la vérification de la mise à jour</translation>
-    </message>
-    <message>
-        <source>DOWNLOAD</source>
-        <translation>TÉLÉCHARGER</translation>
-    </message>
-    <message>
-        <source>update available</source>
-        <translation>mise à jour disponible</translation>
-    </message>
-    <message>
-        <source>never</source>
-        <translation>jamais</translation>
-    </message>
-    <message>
-        <source>up to date, last checked %1</source>
-        <translation>à jour, dernière vérification %1</translation>
-    </message>
-</context>
-<context>
-    <name>SoftwarePanelSP</name>
-    <message>
-        <source>Driving Model</source>
-        <translation type="unfinished"></translation>
-    </message>
-    <message>
-        <source>SELECT</source>
-        <translation type="unfinished">SÉLECTIONNER</translation>
-    </message>
-    <message>
-        <source>PENDING</source>
-        <translation type="unfinished"></translation>
-    </message>
-    <message>
-        <source>Downloading Driving model</source>
-        <translation type="unfinished"></translation>
-    </message>
-    <message>
-        <source>(CACHED)</source>
-        <translation type="unfinished"></translation>
-    </message>
-    <message>
-        <source>Driving model</source>
-        <translation type="unfinished"></translation>
-    </message>
-    <message>
-        <source>downloaded</source>
-        <translation type="unfinished"></translation>
-    </message>
-    <message>
-        <source>Downloading Navigation model</source>
-        <translation type="unfinished"></translation>
-    </message>
-    <message>
-        <source>Navigation model</source>
-        <translation type="unfinished"></translation>
-    </message>
-    <message>
-        <source>Downloading Metadata model</source>
-        <translation type="unfinished"></translation>
-    </message>
-    <message>
-        <source>Metadata model</source>
-        <translation type="unfinished"></translation>
-    </message>
-    <message>
-        <source>Downloads have failed, please try swapping the model!</source>
-        <translation type="unfinished"></translation>
-    </message>
-    <message>
-        <source>Failed:</source>
-        <translation type="unfinished"></translation>
-    </message>
-    <message>
-        <source>Fetching models...</source>
-        <translation type="unfinished"></translation>
-    </message>
-    <message>
-        <source>Select a Driving Model</source>
-        <translation type="unfinished"></translation>
-    </message>
-    <message>
-        <source>Download has started in the background.</source>
-        <translation type="unfinished"></translation>
-    </message>
-    <message>
-        <source>We STRONGLY suggest you to reset calibration. Would you like to do that now?</source>
-        <translation type="unfinished"></translation>
-    </message>
-    <message>
-        <source>Reset Calibration</source>
-        <translation type="unfinished">Réinitialiser la calibration</translation>
-    </message>
-    <message>
-        <source>Warning: You are on a metered connection!</source>
-        <translation type="unfinished"></translation>
-    </message>
-    <message>
-        <source>Continue</source>
-        <translation type="unfinished">Continuer</translation>
-    </message>
-    <message>
-        <source>on Metered</source>
-        <translation type="unfinished"></translation>
-    </message>
-</context>
-<context>
-    <name>SpeedLimitPolicySettings</name>
-    <message>
-        <source>Speed Limit Source Policy</source>
-        <translation type="unfinished"></translation>
-    </message>
-    <message>
-        <source>Nav</source>
-        <translation type="unfinished"></translation>
-    </message>
-    <message>
-        <source>Only</source>
-        <translation type="unfinished"></translation>
-    </message>
-    <message>
-        <source>Map</source>
-        <translation type="unfinished"></translation>
-    </message>
-    <message>
-        <source>Car</source>
-        <translation type="unfinished"></translation>
-    </message>
-    <message>
-        <source>First</source>
-        <translation type="unfinished"></translation>
-    </message>
-    <message>
-        <source>Select the precedence order of sources. Utilized by Speed Limit Control and Speed Limit Warning</source>
-        <translation type="unfinished"></translation>
-    </message>
-    <message>
-        <source>Nav Only: Data from Mapbox active navigation only.</source>
-        <translation type="unfinished"></translation>
-    </message>
-    <message>
-        <source>Map Only: Data from OpenStreetMap only.</source>
-        <translation type="unfinished"></translation>
-    </message>
-    <message>
-        <source>Car Only: Data from the car&apos;s built-in sources (if available).</source>
-        <translation type="unfinished"></translation>
-    </message>
-    <message>
-        <source>Nav First: Nav -&gt; Map -&gt; Car</source>
-        <translation type="unfinished"></translation>
-    </message>
-    <message>
-        <source>Map First: Map -&gt; Nav -&gt; Car</source>
-        <translation type="unfinished"></translation>
-    </message>
-    <message>
-        <source>Car First: Car -&gt; Nav -&gt; Map</source>
-        <translation type="unfinished"></translation>
-    </message>
-</context>
-<context>
-    <name>SpeedLimitValueOffset</name>
-    <message>
-        <source>km/h</source>
-        <translation type="unfinished">km/h</translation>
-    </message>
-    <message>
-        <source>mph</source>
-        <translation type="unfinished">mi/h</translation>
-    </message>
-</context>
-<context>
-    <name>SpeedLimitWarningSettings</name>
-    <message>
-        <source>Off</source>
-        <translation type="unfinished"></translation>
-    </message>
-    <message>
-        <source>Display</source>
-        <translation type="unfinished"></translation>
-    </message>
-    <message>
-        <source>Chime</source>
-        <translation type="unfinished"></translation>
-    </message>
-    <message>
-        <source>Speed Limit Warning</source>
-        <translation type="unfinished"></translation>
-    </message>
-    <message>
-        <source>Warning with speed limit flash</source>
-        <translation type="unfinished"></translation>
-    </message>
-    <message>
-        <source>When Speed Limit Warning is enabled, the speed limit sign will alert the driver when the cruising speed is faster than then speed limit plus the offset.</source>
-        <translation type="unfinished"></translation>
-    </message>
-    <message>
-        <source>Default</source>
-        <translation type="unfinished"></translation>
-    </message>
-    <message>
-        <source>Fixed</source>
-        <translation type="unfinished"></translation>
-    </message>
-    <message>
-        <source>Percentage</source>
-        <translation type="unfinished"></translation>
-    </message>
-    <message>
-        <source>Warning Offset</source>
-        <translation type="unfinished"></translation>
-    </message>
-    <message>
-        <source>Select the desired offset to warn the driver when the vehicle is driving faster than the speed limit.</source>
-        <translation type="unfinished"></translation>
-    </message>
-    <message>
-        <source>Off: When the cruising speed is faster than the speed limit plus the offset, there will be no warning.</source>
-        <translation type="unfinished"></translation>
-    </message>
-    <message>
-        <source>Display: The speed on the speed limit sign turns red to alert the driver when the cruising speed is faster than the speed limit plus the offset.</source>
-        <translation type="unfinished"></translation>
-    </message>
-    <message>
-        <source>Chime: The speed on the speed limit sign turns red and chimes to alert the driver when the cruising speed is faster than the speed limit plus the offset.</source>
-        <translation type="unfinished"></translation>
-    </message>
-</context>
-<context>
-    <name>SpeedLimitWarningValueOffset</name>
-    <message>
-        <source>N/A</source>
-        <translation type="unfinished">N/A</translation>
-    </message>
-    <message>
-        <source>km/h</source>
-        <translation type="unfinished">km/h</translation>
-    </message>
-    <message>
-        <source>mph</source>
-        <translation type="unfinished">mi/h</translation>
-    </message>
-</context>
-<context>
-    <name>SshControl</name>
-    <message>
-        <source>SSH Keys</source>
-        <translation>Clés SSH</translation>
-    </message>
-    <message>
-        <source>Warning: This grants SSH access to all public keys in your GitHub settings. Never enter a GitHub username other than your own. A comma employee will NEVER ask you to add their GitHub username.</source>
-        <translation>Attention : Ceci accorde l&apos;accès SSH à toutes les clés publiques de vos paramètres GitHub. N&apos;entrez jamais un nom d&apos;utilisateur GitHub autre que le vôtre. Un employé de comma ne vous demandera JAMAIS d&apos;ajouter son nom d&apos;utilisateur GitHub.</translation>
-    </message>
-    <message>
-        <source>ADD</source>
-        <translation>AJOUTER</translation>
-    </message>
-    <message>
-        <source>Enter your GitHub username</source>
-        <translation>Entrez votre nom d&apos;utilisateur GitHub</translation>
-    </message>
-    <message>
-        <source>LOADING</source>
-        <translation>CHARGEMENT</translation>
-    </message>
-    <message>
-        <source>REMOVE</source>
-        <translation>SUPPRIMER</translation>
-    </message>
-    <message>
-        <source>Username &apos;%1&apos; has no keys on GitHub</source>
-        <translation>L&apos;utilisateur &apos;%1&apos; n&apos;a pas de clés sur GitHub</translation>
-    </message>
-    <message>
-        <source>Request timed out</source>
-        <translation>Délai de la demande dépassé</translation>
-    </message>
-    <message>
-        <source>Username &apos;%1&apos; doesn&apos;t exist on GitHub</source>
-        <translation>L&apos;utilisateur &apos;%1&apos; n&apos;existe pas sur GitHub</translation>
-    </message>
-</context>
-<context>
-    <name>SshToggle</name>
-    <message>
-        <source>Enable SSH</source>
-        <translation>Activer SSH</translation>
-    </message>
-</context>
-<context>
-    <name>SunnylinkPanel</name>
-    <message>
-        <source>Enable sunnylink</source>
-        <translation type="unfinished"></translation>
-    </message>
-    <message>
-        <source>Device ID </source>
-        <translation type="unfinished"></translation>
-    </message>
-    <message>
-        <source>N/A</source>
-        <translation type="unfinished">N/A</translation>
-    </message>
-    <message>
-        <source>This is the master switch, it will allow you to cutoff any sunnylink requests should you want to do that.</source>
-        <translation type="unfinished"></translation>
-    </message>
-    <message>
-        <source>🎉Welcome back! We&apos;re excited to see you&apos;ve enabled sunnylink again! 🚀</source>
-        <translation type="unfinished"></translation>
-    </message>
-    <message>
-        <source>👋Not going to lie, it&apos;s sad to see you disabled sunnylink 😢, but we&apos;ll be here when you&apos;re ready to come back 🎉.</source>
-        <translation type="unfinished"></translation>
-    </message>
-    <message>
-        <source>Sponsor Status</source>
-        <translation type="unfinished"></translation>
-    </message>
-    <message>
-        <source>SPONSOR</source>
-        <translation type="unfinished"></translation>
-    </message>
-    <message>
-        <source>Become a sponsor of sunnypilot to get early access to sunnylink features when they become available.</source>
-        <translation type="unfinished"></translation>
-    </message>
-    <message>
-        <source>Pair GitHub Account</source>
-        <translation type="unfinished"></translation>
-    </message>
-    <message>
-        <source>PAIR</source>
-        <translation type="unfinished"></translation>
-    </message>
-    <message>
-        <source>Pair your GitHub account to grant your device sponsor benefits, including API access on sunnylink.</source>
-        <translation type="unfinished"></translation>
-    </message>
-    <message>
-        <source>sunnylink Dongle ID not found. This may be due to weak internet connection or sunnylink registration issue. Please reboot and try again.</source>
-        <translation type="unfinished"></translation>
-    </message>
-    <message>
-        <source>Manage Settings</source>
-        <translation type="unfinished"></translation>
-    </message>
-    <message>
-        <source>Backup Settings</source>
-        <translation type="unfinished"></translation>
-    </message>
-    <message>
-        <source>Are you sure you want to backup sunnypilot settings?</source>
-        <translation type="unfinished"></translation>
-    </message>
-    <message>
-        <source>Back Up</source>
-        <translation type="unfinished"></translation>
-    </message>
-    <message>
-        <source>Restore Settings</source>
-        <translation type="unfinished"></translation>
-    </message>
-    <message>
-        <source>Are you sure you want to restore the last backed up sunnypilot settings?</source>
-        <translation type="unfinished"></translation>
-    </message>
-    <message>
-        <source>Restore</source>
-        <translation type="unfinished"></translation>
-    </message>
-    <message>
-        <source>THANKS</source>
-        <translation type="unfinished"></translation>
-    </message>
-    <message>
-        <source>Not Sponsor</source>
-        <translation type="unfinished"></translation>
-    </message>
-    <message>
-        <source>Paired</source>
-        <translation type="unfinished"></translation>
-    </message>
-    <message>
-        <source>Not Paired</source>
-        <translation type="unfinished"></translation>
-    </message>
-    <message>
-        <source>Backing up...</source>
-        <translation type="unfinished"></translation>
-    </message>
-    <message>
-        <source>Restoring...</source>
-        <translation type="unfinished"></translation>
-    </message>
-</context>
-<context>
-    <name>SunnylinkSponsorPopup</name>
-    <message>
-        <source>Scan the QR code to login to your GitHub account</source>
-        <translation type="unfinished"></translation>
-    </message>
-    <message>
-        <source>Follow the prompts to complete the pairing process</source>
-        <translation type="unfinished"></translation>
-    </message>
-    <message>
-        <source>Re-enter the &quot;sunnylink&quot; panel to verify sponsorship status</source>
-        <translation type="unfinished"></translation>
-    </message>
-    <message>
-        <source>If sponsorship status was not updated, please contact a moderator on Discord at https://discord.gg/sunnypilot</source>
-        <translation type="unfinished"></translation>
-    </message>
-    <message>
-        <source>Scan the QR code to visit sunnyhaibin&apos;s GitHub Sponsors page</source>
-        <translation type="unfinished"></translation>
-    </message>
-    <message>
-        <source>Choose your sponsorship tier and confirm your support</source>
-        <translation type="unfinished"></translation>
-    </message>
-    <message>
-        <source>Join our community on Discord at https://discord.gg/sunnypilot and reach out to a moderator to confirm your sponsor status</source>
-        <translation type="unfinished"></translation>
-    </message>
-    <message>
-        <source>Pair your GitHub account</source>
-        <translation type="unfinished"></translation>
-    </message>
-    <message>
-        <source>Early Access: Become a sunnypilot Sponsor</source>
-        <translation type="unfinished"></translation>
-    </message>
-</context>
-<context>
-    <name>SunnypilotPanel</name>
-    <message>
-        <source>Enable M.A.D.S.</source>
-        <translation type="unfinished"></translation>
-    </message>
-    <message>
-        <source>Enable the beloved M.A.D.S. feature. Disable toggle to revert back to stock openpilot engagement/disengagement.</source>
-        <translation type="unfinished"></translation>
-    </message>
-    <message>
-        <source>Laneless for Curves in &quot;Auto&quot; Mode</source>
-        <translation type="unfinished"></translation>
-    </message>
-    <message>
-        <source>While in Auto Lane, switch to Laneless for current/future curves.</source>
-        <translation type="unfinished"></translation>
-    </message>
-    <message>
-        <source>Speed Limit Control (SLC)</source>
-        <translation type="unfinished"></translation>
-    </message>
-    <message>
-        <source>When you engage ACC, you will be prompted to set the cruising speed to the speed limit of the road adjusted by the Offset and Source Policy specified, or the current driving speed. The maximum cruising speed will always be the MAX set speed.</source>
-        <translation type="unfinished"></translation>
-    </message>
-    <message>
-        <source>Enable Vision-based Turn Speed Control (V-TSC)</source>
-        <translation type="unfinished"></translation>
-    </message>
-    <message>
-        <source>Use vision path predictions to estimate the appropriate speed to drive through turns ahead.</source>
-        <translation type="unfinished"></translation>
-    </message>
-    <message>
-        <source>Enable Map Data Turn Speed Control (M-TSC) (Beta)</source>
-        <translation type="unfinished"></translation>
-    </message>
-    <message>
-        <source>Use curvature information from map data to define speed limits to take turns ahead.</source>
-        <translation type="unfinished"></translation>
-    </message>
-    <message>
-        <source>ACC +/-: Long Press Reverse</source>
-        <translation type="unfinished"></translation>
-    </message>
-    <message>
-        <source>Change the ACC +/- buttons behavior with cruise speed change in sunnypilot.</source>
-        <translation type="unfinished"></translation>
-    </message>
-    <message>
-        <source>Disabled (Stock): Short=1, Long = 5 (imperial) / 10 (metric)</source>
-        <translation type="unfinished"></translation>
-    </message>
-    <message>
-        <source>Enabled: Short = 5 (imperial) / 10 (metric), Long=1</source>
-        <translation type="unfinished"></translation>
-    </message>
-    <message>
-        <source>Custom Offsets</source>
-        <translation type="unfinished"></translation>
-    </message>
-    <message>
-        <source>Neural Network Lateral Control (NNLC)</source>
-        <translation type="unfinished"></translation>
-    </message>
-    <message>
-        <source>Enforce Torque Lateral Control</source>
-        <translation type="unfinished"></translation>
-    </message>
-    <message>
-        <source>Enable this to enforce sunnypilot to steer with Torque lateral control.</source>
-        <translation type="unfinished"></translation>
-    </message>
-    <message>
-        <source>Enable Self-Tune</source>
-        <translation type="unfinished"></translation>
-    </message>
-    <message>
-        <source>Enables self-tune for Torque lateral control for platforms that do not use Torque lateral control by default.</source>
-        <translation type="unfinished"></translation>
-    </message>
-    <message>
-        <source>Less Restrict Settings for Self-Tune (Beta)</source>
-        <translation type="unfinished"></translation>
-    </message>
-    <message>
-        <source>Less strict settings when using Self-Tune. This allows torqued to be more forgiving when learning values.</source>
-        <translation type="unfinished"></translation>
-    </message>
-    <message>
-        <source>Enable Custom Tuning</source>
-        <translation type="unfinished"></translation>
-    </message>
-    <message>
-        <source>Enables custom tuning for Torque lateral control. Modifying FRICTION and LAT_ACCEL_FACTOR below will override the offline values indicated in the YAML files within &quot;selfdrive/torque_data&quot;. The values will also be used live when &quot;Override Self-Tune&quot; toggle is enabled.</source>
-        <translation type="unfinished"></translation>
-    </message>
-    <message>
-        <source>Manual Real-Time Tuning</source>
-        <translation type="unfinished"></translation>
-    </message>
-    <message>
-        <source>Enforces the torque lateral controller to use the fixed values instead of the learned values from Self-Tune. Enabling this toggle overrides Self-Tune values.</source>
-        <translation type="unfinished"></translation>
-    </message>
-    <message>
-        <source>Quiet Drive 🤫</source>
-        <translation type="unfinished"></translation>
-    </message>
-    <message>
-        <source>sunnypilot will display alerts but only play the most important warning sounds. This feature can be toggled while the car is on.</source>
-        <translation type="unfinished"></translation>
-    </message>
-    <message>
-        <source>Green Traffic Light Chime (Beta)</source>
-        <translation type="unfinished"></translation>
-    </message>
-    <message>
-        <source>A chime will play when the traffic light you are waiting for turns green and you have no vehicle in front of you. If you are waiting behind another vehicle, the chime will play once the vehicle advances unless ACC is engaged.</source>
-        <translation type="unfinished"></translation>
-    </message>
-    <message>
-        <source>Note: This chime is only designed as a notification. It is the driver&apos;s responsibility to observe their environment and make decisions accordingly.</source>
-        <translation type="unfinished"></translation>
-    </message>
-    <message>
-        <source>Lead Vehicle Departure Alert</source>
-        <translation type="unfinished"></translation>
-    </message>
-    <message>
-        <source>Enable this will notify when the leading vehicle drives away.</source>
-        <translation type="unfinished"></translation>
-    </message>
-    <message>
-        <source>Customize M.A.D.S.</source>
-        <translation type="unfinished"></translation>
-    </message>
-    <message>
-        <source>Customize Lane Change</source>
-        <translation type="unfinished"></translation>
-    </message>
-    <message>
-        <source>Customize Offsets</source>
-        <translation type="unfinished"></translation>
-    </message>
-    <message>
-        <source>Customize Speed Limit Control</source>
-        <translation type="unfinished"></translation>
-    </message>
-    <message>
-        <source>Customize Warning</source>
-        <translation type="unfinished"></translation>
-    </message>
-    <message>
-        <source>Customize Source</source>
-        <translation type="unfinished"></translation>
-    </message>
-    <message>
-        <source>Laneful</source>
-        <translation type="unfinished"></translation>
-    </message>
-    <message>
-        <source>Laneless</source>
-        <translation type="unfinished"></translation>
-    </message>
-    <message>
-        <source>Auto</source>
-        <translation type="unfinished"></translation>
-    </message>
-    <message>
-        <source>Dynamic Lane Profile</source>
-        <translation type="unfinished"></translation>
-    </message>
-    <message>
-        <source>Speed Limit Assist</source>
-        <translation type="unfinished"></translation>
-    </message>
-    <message>
-        <source>Real-time and Offline</source>
-        <translation type="unfinished"></translation>
-    </message>
-    <message>
-        <source>Offline Only</source>
-        <translation type="unfinished"></translation>
-    </message>
-    <message>
-        <source>Dynamic Lane Profile is not available with the current Driving Model</source>
-        <translation type="unfinished"></translation>
-    </message>
-    <message>
-        <source>Custom Offsets is not available with the current Driving Model</source>
-        <translation type="unfinished"></translation>
-    </message>
-    <message>
-        <source>NNLC is currently not available on this platform.</source>
-        <translation type="unfinished"></translation>
-    </message>
-    <message>
-        <source>Match: &quot;Exact&quot; is ideal, but &quot;Fuzzy&quot; is fine too. Reach out to the sunnypilot team in the following channel at the sunnypilot Discord server if there are any issues: </source>
-        <translation type="unfinished"></translation>
-    </message>
-    <message>
-        <source>Start the car to check car compatibility</source>
-        <translation type="unfinished"></translation>
-    </message>
-    <message>
-        <source>NNLC Not Loaded</source>
-        <translation type="unfinished"></translation>
-    </message>
-    <message>
-        <source>NNLC Loaded</source>
-        <translation type="unfinished"></translation>
-    </message>
-    <message>
-        <source>Fuzzy</source>
-        <translation type="unfinished"></translation>
-    </message>
-    <message>
-        <source>Exact</source>
-        <translation type="unfinished"></translation>
-    </message>
-    <message>
-        <source>Reach out to the sunnypilot team in the following channel at the sunnypilot Discord server and donate logs to get NNLC loaded for your car: </source>
-        <translation type="unfinished"></translation>
-    </message>
-    <message>
-        <source>Match</source>
-        <translation type="unfinished"></translation>
-    </message>
-    <message>
-        <source>Formerly known as &lt;b&gt;&quot;NNFF&quot;&lt;/b&gt;, this replaces the lateral &lt;b&gt;&quot;torque&quot;&lt;/b&gt; controller, with one using a neural network trained on each car&apos;s (actually, each separate EPS firmware) driving data for increased controls accuracy.</source>
-        <translation type="unfinished"></translation>
-    </message>
-    <message>
-        <source>Reach out to the sunnypilot team in the following channel at the sunnypilot Discord server with feedback, or to provide log data for your car if your car is currently unsupported: </source>
-        <translation type="unfinished"></translation>
-    </message>
-    <message>
-        <source>Add custom offsets to Camera and Path in sunnypilot.</source>
-        <translation type="unfinished"></translation>
-    </message>
-    <message>
-        <source>Default is Laneless. In Auto mode, sunnnypilot dynamically chooses between Laneline or Laneless model based on lane recognition confidence level on road and certain conditions.</source>
-        <translation type="unfinished"></translation>
-    </message>
-</context>
-<context>
-    <name>TermsPage</name>
-    <message>
-        <source>Terms &amp; Conditions</source>
-        <translation>Termes &amp; Conditions</translation>
-    </message>
-    <message>
-        <source>Decline</source>
-        <translation>Refuser</translation>
-    </message>
-    <message>
-        <source>Scroll to accept</source>
-        <translation>Faire défiler pour accepter</translation>
-    </message>
-    <message>
-        <source>Agree</source>
-        <translation>Accepter</translation>
-=======
-        <source>Use the openpilot system for adaptive cruise control and lane keep driver assistance. Your attention is required at all times to use this feature. Changing this setting takes effect when the car is powered off.</source>
-        <translation type="vanished">Utilisez le système openpilot pour le régulateur de vitesse adaptatif et l&apos;assistance au maintien de voie. Votre attention est requise en permanence pour utiliser cette fonctionnalité. La modification de ce paramètre prend effet lorsque la voiture est éteinte.</translation>
-    </message>
-    <message>
-        <source>openpilot Longitudinal Control (Alpha)</source>
-        <translation>Contrôle longitudinal openpilot (Alpha)</translation>
->>>>>>> eb1b0d7d
-    </message>
-</context>
-<context>
-    <name>TermsPageSP</name>
-    <message>
-<<<<<<< HEAD
-        <source>Terms &amp; Conditions</source>
-        <translation type="unfinished">Termes &amp; Conditions</translation>
-    </message>
-    <message>
-        <source>Decline</source>
-        <translation type="unfinished">Refuser</translation>
-    </message>
-    <message>
-        <source>Scroll to accept</source>
-        <translation type="unfinished">Faire défiler pour accepter</translation>
-    </message>
-</context>
-<context>
-    <name>TogglesPanel</name>
-    <message>
-        <source>Enable openpilot</source>
-        <translation type="vanished">Activer openpilot</translation>
-    </message>
-    <message>
-        <source>Use the openpilot system for adaptive cruise control and lane keep driver assistance. Your attention is required at all times to use this feature. Changing this setting takes effect when the car is powered off.</source>
-        <translation type="vanished">Utilisez le système openpilot pour le régulateur de vitesse adaptatif et l&apos;assistance au maintien de voie. Votre attention est requise en permanence pour utiliser cette fonctionnalité. La modification de ce paramètre prend effet lorsque la voiture est éteinte.</translation>
-    </message>
-    <message>
-        <source>openpilot Longitudinal Control (Alpha)</source>
-        <translation>Contrôle longitudinal openpilot (Alpha)</translation>
-    </message>
-    <message>
-        <source>WARNING: openpilot longitudinal control is in alpha for this car and will disable Automatic Emergency Braking (AEB).</source>
-        <translation>ATTENTION : le contrôle longitudinal openpilot est en alpha pour cette voiture et désactivera le freinage d&apos;urgence automatique (AEB).</translation>
-    </message>
-    <message>
-        <source>On this car, openpilot defaults to the car&apos;s built-in ACC instead of openpilot&apos;s longitudinal control. Enable this to switch to openpilot longitudinal control. Enabling Experimental mode is recommended when enabling openpilot longitudinal control alpha.</source>
-        <translation>Sur cette voiture, openpilot utilise par défaut le régulateur de vitesse adaptatif intégré à la voiture plutôt que le contrôle longitudinal d&apos;openpilot. Activez ceci pour passer au contrôle longitudinal openpilot. Il est recommandé d&apos;activer le mode expérimental lors de l&apos;activation du contrôle longitudinal openpilot alpha.</translation>
-    </message>
-    <message>
-        <source>Experimental Mode</source>
-        <translation>Mode expérimental</translation>
-    </message>
-    <message>
-        <source>Disengage on Accelerator Pedal</source>
-        <translation>Désengager avec la pédale d&apos;accélérateur</translation>
-    </message>
-    <message>
-        <source>When enabled, pressing the accelerator pedal will disengage openpilot.</source>
-        <translation>Lorsqu&apos;il est activé, appuyer sur la pédale d&apos;accélérateur désengagera openpilot.</translation>
-    </message>
-    <message>
-        <source>Enable Lane Departure Warnings</source>
-        <translation>Activer les avertissements de sortie de voie</translation>
-    </message>
-    <message>
-        <source>Receive alerts to steer back into the lane when your vehicle drifts over a detected lane line without a turn signal activated while driving over 31 mph (50 km/h).</source>
-        <translation>Recevez des alertes pour revenir dans la voie lorsque votre véhicule dérive au-delà d&apos;une ligne de voie détectée sans clignotant activé en roulant à plus de 31 mph (50 km/h).</translation>
-    </message>
-    <message>
-        <source>Record and Upload Driver Camera</source>
-        <translation>Enregistrer et télécharger la caméra conducteur</translation>
-    </message>
-    <message>
-        <source>Upload data from the driver facing camera and help improve the driver monitoring algorithm.</source>
-        <translation>Publiez les données de la caméra orientée vers le conducteur et aidez à améliorer l&apos;algorithme de surveillance du conducteur.</translation>
-    </message>
-    <message>
-        <source>Use Metric System</source>
-        <translation>Utiliser le système métrique</translation>
-    </message>
-    <message>
-        <source>Display speed in km/h instead of mph.</source>
-        <translation>Afficher la vitesse en km/h au lieu de mph.</translation>
-    </message>
-    <message>
-        <source>Show ETA in 24h Format</source>
-        <translation type="vanished">Afficher l&apos;heure d&apos;arrivée en format 24h</translation>
-    </message>
-    <message>
-        <source>Use 24h format instead of am/pm</source>
-        <translation type="vanished">Utiliser le format 24h plutôt que am/pm</translation>
-    </message>
-    <message>
-        <source>Show Map on Left Side of UI</source>
-        <translation type="vanished">Afficher la carte à gauche de l&apos;interface</translation>
-    </message>
-    <message>
-        <source>Show map on left side when in split screen view.</source>
-        <translation type="vanished">Afficher la carte à gauche en mode écran scindé.</translation>
-    </message>
-    <message>
-        <source>Aggressive</source>
-        <translation>Aggressif</translation>
-    </message>
-    <message>
-        <source>Standard</source>
-        <translation>Standard</translation>
-    </message>
-    <message>
-        <source>Relaxed</source>
-        <translation>Détendu</translation>
-    </message>
-    <message>
-        <source>Driving Personality</source>
-        <translation>Personnalité de conduite</translation>
-    </message>
-    <message>
-        <source>openpilot defaults to driving in &lt;b&gt;chill mode&lt;/b&gt;. Experimental mode enables &lt;b&gt;alpha-level features&lt;/b&gt; that aren&apos;t ready for chill mode. Experimental features are listed below:</source>
-        <translation>Par défaut, openpilot conduit en &lt;b&gt;mode détente&lt;/b&gt;. Le mode expérimental permet d&apos;activer des &lt;b&gt;fonctionnalités alpha&lt;/b&gt; qui ne sont pas prêtes pour le mode détente. Les fonctionnalités expérimentales sont listées ci-dessous :</translation>
-    </message>
-    <message>
-        <source>Let the driving model control the gas and brakes. openpilot will drive as it thinks a human would, including stopping for red lights and stop signs. Since the driving model decides the speed to drive, the set speed will only act as an upper bound. This is an alpha quality feature; mistakes should be expected.</source>
-        <translation>Laissez le modèle de conduite contrôler l&apos;accélérateur et les freins. openpilot conduira comme il pense qu&apos;un humain le ferait, y compris s&apos;arrêter aux feux rouges et aux panneaux stop. Comme le modèle de conduite décide de la vitesse à adopter, la vitesse définie ne servira que de limite supérieure. Cette fonctionnalité est de qualité alpha ; des erreurs sont à prévoir.</translation>
-    </message>
-    <message>
-        <source>New Driving Visualization</source>
-        <translation>Nouvelle visualisation de la conduite</translation>
-    </message>
-    <message>
-        <source>Experimental mode is currently unavailable on this car since the car&apos;s stock ACC is used for longitudinal control.</source>
-        <translation>Le mode expérimental est actuellement indisponible pour cette voiture car le régulateur de vitesse adaptatif d&apos;origine est utilisé pour le contrôle longitudinal.</translation>
-    </message>
-    <message>
-        <source>openpilot longitudinal control may come in a future update.</source>
-        <translation>Le contrôle longitudinal openpilot pourrait être disponible dans une future mise à jour.</translation>
-    </message>
-    <message>
-        <source>An alpha version of openpilot longitudinal control can be tested, along with Experimental mode, on non-release branches.</source>
-        <translation>Une version alpha du contrôle longitudinal openpilot peut être testée, avec le mode expérimental, sur des branches non publiées.</translation>
-    </message>
-    <message>
-        <source>End-to-End Longitudinal Control</source>
-        <translation>Contrôle longitudinal de bout en bout</translation>
-=======
-        <source>WARNING: openpilot longitudinal control is in alpha for this car and will disable Automatic Emergency Braking (AEB).</source>
-        <translation>ATTENTION : le contrôle longitudinal openpilot est en alpha pour cette voiture et désactivera le freinage d&apos;urgence automatique (AEB).</translation>
-    </message>
-    <message>
-        <source>On this car, openpilot defaults to the car&apos;s built-in ACC instead of openpilot&apos;s longitudinal control. Enable this to switch to openpilot longitudinal control. Enabling Experimental mode is recommended when enabling openpilot longitudinal control alpha.</source>
-        <translation>Sur cette voiture, openpilot utilise par défaut le régulateur de vitesse adaptatif intégré à la voiture plutôt que le contrôle longitudinal d&apos;openpilot. Activez ceci pour passer au contrôle longitudinal openpilot. Il est recommandé d&apos;activer le mode expérimental lors de l&apos;activation du contrôle longitudinal openpilot alpha.</translation>
-    </message>
-    <message>
-        <source>Experimental Mode</source>
-        <translation>Mode expérimental</translation>
-    </message>
-    <message>
-        <source>Disengage on Accelerator Pedal</source>
-        <translation>Désengager avec la pédale d&apos;accélérateur</translation>
-    </message>
-    <message>
-        <source>When enabled, pressing the accelerator pedal will disengage openpilot.</source>
-        <translation>Lorsqu&apos;il est activé, appuyer sur la pédale d&apos;accélérateur désengagera openpilot.</translation>
-    </message>
-    <message>
-        <source>Enable Lane Departure Warnings</source>
-        <translation>Activer les avertissements de sortie de voie</translation>
-    </message>
-    <message>
-        <source>Receive alerts to steer back into the lane when your vehicle drifts over a detected lane line without a turn signal activated while driving over 31 mph (50 km/h).</source>
-        <translation>Recevez des alertes pour revenir dans la voie lorsque votre véhicule dérive au-delà d&apos;une ligne de voie détectée sans clignotant activé en roulant à plus de 31 mph (50 km/h).</translation>
-    </message>
-    <message>
-        <source>Record and Upload Driver Camera</source>
-        <translation>Enregistrer et télécharger la caméra conducteur</translation>
-    </message>
-    <message>
-        <source>Upload data from the driver facing camera and help improve the driver monitoring algorithm.</source>
-        <translation>Publiez les données de la caméra orientée vers le conducteur et aidez à améliorer l&apos;algorithme de surveillance du conducteur.</translation>
-    </message>
-    <message>
-        <source>Use Metric System</source>
-        <translation>Utiliser le système métrique</translation>
-    </message>
-    <message>
-        <source>Display speed in km/h instead of mph.</source>
-        <translation>Afficher la vitesse en km/h au lieu de mph.</translation>
-    </message>
-    <message>
-        <source>Show ETA in 24h Format</source>
-        <translation type="vanished">Afficher l&apos;heure d&apos;arrivée en format 24h</translation>
-    </message>
-    <message>
-        <source>Use 24h format instead of am/pm</source>
-        <translation type="vanished">Utiliser le format 24h plutôt que am/pm</translation>
-    </message>
-    <message>
-        <source>Show Map on Left Side of UI</source>
-        <translation type="vanished">Afficher la carte à gauche de l&apos;interface</translation>
-    </message>
-    <message>
-        <source>Show map on left side when in split screen view.</source>
-        <translation type="vanished">Afficher la carte à gauche en mode écran scindé.</translation>
-    </message>
-    <message>
-        <source>Aggressive</source>
-        <translation>Aggressif</translation>
-    </message>
-    <message>
-        <source>Standard</source>
-        <translation>Standard</translation>
-    </message>
-    <message>
-        <source>Relaxed</source>
-        <translation>Détendu</translation>
-    </message>
-    <message>
-        <source>Driving Personality</source>
-        <translation>Personnalité de conduite</translation>
-    </message>
-    <message>
-        <source>openpilot defaults to driving in &lt;b&gt;chill mode&lt;/b&gt;. Experimental mode enables &lt;b&gt;alpha-level features&lt;/b&gt; that aren&apos;t ready for chill mode. Experimental features are listed below:</source>
-        <translation>Par défaut, openpilot conduit en &lt;b&gt;mode détente&lt;/b&gt;. Le mode expérimental permet d&apos;activer des &lt;b&gt;fonctionnalités alpha&lt;/b&gt; qui ne sont pas prêtes pour le mode détente. Les fonctionnalités expérimentales sont listées ci-dessous :</translation>
-    </message>
-    <message>
-        <source>Let the driving model control the gas and brakes. openpilot will drive as it thinks a human would, including stopping for red lights and stop signs. Since the driving model decides the speed to drive, the set speed will only act as an upper bound. This is an alpha quality feature; mistakes should be expected.</source>
-        <translation>Laissez le modèle de conduite contrôler l&apos;accélérateur et les freins. openpilot conduira comme il pense qu&apos;un humain le ferait, y compris s&apos;arrêter aux feux rouges et aux panneaux stop. Comme le modèle de conduite décide de la vitesse à adopter, la vitesse définie ne servira que de limite supérieure. Cette fonctionnalité est de qualité alpha ; des erreurs sont à prévoir.</translation>
-    </message>
-    <message>
-        <source>New Driving Visualization</source>
-        <translation>Nouvelle visualisation de la conduite</translation>
-    </message>
-    <message>
-        <source>Experimental mode is currently unavailable on this car since the car&apos;s stock ACC is used for longitudinal control.</source>
-        <translation>Le mode expérimental est actuellement indisponible pour cette voiture car le régulateur de vitesse adaptatif d&apos;origine est utilisé pour le contrôle longitudinal.</translation>
-    </message>
-    <message>
-        <source>openpilot longitudinal control may come in a future update.</source>
-        <translation>Le contrôle longitudinal openpilot pourrait être disponible dans une future mise à jour.</translation>
-    </message>
-    <message>
-        <source>An alpha version of openpilot longitudinal control can be tested, along with Experimental mode, on non-release branches.</source>
-        <translation>Une version alpha du contrôle longitudinal openpilot peut être testée, avec le mode expérimental, sur des branches non publiées.</translation>
-    </message>
-    <message>
-        <source>End-to-End Longitudinal Control</source>
-        <translation>Contrôle longitudinal de bout en bout</translation>
-    </message>
-    <message>
-        <source>Enable the openpilot longitudinal control (alpha) toggle to allow Experimental mode.</source>
-        <translation>Activer le contrôle longitudinal d&apos;openpilot (en alpha) pour autoriser le mode expérimental.</translation>
-    </message>
-    <message>
-        <source>Standard is recommended. In aggressive mode, openpilot will follow lead cars closer and be more aggressive with the gas and brake. In relaxed mode openpilot will stay further away from lead cars. On supported cars, you can cycle through these personalities with your steering wheel distance button.</source>
-        <translation type="unfinished"></translation>
-    </message>
-    <message>
-        <source>The driving visualization will transition to the road-facing wide-angle camera at low speeds to better show some turns. The Experimental mode logo will also be shown in the top right corner.</source>
-        <translation>La visualisation de la conduite passera sur la caméra grand angle dirigée vers la route à faible vitesse afin de mieux montrer certains virages. Le logo du mode expérimental s&apos;affichera également dans le coin supérieur droit.</translation>
-    </message>
-    <message>
-        <source>Always-On Driver Monitoring</source>
-        <translation type="unfinished"></translation>
-    </message>
-    <message>
-        <source>Enable driver monitoring even when openpilot is not engaged.</source>
-        <translation type="unfinished"></translation>
-    </message>
-    <message>
-        <source>Enable sunnypilot</source>
-        <translation type="unfinished"></translation>
-    </message>
-    <message>
-        <source>Use the sunnypilot system for adaptive cruise control and lane keep driver assistance. Your attention is required at all times to use this feature. Changing this setting takes effect when the car is powered off.</source>
-        <translation type="unfinished"></translation>
->>>>>>> eb1b0d7d
-    </message>
-</context>
-<context>
-    <name>TogglesPanelSP</name>
-    <message>
-<<<<<<< HEAD
-        <source>Enable the openpilot longitudinal control (alpha) toggle to allow Experimental mode.</source>
-        <translation>Activer le contrôle longitudinal d&apos;openpilot (en alpha) pour autoriser le mode expérimental.</translation>
-    </message>
-    <message>
-        <source>Standard is recommended. In aggressive mode, openpilot will follow lead cars closer and be more aggressive with the gas and brake. In relaxed mode openpilot will stay further away from lead cars. On supported cars, you can cycle through these personalities with your steering wheel distance button.</source>
-        <translation type="unfinished"></translation>
-    </message>
-    <message>
-        <source>The driving visualization will transition to the road-facing wide-angle camera at low speeds to better show some turns. The Experimental mode logo will also be shown in the top right corner.</source>
-        <translation>La visualisation de la conduite passera sur la caméra grand angle dirigée vers la route à faible vitesse afin de mieux montrer certains virages. Le logo du mode expérimental s&apos;affichera également dans le coin supérieur droit.</translation>
-    </message>
-    <message>
-        <source>Always-On Driver Monitoring</source>
-        <translation type="unfinished"></translation>
-    </message>
-    <message>
-        <source>Enable driver monitoring even when openpilot is not engaged.</source>
-        <translation type="unfinished"></translation>
-    </message>
-    <message>
-        <source>Enable sunnypilot</source>
-        <translation type="unfinished"></translation>
-    </message>
-    <message>
-        <source>Use the sunnypilot system for adaptive cruise control and lane keep driver assistance. Your attention is required at all times to use this feature. Changing this setting takes effect when the car is powered off.</source>
-        <translation type="unfinished"></translation>
-    </message>
-</context>
-<context>
-    <name>TogglesPanelSP</name>
-    <message>
-        <source>Enable sunnypilot</source>
-        <translation type="unfinished"></translation>
-    </message>
-    <message>
-        <source>Use the sunnypilot system for adaptive cruise control and lane keep driver assistance. Your attention is required at all times to use this feature. Changing this setting takes effect when the car is powered off.</source>
-        <translation type="unfinished"></translation>
-    </message>
-    <message>
-        <source>openpilot Longitudinal Control (Alpha)</source>
-        <translation type="unfinished">Contrôle longitudinal openpilot (Alpha)</translation>
-    </message>
-    <message>
-        <source>WARNING: sunnypilot longitudinal control is in alpha for this car and will disable Automatic Emergency Braking (AEB).</source>
-        <translation type="unfinished"></translation>
-    </message>
-    <message>
-        <source>On this car, sunnypilot defaults to the car&apos;s built-in ACC instead of openpilot&apos;s longitudinal control. Enable this to switch to sunnypilot longitudinal control. Enabling Experimental mode is recommended when enabling sunnypilot longitudinal control alpha.</source>
-        <translation type="unfinished"></translation>
-    </message>
-    <message>
-        <source>Custom Stock Longitudinal Control</source>
-        <translation type="unfinished"></translation>
-    </message>
-    <message>
-        <source>When enabled, sunnypilot will attempt to control stock longitudinal control with ACC button presses.
-This feature must be used along with SLC, and/or V-TSC, and/or M-TSC.</source>
-        <translation type="unfinished"></translation>
-    </message>
-    <message>
-        <source>Experimental Mode</source>
-        <translation type="unfinished">Mode expérimental</translation>
-    </message>
-    <message>
-        <source>Enable Dynamic Experimental Control</source>
-        <translation type="unfinished"></translation>
-    </message>
-    <message>
-        <source>Enable toggle to allow the model to determine when to use sunnypilot ACC or sunnypilot End to End Longitudinal.</source>
-        <translation type="unfinished"></translation>
-    </message>
-    <message>
-        <source>Enable Dynamic Personality</source>
-        <translation type="unfinished"></translation>
-    </message>
-    <message>
-        <source>Enable this to allow sunnypilot to dynamically adjust following distance and reaction based on your &quot;Driving Personality&quot; setting. Instead of predefined settings for each personality, every personality now adapts dynamically according to your speed and the distance to the lead car.</source>
-        <translation type="unfinished"></translation>
-    </message>
-    <message>
-        <source>Disengage on Accelerator Pedal</source>
-        <translation type="unfinished">Désengager avec la pédale d&apos;accélérateur</translation>
-    </message>
-    <message>
-        <source>When enabled, pressing the accelerator pedal will disengage openpilot.</source>
-        <translation type="unfinished">Lorsqu&apos;il est activé, appuyer sur la pédale d&apos;accélérateur désengagera openpilot.</translation>
-    </message>
-    <message>
-        <source>Enable Lane Departure Warnings</source>
-        <translation type="unfinished">Activer les avertissements de sortie de voie</translation>
-    </message>
-    <message>
-        <source>Receive alerts to steer back into the lane when your vehicle drifts over a detected lane line without a turn signal activated while driving over 31 mph (50 km/h).</source>
-        <translation type="unfinished">Recevez des alertes pour revenir dans la voie lorsque votre véhicule dérive au-delà d&apos;une ligne de voie détectée sans clignotant activé en roulant à plus de 31 mph (50 km/h).</translation>
-    </message>
-    <message>
-        <source>Always-On Driver Monitoring</source>
-        <translation type="unfinished"></translation>
-    </message>
-    <message>
-        <source>Enable driver monitoring even when sunnypilot is not engaged.</source>
-        <translation type="unfinished"></translation>
-    </message>
-    <message>
-        <source>Record and Upload Driver Camera</source>
-        <translation type="unfinished">Enregistrer et télécharger la caméra conducteur</translation>
-    </message>
-    <message>
-        <source>Upload data from the driver facing camera and help improve the driver monitoring algorithm.</source>
-        <translation type="unfinished">Publiez les données de la caméra orientée vers le conducteur et aidez à améliorer l&apos;algorithme de surveillance du conducteur.</translation>
-    </message>
-    <message>
-        <source>Disable Onroad Uploads</source>
-        <translation type="unfinished"></translation>
-    </message>
-    <message>
-        <source>Disable uploads completely when onroad. Necessary to avoid high data usage when connected to Wi-Fi hotspot. Turn on this feature if you are looking to utilize map-based features, such as Speed Limit Control (SLC) and Map-based Turn Speed Control (MTSC).</source>
-        <translation type="unfinished"></translation>
-    </message>
-    <message>
-        <source>Use Metric System</source>
-        <translation type="unfinished">Utiliser le système métrique</translation>
-    </message>
-    <message>
-        <source>Display speed in km/h instead of mph.</source>
-        <translation type="unfinished">Afficher la vitesse en km/h au lieu de mph.</translation>
-    </message>
-    <message>
-        <source>Show ETA in 24h Format</source>
-        <translation type="unfinished">Afficher l&apos;heure d&apos;arrivée en format 24h</translation>
-    </message>
-    <message>
-        <source>Use 24h format instead of am/pm</source>
-        <translation type="unfinished">Utiliser le format 24h plutôt que am/pm</translation>
-    </message>
-    <message>
-        <source>Show Map on Left Side of UI</source>
-        <translation type="unfinished">Afficher la carte à gauche de l&apos;interface</translation>
-    </message>
-    <message>
-        <source>Show map on left side when in split screen view.</source>
-        <translation type="unfinished">Afficher la carte à gauche en mode écran scindé.</translation>
-    </message>
-    <message>
-        <source>Aggressive</source>
-        <translation type="unfinished">Aggressif</translation>
-    </message>
-    <message>
-        <source>Moderate</source>
-        <translation type="unfinished"></translation>
-    </message>
-    <message>
-        <source>Standard</source>
-        <translation type="unfinished">Standard</translation>
-    </message>
-    <message>
-        <source>Relaxed</source>
-        <translation type="unfinished">Détendu</translation>
-    </message>
-    <message>
-        <source>Driving Personality</source>
-        <translation type="unfinished">Personnalité de conduite</translation>
-    </message>
-    <message>
-        <source>Standard is recommended. In moderate/aggressive mode, sunnypilot will follow lead cars closer and be more aggressive with the gas and brake. In relaxed mode sunnypilot will stay further away from lead cars. On supported cars, you can cycle through these personalities with your steering wheel distance button.</source>
-        <translation type="unfinished"></translation>
-    </message>
-    <message>
-        <source>Sport</source>
-        <translation type="unfinished"></translation>
-    </message>
-    <message>
-        <source>Normal</source>
-        <translation type="unfinished"></translation>
-    </message>
-    <message>
-        <source>Eco</source>
-        <translation type="unfinished"></translation>
-    </message>
-    <message>
-        <source>Stock</source>
-        <translation type="unfinished"></translation>
-    </message>
-    <message>
-        <source>Acceleration Personality</source>
-        <translation type="unfinished"></translation>
-    </message>
-    <message>
-        <source>Normal is recommended. In sport mode, sunnypilot will provide aggressive acceleration for a dynamic driving experience. In eco mode, sunnypilot will apply smoother and more relaxed acceleration. On supported cars, you can cycle through these acceleration personality within Onroad Settings on the driving screen.</source>
-        <translation type="unfinished"></translation>
-    </message>
-    <message>
-        <source>openpilot defaults to driving in &lt;b&gt;chill mode&lt;/b&gt;. Experimental mode enables &lt;b&gt;alpha-level features&lt;/b&gt; that aren&apos;t ready for chill mode. Experimental features are listed below:</source>
-        <translation type="unfinished">Par défaut, openpilot conduit en &lt;b&gt;mode détente&lt;/b&gt;. Le mode expérimental permet d&apos;activer des &lt;b&gt;fonctionnalités alpha&lt;/b&gt; qui ne sont pas prêtes pour le mode détente. Les fonctionnalités expérimentales sont listées ci-dessous :</translation>
-    </message>
-    <message>
-        <source>End-to-End Longitudinal Control</source>
-        <translation type="unfinished">Contrôle longitudinal de bout en bout</translation>
-    </message>
-    <message>
-        <source>Let the driving model control the gas and brakes. sunnypilot will drive as it thinks a human would, including stopping for red lights and stop signs. Since the driving model decides the speed to drive, the set speed will only act as an upper bound. This is an alpha quality feature; mistakes should be expected.</source>
-        <translation type="unfinished"></translation>
-    </message>
-    <message>
-        <source>New Driving Visualization</source>
-        <translation type="unfinished">Nouvelle visualisation de la conduite</translation>
-    </message>
-    <message>
-        <source>The driving visualization will transition to the road-facing wide-angle camera at low speeds to better show some turns. The Experimental mode logo will also be shown in the top right corner.</source>
-        <translation type="unfinished">La visualisation de la conduite passera sur la caméra grand angle dirigée vers la route à faible vitesse afin de mieux montrer certains virages. Le logo du mode expérimental s&apos;affichera également dans le coin supérieur droit.</translation>
-    </message>
-    <message>
-        <source>Experimental mode is currently unavailable on this car since the car&apos;s stock ACC is used for longitudinal control.</source>
-        <translation type="unfinished">Le mode expérimental est actuellement indisponible pour cette voiture car le régulateur de vitesse adaptatif d&apos;origine est utilisé pour le contrôle longitudinal.</translation>
-    </message>
-    <message>
-        <source>openpilot longitudinal control may come in a future update.</source>
-        <translation type="unfinished">Le contrôle longitudinal openpilot pourrait être disponible dans une future mise à jour.</translation>
-    </message>
-    <message>
-        <source>An alpha version of sunnypilot longitudinal control can be tested, along with Experimental mode, on non-release branches.</source>
-        <translation type="unfinished"></translation>
-    </message>
-    <message>
-        <source>Enable the sunnypilot longitudinal control (alpha) toggle to allow Experimental mode.</source>
-=======
-        <source>Enable sunnypilot</source>
-        <translation type="unfinished"></translation>
-    </message>
-    <message>
-        <source>Use the sunnypilot system for adaptive cruise control and lane keep driver assistance. Your attention is required at all times to use this feature. Changing this setting takes effect when the car is powered off.</source>
-        <translation type="unfinished"></translation>
-    </message>
-    <message>
-        <source>openpilot Longitudinal Control (Alpha)</source>
-        <translation type="unfinished">Contrôle longitudinal openpilot (Alpha)</translation>
-    </message>
-    <message>
-        <source>WARNING: sunnypilot longitudinal control is in alpha for this car and will disable Automatic Emergency Braking (AEB).</source>
-        <translation type="unfinished"></translation>
-    </message>
-    <message>
-        <source>On this car, sunnypilot defaults to the car&apos;s built-in ACC instead of openpilot&apos;s longitudinal control. Enable this to switch to sunnypilot longitudinal control. Enabling Experimental mode is recommended when enabling sunnypilot longitudinal control alpha.</source>
-        <translation type="unfinished"></translation>
-    </message>
-    <message>
-        <source>Custom Stock Longitudinal Control</source>
-        <translation type="unfinished"></translation>
-    </message>
-    <message>
-        <source>When enabled, sunnypilot will attempt to control stock longitudinal control with ACC button presses.
-This feature must be used along with SLC, and/or V-TSC, and/or M-TSC.</source>
-        <translation type="unfinished"></translation>
-    </message>
-    <message>
-        <source>Experimental Mode</source>
-        <translation type="unfinished">Mode expérimental</translation>
-    </message>
-    <message>
-        <source>Enable Dynamic Experimental Control</source>
-        <translation type="unfinished"></translation>
-    </message>
-    <message>
-        <source>Enable toggle to allow the model to determine when to use sunnypilot ACC or sunnypilot End to End Longitudinal.</source>
-        <translation type="unfinished"></translation>
-    </message>
-    <message>
-        <source>Enable Dynamic Personality</source>
-        <translation type="unfinished"></translation>
-    </message>
-    <message>
-        <source>Enable this to allow sunnypilot to dynamically adjust following distance and reaction based on your &quot;Driving Personality&quot; setting. Instead of predefined settings for each personality, every personality now adapts dynamically according to your speed and the distance to the lead car.</source>
-        <translation type="unfinished"></translation>
-    </message>
-    <message>
-        <source>Disengage on Accelerator Pedal</source>
-        <translation type="unfinished">Désengager avec la pédale d&apos;accélérateur</translation>
-    </message>
-    <message>
-        <source>When enabled, pressing the accelerator pedal will disengage openpilot.</source>
-        <translation type="unfinished">Lorsqu&apos;il est activé, appuyer sur la pédale d&apos;accélérateur désengagera openpilot.</translation>
-    </message>
-    <message>
-        <source>Enable Lane Departure Warnings</source>
-        <translation type="unfinished">Activer les avertissements de sortie de voie</translation>
-    </message>
-    <message>
-        <source>Receive alerts to steer back into the lane when your vehicle drifts over a detected lane line without a turn signal activated while driving over 31 mph (50 km/h).</source>
-        <translation type="unfinished">Recevez des alertes pour revenir dans la voie lorsque votre véhicule dérive au-delà d&apos;une ligne de voie détectée sans clignotant activé en roulant à plus de 31 mph (50 km/h).</translation>
-    </message>
-    <message>
-        <source>Always-On Driver Monitoring</source>
-        <translation type="unfinished"></translation>
-    </message>
-    <message>
-        <source>Enable driver monitoring even when sunnypilot is not engaged.</source>
-        <translation type="unfinished"></translation>
-    </message>
-    <message>
-        <source>Record and Upload Driver Camera</source>
-        <translation type="unfinished">Enregistrer et télécharger la caméra conducteur</translation>
-    </message>
-    <message>
-        <source>Upload data from the driver facing camera and help improve the driver monitoring algorithm.</source>
-        <translation type="unfinished">Publiez les données de la caméra orientée vers le conducteur et aidez à améliorer l&apos;algorithme de surveillance du conducteur.</translation>
-    </message>
-    <message>
-        <source>Disable Onroad Uploads</source>
-        <translation type="unfinished"></translation>
-    </message>
-    <message>
-        <source>Disable uploads completely when onroad. Necessary to avoid high data usage when connected to Wi-Fi hotspot. Turn on this feature if you are looking to utilize map-based features, such as Speed Limit Control (SLC) and Map-based Turn Speed Control (MTSC).</source>
-        <translation type="unfinished"></translation>
-    </message>
-    <message>
-        <source>Use Metric System</source>
-        <translation type="unfinished">Utiliser le système métrique</translation>
-    </message>
-    <message>
-        <source>Display speed in km/h instead of mph.</source>
-        <translation type="unfinished">Afficher la vitesse en km/h au lieu de mph.</translation>
-    </message>
-    <message>
-        <source>Show ETA in 24h Format</source>
-        <translation type="unfinished">Afficher l&apos;heure d&apos;arrivée en format 24h</translation>
-    </message>
-    <message>
-        <source>Use 24h format instead of am/pm</source>
-        <translation type="unfinished">Utiliser le format 24h plutôt que am/pm</translation>
-    </message>
-    <message>
-        <source>Show Map on Left Side of UI</source>
-        <translation type="unfinished">Afficher la carte à gauche de l&apos;interface</translation>
-    </message>
-    <message>
-        <source>Show map on left side when in split screen view.</source>
-        <translation type="unfinished">Afficher la carte à gauche en mode écran scindé.</translation>
-    </message>
-    <message>
-        <source>Aggressive</source>
-        <translation type="unfinished">Aggressif</translation>
-    </message>
-    <message>
-        <source>Moderate</source>
-        <translation type="unfinished"></translation>
-    </message>
-    <message>
-        <source>Standard</source>
-        <translation type="unfinished">Standard</translation>
-    </message>
-    <message>
-        <source>Relaxed</source>
-        <translation type="unfinished">Détendu</translation>
-    </message>
-    <message>
-        <source>Driving Personality</source>
-        <translation type="unfinished">Personnalité de conduite</translation>
-    </message>
-    <message>
-        <source>Standard is recommended. In moderate/aggressive mode, sunnypilot will follow lead cars closer and be more aggressive with the gas and brake. In relaxed mode sunnypilot will stay further away from lead cars. On supported cars, you can cycle through these personalities with your steering wheel distance button.</source>
-        <translation type="unfinished"></translation>
-    </message>
-    <message>
-        <source>Sport</source>
-        <translation type="unfinished"></translation>
-    </message>
-    <message>
-        <source>Normal</source>
-        <translation type="unfinished"></translation>
-    </message>
-    <message>
-        <source>Eco</source>
-        <translation type="unfinished"></translation>
-    </message>
-    <message>
-        <source>Stock</source>
-        <translation type="unfinished"></translation>
-    </message>
-    <message>
-        <source>Acceleration Personality</source>
-        <translation type="unfinished"></translation>
-    </message>
-    <message>
-        <source>Normal is recommended. In sport mode, sunnypilot will provide aggressive acceleration for a dynamic driving experience. In eco mode, sunnypilot will apply smoother and more relaxed acceleration. On supported cars, you can cycle through these acceleration personality within Onroad Settings on the driving screen.</source>
-        <translation type="unfinished"></translation>
-    </message>
-    <message>
-        <source>openpilot defaults to driving in &lt;b&gt;chill mode&lt;/b&gt;. Experimental mode enables &lt;b&gt;alpha-level features&lt;/b&gt; that aren&apos;t ready for chill mode. Experimental features are listed below:</source>
-        <translation type="unfinished">Par défaut, openpilot conduit en &lt;b&gt;mode détente&lt;/b&gt;. Le mode expérimental permet d&apos;activer des &lt;b&gt;fonctionnalités alpha&lt;/b&gt; qui ne sont pas prêtes pour le mode détente. Les fonctionnalités expérimentales sont listées ci-dessous :</translation>
-    </message>
-    <message>
-        <source>End-to-End Longitudinal Control</source>
-        <translation type="unfinished">Contrôle longitudinal de bout en bout</translation>
-    </message>
-    <message>
-        <source>Let the driving model control the gas and brakes. sunnypilot will drive as it thinks a human would, including stopping for red lights and stop signs. Since the driving model decides the speed to drive, the set speed will only act as an upper bound. This is an alpha quality feature; mistakes should be expected.</source>
-        <translation type="unfinished"></translation>
-    </message>
-    <message>
-        <source>New Driving Visualization</source>
-        <translation type="unfinished">Nouvelle visualisation de la conduite</translation>
-    </message>
-    <message>
-        <source>The driving visualization will transition to the road-facing wide-angle camera at low speeds to better show some turns. The Experimental mode logo will also be shown in the top right corner.</source>
-        <translation type="unfinished">La visualisation de la conduite passera sur la caméra grand angle dirigée vers la route à faible vitesse afin de mieux montrer certains virages. Le logo du mode expérimental s&apos;affichera également dans le coin supérieur droit.</translation>
-    </message>
-    <message>
-        <source>Experimental mode is currently unavailable on this car since the car&apos;s stock ACC is used for longitudinal control.</source>
-        <translation type="unfinished">Le mode expérimental est actuellement indisponible pour cette voiture car le régulateur de vitesse adaptatif d&apos;origine est utilisé pour le contrôle longitudinal.</translation>
-    </message>
-    <message>
-        <source>openpilot longitudinal control may come in a future update.</source>
-        <translation type="unfinished">Le contrôle longitudinal openpilot pourrait être disponible dans une future mise à jour.</translation>
-    </message>
-    <message>
-        <source>An alpha version of sunnypilot longitudinal control can be tested, along with Experimental mode, on non-release branches.</source>
-        <translation type="unfinished"></translation>
-    </message>
-    <message>
-        <source>Enable the sunnypilot longitudinal control (alpha) toggle to allow Experimental mode.</source>
-        <translation type="unfinished"></translation>
-    </message>
-</context>
-<context>
-    <name>TorqueFriction</name>
-    <message>
-        <source>FRICTION</source>
-        <translation type="unfinished"></translation>
-    </message>
-    <message>
-        <source>Adjust Friction for the Torque Lateral Controller. &lt;b&gt;Live&lt;/b&gt;: Override self-tune values; &lt;b&gt;Offline&lt;/b&gt;: Override self-tune offline values at car restart.</source>
-        <translation type="unfinished"></translation>
-    </message>
-    <message>
-        <source>Real-time and Offline</source>
-        <translation type="unfinished"></translation>
-    </message>
-    <message>
-        <source>Offline Only</source>
->>>>>>> eb1b0d7d
-        <translation type="unfinished"></translation>
-    </message>
-</context>
-<context>
-<<<<<<< HEAD
-    <name>TorqueFriction</name>
-    <message>
-        <source>FRICTION</source>
-        <translation type="unfinished"></translation>
-    </message>
-    <message>
-        <source>Adjust Friction for the Torque Lateral Controller. &lt;b&gt;Live&lt;/b&gt;: Override self-tune values; &lt;b&gt;Offline&lt;/b&gt;: Override self-tune offline values at car restart.</source>
-=======
-    <name>TorqueMaxLatAccel</name>
-    <message>
-        <source>LAT_ACCEL_FACTOR</source>
-        <translation type="unfinished"></translation>
-    </message>
-    <message>
-        <source>Adjust Max Lateral Acceleration for the Torque Lateral Controller. &lt;b&gt;Live&lt;/b&gt;: Override self-tune values; &lt;b&gt;Offline&lt;/b&gt;: Override self-tune offline values at car restart.</source>
->>>>>>> eb1b0d7d
-        <translation type="unfinished"></translation>
-    </message>
-    <message>
-        <source>Real-time and Offline</source>
-        <translation type="unfinished"></translation>
-    </message>
-    <message>
-        <source>Offline Only</source>
-        <translation type="unfinished"></translation>
-    </message>
-</context>
-<context>
-<<<<<<< HEAD
-    <name>TorqueMaxLatAccel</name>
-    <message>
-        <source>LAT_ACCEL_FACTOR</source>
-        <translation type="unfinished"></translation>
-    </message>
-    <message>
-        <source>Adjust Max Lateral Acceleration for the Torque Lateral Controller. &lt;b&gt;Live&lt;/b&gt;: Override self-tune values; &lt;b&gt;Offline&lt;/b&gt;: Override self-tune offline values at car restart.</source>
-        <translation type="unfinished"></translation>
-    </message>
-    <message>
-        <source>Real-time and Offline</source>
-        <translation type="unfinished"></translation>
-    </message>
-    <message>
-        <source>Offline Only</source>
-        <translation type="unfinished"></translation>
-    </message>
-</context>
-<context>
-    <name>Updater</name>
-    <message>
-        <source>Update Required</source>
-        <translation>Mise à jour requise</translation>
-    </message>
-    <message>
-        <source>An operating system update is required. Connect your device to Wi-Fi for the fastest update experience. The download size is approximately 1GB.</source>
-        <translation>Une mise à jour du système d&apos;exploitation est requise. Connectez votre appareil au Wi-Fi pour une mise à jour plus rapide. La taille du téléchargement est d&apos;environ 1 Go.</translation>
-    </message>
-    <message>
-        <source>Connect to Wi-Fi</source>
-        <translation>Se connecter au Wi-Fi</translation>
-    </message>
-    <message>
-        <source>Install</source>
-        <translation>Installer</translation>
-    </message>
-    <message>
-        <source>Back</source>
-        <translation>Retour</translation>
-    </message>
-    <message>
-        <source>Loading...</source>
-        <translation>Chargement...</translation>
-    </message>
-    <message>
-        <source>Reboot</source>
-        <translation>Redémarrer</translation>
-=======
-    <name>Updater</name>
-    <message>
-        <source>Update Required</source>
-        <translation>Mise à jour requise</translation>
-    </message>
-    <message>
-        <source>An operating system update is required. Connect your device to Wi-Fi for the fastest update experience. The download size is approximately 1GB.</source>
-        <translation>Une mise à jour du système d&apos;exploitation est requise. Connectez votre appareil au Wi-Fi pour une mise à jour plus rapide. La taille du téléchargement est d&apos;environ 1 Go.</translation>
-    </message>
-    <message>
-        <source>Connect to Wi-Fi</source>
-        <translation>Se connecter au Wi-Fi</translation>
-    </message>
-    <message>
-        <source>Install</source>
-        <translation>Installer</translation>
-    </message>
-    <message>
-        <source>Back</source>
-        <translation>Retour</translation>
-    </message>
-    <message>
-        <source>Loading...</source>
-        <translation>Chargement...</translation>
-    </message>
-    <message>
-        <source>Reboot</source>
-        <translation>Redémarrer</translation>
-    </message>
-    <message>
         <source>Update failed</source>
         <translation>Échec de la mise à jour</translation>
->>>>>>> eb1b0d7d
     </message>
 </context>
 <context>
     <name>VehiclePanel</name>
     <message>
-<<<<<<< HEAD
-        <source>Update failed</source>
-        <translation>Échec de la mise à jour</translation>
-=======
         <source>Updating this setting takes effect when the car is powered off.</source>
         <translation type="unfinished"></translation>
->>>>>>> eb1b0d7d
-    </message>
-</context>
-<context>
-    <name>VehiclePanel</name>
-    <message>
-<<<<<<< HEAD
-        <source>Updating this setting takes effect when the car is powered off.</source>
-=======
+    </message>
+    <message>
         <source>Select your car</source>
->>>>>>> eb1b0d7d
         <translation type="unfinished"></translation>
     </message>
 </context>
 <context>
     <name>VisualsPanel</name>
     <message>
-<<<<<<< HEAD
-        <source>Select your car</source>
-=======
         <source>Display Braking Status</source>
->>>>>>> eb1b0d7d
-        <translation type="unfinished"></translation>
-    </message>
-</context>
-<context>
-    <name>VisualsPanel</name>
-    <message>
-<<<<<<< HEAD
-        <source>Display Braking Status</source>
         <translation type="unfinished"></translation>
     </message>
     <message>
@@ -5601,11 +3270,6 @@
         <translation type="unfinished"></translation>
     </message>
     <message>
-        <source>Distance
-Speed</source>
-        <translation type="unfinished"></translation>
-    </message>
-    <message>
         <source>Display Metrics Below Chevron</source>
         <translation type="unfinished"></translation>
     </message>
@@ -5631,140 +3295,6 @@
     </message>
     <message>
         <source>Display Temperature on Sidebar</source>
-=======
-        <source>Enable this will turn the current speed value to red while the brake is used.</source>
-        <translation type="unfinished"></translation>
-    </message>
-    <message>
-        <source>Display Stand Still Timer</source>
-        <translation type="unfinished"></translation>
-    </message>
-    <message>
-        <source>Enable this will display time spent at a stop (i.e., at a stop lights, stop signs, traffic congestions).</source>
-        <translation type="unfinished"></translation>
-    </message>
-    <message>
-        <source>Display DM Camera in Reverse Gear</source>
-        <translation type="unfinished"></translation>
-    </message>
-    <message>
-        <source>Show Driver Monitoring camera while the car is in reverse gear.</source>
-        <translation type="unfinished"></translation>
-    </message>
-    <message>
-        <source>OSM: Show debug UI elements</source>
-        <translation type="unfinished"></translation>
-    </message>
-    <message>
-        <source>OSM: Show UI elements that aid debugging.</source>
-        <translation type="unfinished"></translation>
-    </message>
-    <message>
-        <source>Display Feature Status</source>
-        <translation type="unfinished"></translation>
-    </message>
-    <message>
-        <source>Display the statuses of certain features on the driving screen.</source>
-        <translation type="unfinished"></translation>
-    </message>
-    <message>
-        <source>Enable Onroad Settings</source>
-        <translation type="unfinished"></translation>
-    </message>
-    <message>
-        <source>Display the Onroad Settings button on the driving screen to adjust feature options on the driving screen, without navigating into the settings menu.</source>
-        <translation type="unfinished"></translation>
-    </message>
-    <message>
-        <source>Speedometer: Display True Speed</source>
-        <translation type="unfinished"></translation>
-    </message>
-    <message>
-        <source>Display the true vehicle current speed from wheel speed sensors.</source>
-        <translation type="unfinished"></translation>
-    </message>
-    <message>
-        <source>Speedometer: Hide from Onroad Screen</source>
-        <translation type="unfinished"></translation>
-    </message>
-    <message>
-        <source>Display End-to-end Longitudinal Status (Beta)</source>
-        <translation type="unfinished"></translation>
-    </message>
-    <message>
-        <source>Enable this will display an icon that appears when the End-to-end model decides to start or stop.</source>
-        <translation type="unfinished"></translation>
-    </message>
-    <message>
-        <source>Navigation: Display in Full Screen</source>
-        <translation type="unfinished"></translation>
-    </message>
-    <message>
-        <source>Enable this will display the built-in navigation in full screen.&lt;br&gt;To switch back to driving view, &lt;font color=&apos;yellow&apos;&gt;tap on the border edge&lt;/font&gt;.</source>
-        <translation type="unfinished"></translation>
-    </message>
-    <message>
-        <source>Map: Display 3D Buildings</source>
-        <translation type="unfinished"></translation>
-    </message>
-    <message>
-        <source>Parse and display 3D buildings on map. Thanks to jakethesnake420 for this implementation.</source>
-        <translation type="unfinished"></translation>
-    </message>
-    <message>
-        <source>Off</source>
-        <translation type="unfinished"></translation>
-    </message>
-    <message>
-        <source>5 Metrics</source>
-        <translation type="unfinished"></translation>
-    </message>
-    <message>
-        <source>10 Metrics</source>
-        <translation type="unfinished"></translation>
-    </message>
-    <message>
-        <source>Developer UI</source>
-        <translation type="unfinished"></translation>
-    </message>
-    <message>
-        <source>Display real-time parameters and metrics from various sources.</source>
-        <translation type="unfinished"></translation>
-    </message>
-    <message>
-        <source>Distance</source>
-        <translation type="unfinished"></translation>
-    </message>
-    <message>
-        <source>Speed</source>
-        <translation type="unfinished"></translation>
-    </message>
-    <message>
-        <source>Display Metrics Below Chevron</source>
-        <translation type="unfinished"></translation>
-    </message>
-    <message>
-        <source>Display useful metrics below the chevron that tracks the lead car (only applicable to cars with openpilot longitudinal control).</source>
-        <translation type="unfinished"></translation>
-    </message>
-    <message>
-        <source>RAM</source>
-        <translation type="unfinished"></translation>
-    </message>
-    <message>
-        <source>CPU</source>
-        <translation type="unfinished"></translation>
-    </message>
-    <message>
-        <source>GPU</source>
-        <translation type="unfinished"></translation>
-    </message>
-    <message>
-        <source>Max</source>
-        <translation type="unfinished"></translation>
-    </message>
-    <message>
-        <source>Display Temperature on Sidebar</source>
         <translation type="unfinished"></translation>
     </message>
     <message>
@@ -5773,7 +3303,6 @@
     </message>
     <message>
         <source>All</source>
->>>>>>> eb1b0d7d
         <translation type="unfinished"></translation>
     </message>
 </context>
