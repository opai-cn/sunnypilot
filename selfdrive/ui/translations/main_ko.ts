<?xml version="1.0" encoding="utf-8"?>
<!DOCTYPE TS>
<TS version="2.1" language="ko_KR">
<context>
    <name>AbstractAlert</name>
    <message>
        <source>Close</source>
        <translation>닫기</translation>
    </message>
    <message>
        <source>Snooze Update</source>
        <translation>업데이트 일시 중지</translation>
    </message>
    <message>
        <source>Reboot and Update</source>
        <translation>업데이트 및 재부팅</translation>
    </message>
</context>
<context>
    <name>AdvancedNetworking</name>
    <message>
        <source>Back</source>
        <translation>뒤로</translation>
    </message>
    <message>
        <source>Enable Tethering</source>
        <translation>테더링 사용</translation>
    </message>
    <message>
        <source>Tethering Password</source>
        <translation>테더링 비밀번호</translation>
    </message>
    <message>
        <source>EDIT</source>
        <translation>편집</translation>
    </message>
    <message>
        <source>Enter new tethering password</source>
        <translation>새 테더링 비밀번호를 입력하세요</translation>
    </message>
    <message>
        <source>IP Address</source>
        <translation>IP 주소</translation>
    </message>
    <message>
        <source>Enable Roaming</source>
        <translation>로밍 사용</translation>
    </message>
    <message>
        <source>APN Setting</source>
        <translation>APN 설정</translation>
    </message>
    <message>
        <source>Enter APN</source>
        <translation>APN 입력</translation>
    </message>
    <message>
        <source>leave blank for automatic configuration</source>
        <translation>자동 설정하려면 빈 칸으로 두세요</translation>
    </message>
    <message>
        <source>Cellular Metered</source>
        <translation>데이터 요금제</translation>
    </message>
    <message>
        <source>Prevent large data uploads when on a metered connection</source>
        <translation>데이터 요금제 연결 시 대용량 데이터 업로드를 방지합니다</translation>
    </message>
    <message>
        <source>Hidden Network</source>
        <translation>숨겨진 네트워크</translation>
    </message>
    <message>
        <source>CONNECT</source>
        <translation>연결됨</translation>
    </message>
    <message>
        <source>Enter SSID</source>
        <translation>SSID 입력</translation>
    </message>
    <message>
        <source>Enter password</source>
        <translation>비밀번호를 입력하세요</translation>
    </message>
    <message>
        <source>for &quot;%1&quot;</source>
        <translation>&quot;%1&quot;에 접속하려면 비밀번호가 필요합니다</translation>
    </message>
    <message>
        <source>Retain hotspot/tethering state</source>
        <translation type="unfinished"></translation>
    </message>
    <message>
        <source>Enabling this toggle will retain the hotspot/tethering toggle state across reboots.</source>
        <translation type="unfinished"></translation>
    </message>
    <message>
        <source>Ngrok Service</source>
        <translation type="unfinished"></translation>
    </message>
</context>
<context>
    <name>AnnotatedCameraWidget</name>
    <message>
        <source>km/h</source>
        <translation>km/h</translation>
    </message>
    <message>
        <source>mph</source>
        <translation>mph</translation>
    </message>
    <message>
        <source>MAX</source>
        <translation>MAX</translation>
    </message>
    <message>
        <source>SPEED</source>
        <translation>SPEED</translation>
    </message>
    <message>
        <source>LIMIT</source>
        <translation>LIMIT</translation>
    </message>
</context>
<context>
    <name>AutoLaneChangeTimer</name>
    <message>
<<<<<<< HEAD
        <source>Auto Lane Change Timer</source>
        <translation type="unfinished"></translation>
    </message>
    <message>
        <source>Set a timer to delay the auto lane change operation when the blinker is used. No nudge on the steering wheel is required to auto lane change if a timer is set.
Please use caution when using this feature. Only use the blinker when traffic and road conditions permit.</source>
        <translation type="unfinished"></translation>
    </message>
    <message>
        <source>s</source>
        <translation type="unfinished"></translation>
    </message>
    <message>
        <source>Nudge</source>
        <translation type="unfinished"></translation>
    </message>
    <message>
        <source>Nudgeless</source>
=======
        <source>s</source>
        <translation type="unfinished"></translation>
    </message>
    <message>
        <source>Nudge</source>
        <translation type="unfinished"></translation>
    </message>
    <message>
        <source>Nudgeless</source>
        <translation type="unfinished"></translation>
    </message>
    <message>
        <source>Auto Lane Change by Blinker</source>
        <translation type="unfinished"></translation>
    </message>
    <message>
        <source>Off</source>
        <translation type="unfinished"></translation>
    </message>
    <message>
        <source>Set a timer to delay the auto lane change operation when the blinker is used. No nudge on the steering wheel is required to auto lane change if a timer is set. Default is Nudge.
Please use caution when using this feature. Only use the blinker when traffic and road conditions permit.</source>
>>>>>>> 226fc5f8
        <translation type="unfinished"></translation>
    </message>
</context>
<context>
    <name>BackupSettings</name>
    <message>
        <source>Settings backed up for sunnylink Device ID:</source>
        <translation type="unfinished"></translation>
    </message>
    <message>
        <source>Settings updated successfully, but no additional data was returned by the server.</source>
        <translation type="unfinished"></translation>
    </message>
    <message>
        <source>OOPS! We made a booboo.</source>
        <translation type="unfinished"></translation>
    </message>
    <message>
        <source>Please try again later.</source>
        <translation type="unfinished"></translation>
    </message>
    <message>
        <source>Settings restored. Confirm to restart the interface.</source>
        <translation type="unfinished"></translation>
    </message>
    <message>
        <source>No settings found to restore.</source>
        <translation type="unfinished"></translation>
    </message>
</context>
<context>
    <name>BrightnessControl</name>
    <message>
        <source>Brightness</source>
        <translation type="unfinished"></translation>
    </message>
    <message>
        <source>Manually adjusts the global brightness of the screen.</source>
        <translation type="unfinished"></translation>
    </message>
    <message>
        <source>Auto</source>
        <translation type="unfinished"></translation>
    </message>
</context>
<context>
    <name>CameraOffset</name>
    <message>
        <source>Camera Offset - Laneful Only</source>
        <translation type="unfinished"></translation>
    </message>
    <message>
        <source>Hack to trick vehicle to be left or right biased in its lane. Decreasing the value will make the car keep more left, increasing will make it keep more right. Changes take effect immediately. Default: +4 cm</source>
        <translation type="unfinished"></translation>
    </message>
    <message>
        <source> cm</source>
        <translation type="unfinished"></translation>
    </message>
</context>
<context>
    <name>ConfirmationDialog</name>
    <message>
        <source>Ok</source>
        <translation>확인</translation>
    </message>
    <message>
        <source>Cancel</source>
        <translation>취소</translation>
    </message>
</context>
<context>
    <name>CustomOffsetsSettings</name>
    <message>
        <source>Back</source>
        <translation type="unfinished">뒤로</translation>
    </message>
</context>
<context>
    <name>DeclinePage</name>
    <message>
        <source>You must accept the Terms and Conditions in order to use openpilot.</source>
        <translation>openpilot을 사용하려면 이용약관에 동의해야 합니다.</translation>
    </message>
    <message>
        <source>Back</source>
        <translation>뒤로</translation>
    </message>
    <message>
        <source>Decline, uninstall %1</source>
        <translation>거절, %1 제거</translation>
    </message>
</context>
<context>
    <name>DestinationWidget</name>
    <message>
        <source>Home</source>
        <translation>집</translation>
    </message>
    <message>
        <source>Work</source>
        <translation>회사</translation>
    </message>
    <message>
        <source>No destination set</source>
        <translation>목적지가 설정되지 않았습니다</translation>
    </message>
    <message>
        <source>No %1 location set</source>
        <translation>%1 위치가 설정되지 않았습니다</translation>
    </message>
    <message>
        <source>home</source>
        <translation>집</translation>
    </message>
    <message>
        <source>work</source>
        <translation>회사</translation>
    </message>
</context>
<context>
    <name>DevicePanel</name>
    <message>
        <source>Dongle ID</source>
        <translation>동글 ID</translation>
    </message>
    <message>
        <source>N/A</source>
        <translation>N/A</translation>
    </message>
    <message>
        <source>Serial</source>
        <translation>시리얼</translation>
    </message>
    <message>
        <source>Driver Camera</source>
        <translation>운전자 카메라</translation>
    </message>
    <message>
        <source>PREVIEW</source>
        <translation>미리보기</translation>
    </message>
    <message>
        <source>Preview the driver facing camera to ensure that driver monitoring has good visibility. (vehicle must be off)</source>
        <translation>운전자 모니터링이 잘 되는지 확인하기 위해 후면 카메라를 미리 봅니다. (차량 시동이 꺼져 있어야 합니다)</translation>
    </message>
    <message>
        <source>Reset Calibration</source>
        <translation>캘리브레이션 초기화</translation>
    </message>
    <message>
        <source>RESET</source>
        <translation>초기화</translation>
    </message>
    <message>
        <source>Are you sure you want to reset calibration?</source>
        <translation>캘리브레이션을 초기화하시겠습니까?</translation>
    </message>
    <message>
        <source>Review Training Guide</source>
        <translation>트레이닝 가이드 다시보기</translation>
    </message>
    <message>
        <source>REVIEW</source>
        <translation>다시보기</translation>
    </message>
    <message>
        <source>Review the rules, features, and limitations of openpilot</source>
        <translation type="vanished">openpilot의 규칙, 기능 및 제한 다시 확인</translation>
    </message>
    <message>
        <source>Are you sure you want to review the training guide?</source>
        <translation>트레이닝 가이드를 다시 확인하시겠습니까?</translation>
    </message>
    <message>
        <source>Regulatory</source>
        <translation>규제</translation>
    </message>
    <message>
        <source>VIEW</source>
        <translation>보기</translation>
    </message>
    <message>
        <source>Change Language</source>
        <translation>언어 변경</translation>
    </message>
    <message>
        <source>CHANGE</source>
        <translation>변경</translation>
    </message>
    <message>
        <source>Select a language</source>
        <translation>언어를 선택하세요</translation>
    </message>
    <message>
        <source>Reboot</source>
        <translation>재부팅</translation>
    </message>
    <message>
        <source>Power Off</source>
        <translation>전원 끄기</translation>
    </message>
    <message>
        <source>openpilot requires the device to be mounted within 4° left or right and within 5° up or 9° down. openpilot is continuously calibrating, resetting is rarely required.</source>
        <translation type="vanished">openpilot 장치는 좌우 4°, 위로 5°, 아래로 9° 이내 각도로 장착되어야 합니다. openpilot은 지속적으로 자동 보정되며 재설정은 거의 필요하지 않습니다.</translation>
    </message>
    <message>
        <source> Your device is pointed %1° %2 and %3° %4.</source>
        <translation> 사용자의 장치는 %2 %1° 및 %4 %3° 의 방향으로 장착되어 있습니다.</translation>
    </message>
    <message>
        <source>down</source>
        <translation>아래로</translation>
    </message>
    <message>
        <source>up</source>
        <translation>위로</translation>
    </message>
    <message>
        <source>left</source>
        <translation>좌측으로</translation>
    </message>
    <message>
        <source>right</source>
        <translation>우측으로</translation>
    </message>
    <message>
        <source>Are you sure you want to reboot?</source>
        <translation>재부팅하시겠습니까?</translation>
    </message>
    <message>
        <source>Disengage to Reboot</source>
        <translation>재부팅하려면 연결을 해제하세요</translation>
    </message>
    <message>
        <source>Are you sure you want to power off?</source>
        <translation>전원을 끄시겠습니까?</translation>
    </message>
    <message>
        <source>Disengage to Power Off</source>
        <translation>전원을 끄려면 연결을 해제하세요</translation>
    </message>
    <message>
        <source>Reset</source>
        <translation>초기화</translation>
    </message>
    <message>
        <source>Review</source>
        <translation>다시보기</translation>
    </message>
    <message>
        <source>Pair your device with comma connect (connect.comma.ai) and claim your comma prime offer.</source>
        <translation>장치를 comma connect (connect.comma.ai)에서 페어링하고 comma prime 무료 이용권을 사용하세요.</translation>
    </message>
    <message>
        <source>Pair Device</source>
        <translation>장치 동기화</translation>
    </message>
    <message>
        <source>PAIR</source>
        <translation>동기화</translation>
    </message>
    <message>
        <source>TOGGLE</source>
        <translation type="unfinished"></translation>
    </message>
    <message>
        <source>Enable or disable PIN requirement for Fleet Manager access.</source>
        <translation type="unfinished"></translation>
    </message>
    <message>
        <source>Are you sure you want to turn off PIN requirement?</source>
        <translation type="unfinished"></translation>
    </message>
    <message>
        <source>Turn Off</source>
        <translation type="unfinished"></translation>
    </message>
    <message>
        <source>Error Troubleshoot</source>
        <translation type="unfinished"></translation>
    </message>
    <message>
        <source>Display error from the tmux session when an error has occurred from a system process.</source>
        <translation type="unfinished"></translation>
    </message>
    <message>
        <source>Reset Access Tokens for Map Services</source>
        <translation type="unfinished"></translation>
    </message>
    <message>
        <source>Reset self-service access tokens for Mapbox, Amap, and Google Maps.</source>
        <translation type="unfinished"></translation>
    </message>
    <message>
        <source>Are you sure you want to reset access tokens for all map services?</source>
        <translation type="unfinished"></translation>
    </message>
    <message>
        <source>Reset sunnypilot Settings</source>
        <translation type="unfinished"></translation>
    </message>
    <message>
        <source>Are you sure you want to reset all sunnypilot settings?</source>
        <translation type="unfinished"></translation>
    </message>
    <message>
        <source>Review the rules, features, and limitations of sunnypilot</source>
        <translation type="unfinished"></translation>
    </message>
    <message>
        <source>OFF</source>
        <translation type="unfinished"></translation>
    </message>
    <message>
        <source>sunnypilot requires the device to be mounted within 4° left or right and within 5° up or 9° down. sunnypilot is continuously calibrating, resetting is rarely required.</source>
        <translation type="unfinished"></translation>
    </message>
    <message>
        <source>Fleet Manager PIN:</source>
        <translation type="unfinished"></translation>
    </message>
<<<<<<< HEAD
=======
    <message>
        <source>Toggle Onroad/Offroad</source>
        <translation type="unfinished"></translation>
    </message>
    <message>
        <source>Are you sure you want to unforce offroad?</source>
        <translation type="unfinished"></translation>
    </message>
    <message>
        <source>Unforce</source>
        <translation type="unfinished"></translation>
    </message>
    <message>
        <source>Are you sure you want to force offroad?</source>
        <translation type="unfinished"></translation>
    </message>
    <message>
        <source>Force</source>
        <translation type="unfinished"></translation>
    </message>
    <message>
        <source>Disengage to Force Offroad</source>
        <translation type="unfinished"></translation>
    </message>
    <message>
        <source>Unforce Offroad</source>
        <translation type="unfinished"></translation>
    </message>
    <message>
        <source>Force Offroad</source>
        <translation type="unfinished"></translation>
    </message>
>>>>>>> 226fc5f8
</context>
<context>
    <name>DisplayPanel</name>
    <message>
        <source>Driving Screen Off: Non-Critical Events</source>
        <translation type="unfinished"></translation>
    </message>
    <message>
        <source>When &lt;b&gt;Driving Screen Off Timer&lt;/b&gt; is not set to &lt;b&gt;&quot;Always On&quot;&lt;/b&gt;:</source>
        <translation type="unfinished"></translation>
    </message>
    <message>
        <source>Enabled: Wake the brightness of the screen to display all events.</source>
        <translation type="unfinished"></translation>
    </message>
    <message>
        <source>Disabled: Wake the brightness of the screen to display critical events.</source>
        <translation type="unfinished"></translation>
    </message>
    <message>
        <source>Enable Screen Recorder</source>
        <translation type="unfinished"></translation>
    </message>
    <message>
        <source>Enable this will display a button on the onroad screen to toggle on or off real-time screen recording with UI elements.</source>
        <translation type="unfinished"></translation>
    </message>
</context>
<context>
    <name>DriveStats</name>
    <message>
        <source>Drives</source>
        <translation type="unfinished"></translation>
    </message>
    <message>
        <source>Hours</source>
        <translation type="unfinished"></translation>
    </message>
    <message>
        <source>ALL TIME</source>
        <translation type="unfinished"></translation>
    </message>
    <message>
        <source>PAST WEEK</source>
        <translation type="unfinished"></translation>
    </message>
    <message>
        <source>KM</source>
        <translation type="unfinished"></translation>
    </message>
    <message>
        <source>Miles</source>
        <translation type="unfinished"></translation>
    </message>
</context>
<context>
    <name>DriverViewWindow</name>
    <message>
        <source>camera starting</source>
        <translation>카메라 시작 중</translation>
    </message>
</context>
<context>
    <name>ExperimentalModeButton</name>
    <message>
        <source>EXPERIMENTAL MODE ON</source>
        <translation>실험 모드 사용</translation>
    </message>
    <message>
        <source>CHILL MODE ON</source>
        <translation>안정 모드 사용</translation>
    </message>
</context>
<context>
    <name>InputDialog</name>
    <message>
        <source>Cancel</source>
        <translation>취소</translation>
    </message>
    <message numerus="yes">
        <source>Need at least %n character(s)!</source>
        <translation>
            <numerusform>최소 %n자 이상이어야 합니다!</numerusform>
        </translation>
    </message>
</context>
<context>
    <name>Installer</name>
    <message>
        <source>Installing...</source>
        <translation>설치 중...</translation>
    </message>
</context>
<context>
    <name>LaneChangeSettings</name>
    <message>
        <source>Back</source>
        <translation type="unfinished">뒤로</translation>
    </message>
    <message>
        <source>Pause Lateral Below Speed w/ Blinker</source>
        <translation type="unfinished"></translation>
    </message>
    <message>
        <source>Enable this toggle to pause lateral actuation with blinker when traveling below 20 MPH or 32 km/h.</source>
        <translation type="unfinished"></translation>
    </message>
    <message>
        <source>Auto Lane Change: Delay with Blind Spot</source>
        <translation type="unfinished"></translation>
    </message>
    <message>
        <source>Toggle to enable a delay timer for seamless lane changes when blind spot monitoring (BSM) detects a obstructing vehicle, ensuring safe maneuvering.</source>
        <translation type="unfinished"></translation>
    </message>
    <message>
        <source>Block Lane Change: Road Edge Detection</source>
        <translation type="unfinished"></translation>
    </message>
    <message>
        <source>Enable this toggle to block lane change when road edge is detected on the stalk actuated side.</source>
        <translation type="unfinished"></translation>
    </message>
</context>
<context>
    <name>MadsSettings</name>
    <message>
        <source>Enable ACC+MADS with RES+/SET-</source>
        <translation type="unfinished"></translation>
    </message>
    <message>
        <source>Engage both M.A.D.S. and ACC with a single press of RES+ or SET- button.</source>
        <translation type="unfinished"></translation>
    </message>
    <message>
        <source>Note: Once M.A.D.S. is engaged via this mode, it will remain engaged until it is manually disabled via the M.A.D.S. button or car shut off.</source>
        <translation type="unfinished"></translation>
    </message>
    <message>
        <source>Toggle M.A.D.S. with Cruise Main</source>
        <translation type="unfinished"></translation>
    </message>
    <message>
        <source>Allows M.A.D.S. engagement/disengagement with &quot;Cruise Main&quot; cruise control button from the steering wheel.</source>
        <translation type="unfinished"></translation>
    </message>
    <message>
        <source>Remain Active</source>
        <translation type="unfinished"></translation>
    </message>
    <message>
        <source>Pause Steering</source>
        <translation type="unfinished"></translation>
    </message>
    <message>
        <source>Steering Mode After Braking</source>
        <translation type="unfinished"></translation>
    </message>
    <message>
        <source>Choose how Automatic Lane Centering (ALC) behaves after the brake pedal is manually pressed in sunnypilot.

Remain Active: ALC will remain active even after the brake pedal is pressed.
Pause Steering: ALC will be paused after the brake pedal is manually pressed.</source>
        <translation type="unfinished"></translation>
    </message>
</context>
<context>
    <name>MapETA</name>
    <message>
        <source>eta</source>
        <translation>도착</translation>
    </message>
    <message>
        <source>min</source>
        <translation>분</translation>
    </message>
    <message>
        <source>hr</source>
        <translation>시간</translation>
    </message>
</context>
<context>
    <name>MapSettings</name>
    <message>
        <source>NAVIGATION</source>
        <translation>내비게이션</translation>
    </message>
    <message>
        <source>Manage at connect.comma.ai</source>
        <translation>connect.comma.ai에서 관리하세요</translation>
    </message>
</context>
<context>
    <name>MapWindow</name>
    <message>
        <source>Map Loading</source>
        <translation>지도 로딩 중</translation>
    </message>
    <message>
        <source>Waiting for GPS</source>
        <translation>GPS 수신 중</translation>
    </message>
    <message>
        <source>Waiting for route</source>
        <translation>경로를 기다리는 중</translation>
    </message>
</context>
<context>
    <name>MaxTimeOffroad</name>
<<<<<<< HEAD
    <message>
        <source>Max Time Offroad</source>
        <translation type="unfinished"></translation>
    </message>
    <message>
        <source>Device is automatically turned off after a set time when the engine is turned off (off-road) after driving (on-road).</source>
        <translation type="unfinished"></translation>
    </message>
    <message>
        <source>s</source>
        <translation type="unfinished"></translation>
    </message>
    <message>
        <source>m</source>
        <translation type="unfinished">m</translation>
    </message>
    <message>
        <source>hr</source>
        <translation type="unfinished">시간</translation>
    </message>
    <message>
        <source>Always On</source>
        <translation type="unfinished"></translation>
    </message>
    <message>
        <source>Immediate</source>
        <translation type="unfinished"></translation>
    </message>
</context>
<context>
    <name>MonitoringPanel</name>
    <message>
        <source>Enable Hands on Wheel Monitoring</source>
        <translation type="unfinished"></translation>
    </message>
    <message>
        <source>Monitor and alert when driver is not keeping the hands on the steering wheel.</source>
        <translation type="unfinished"></translation>
    </message>
</context>
<context>
    <name>MultiOptionDialog</name>
=======
>>>>>>> 226fc5f8
    <message>
        <source>Max Time Offroad</source>
        <translation type="unfinished"></translation>
    </message>
    <message>
        <source>Device is automatically turned off after a set time when the engine is turned off (off-road) after driving (on-road).</source>
        <translation type="unfinished"></translation>
    </message>
    <message>
        <source>s</source>
        <translation type="unfinished"></translation>
    </message>
    <message>
        <source>m</source>
        <translation type="unfinished">m</translation>
    </message>
    <message>
        <source>hr</source>
        <translation type="unfinished">시간</translation>
    </message>
    <message>
        <source>Always On</source>
        <translation type="unfinished"></translation>
    </message>
    <message>
        <source>Immediate</source>
        <translation type="unfinished"></translation>
    </message>
</context>
<context>
    <name>MonitoringPanel</name>
    <message>
        <source>Enable Hands on Wheel Monitoring</source>
        <translation type="unfinished"></translation>
    </message>
    <message>
        <source>Monitor and alert when driver is not keeping the hands on the steering wheel.</source>
        <translation type="unfinished"></translation>
    </message>
</context>
<context>
    <name>MultiOptionDialog</name>
    <message>
        <source>Select</source>
        <translation>선택</translation>
    </message>
    <message>
        <source>Cancel</source>
        <translation>취소</translation>
    </message>
</context>
<context>
    <name>Networking</name>
    <message>
        <source>Advanced</source>
        <translation>고급 설정</translation>
    </message>
    <message>
        <source>Enter password</source>
        <translation>비밀번호를 입력하세요</translation>
    </message>
    <message>
        <source>for &quot;%1&quot;</source>
        <translation>&quot;%1&quot;에 접속하려면 비밀번호가 필요합니다</translation>
    </message>
    <message>
        <source>Wrong password</source>
        <translation>비밀번호가 틀렸습니다</translation>
    </message>
    <message>
        <source>Scan</source>
        <translation type="unfinished"></translation>
    </message>
    <message>
        <source>Scanning...</source>
        <translation type="unfinished"></translation>
    </message>
</context>
<context>
    <name>OffroadAlert</name>
    <message>
        <source>Immediately connect to the internet to check for updates. If you do not connect to the internet, openpilot won&apos;t engage in %1</source>
        <translation>즉시 인터넷에 연결하여 업데이트를 확인하세요. 인터넷에 연결되어 있지 않으면 %1 이후에는 openpilot이 활성화되지 않습니다.</translation>
    </message>
    <message>
        <source>Connect to internet to check for updates. openpilot won&apos;t automatically start until it connects to internet to check for updates.</source>
        <translation>업데이트를 확인하려면 인터넷에 연결하세요. openpilot은 업데이트를 확인하기 위해 인터넷에 연결할 때까지 자동으로 시작되지 않습니다.</translation>
    </message>
    <message>
        <source>Unable to download updates
%1</source>
        <translation>업데이트를 다운로드할 수 없습니다
%1</translation>
    </message>
    <message>
        <source>Taking camera snapshots. System won&apos;t start until finished.</source>
        <translation>카메라 스냅샷 찍기가 완료될 때까지 시스템이 시작되지 않습니다.</translation>
    </message>
    <message>
        <source>An update to your device&apos;s operating system is downloading in the background. You will be prompted to update when it&apos;s ready to install.</source>
        <translation>백그라운드에서 운영 체제에 대한 업데이트가 다운로드되고 있습니다. 설치가 준비되면 업데이트 메시지가 표시됩니다.</translation>
    </message>
    <message>
        <source>Device failed to register. It will not connect to or upload to comma.ai servers, and receives no support from comma.ai. If this is an official device, visit https://comma.ai/support.</source>
        <translation>장치를 등록하지 못했습니다. comma.ai 서버에 연결하거나 데이터를 업로드하지 않으며 comma.ai에서 지원을 받지 않습니다. 공식 장치인 경우 https://comma.ai/support 에 방문하여 문의하세요.</translation>
    </message>
    <message>
        <source>NVMe drive not mounted.</source>
        <translation>NVMe 드라이브가 마운트되지 않았습니다.</translation>
    </message>
    <message>
        <source>Unsupported NVMe drive detected. Device may draw significantly more power and overheat due to the unsupported NVMe.</source>
        <translation>지원되지 않는 NVMe 드라이브가 감지되었습니다. 지원되지 않는 NVMe 드라이브는 많은 전력을 소비하고 장치를 과열시킬 수 있습니다.</translation>
    </message>
    <message>
        <source>openpilot was unable to identify your car. Your car is either unsupported or its ECUs are not recognized. Please submit a pull request to add the firmware versions to the proper vehicle. Need help? Join discord.comma.ai.</source>
        <translation>openpilot이 차량을 식별할 수 없었습니다. 지원되지 않는 차량이거나 ECU가 인식되지 않습니다. 해당 차량에 맞는 펌웨어 버전을 추가하려면 PR을 제출하세요. 도움이 필요하시면 discord.comma.ai에 가입하세요.</translation>
    </message>
    <message>
        <source>openpilot was unable to identify your car. Check integrity of cables and ensure all connections are secure, particularly that the comma power is fully inserted in the OBD-II port of the vehicle. Need help? Join discord.comma.ai.</source>
        <translation>openpilot이 차량을 식별할 수 없었습니다. 케이블의 무결성을 점검하고 모든 연결부, 특히 comma power가 차량의 OBD-II 포트에 제대로 삽입되었는지 확인하세요. 도움이 필요하시면 discord.comma.ai에 가입하세요.</translation>
    </message>
    <message>
        <source>openpilot detected a change in the device&apos;s mounting position. Ensure the device is fully seated in the mount and the mount is firmly secured to the windshield.</source>
        <translation>openpilot 장치의 장착 위치가 변경되었습니다. 장치가 마운트에 완전히 장착되고 마운트가 앞유리에 단단히 고정되었는지 확인하세요. </translation>
    </message>
    <message>
        <source>Device temperature too high. System cooling down before starting. Current internal component temperature: %1</source>
        <translation>장치 온도가 너무 높습니다. 시작하기 전에 온도를 낮춰주세요. 현재 내부 부품 온도: %1</translation>
    </message>
    <message>
        <source>OpenStreetMap database is out of date. New maps must be downloaded if you wish to continue using OpenStreetMap data for Enhanced Speed Control and road name display.

%1</source>
        <translation type="unfinished"></translation>
    </message>
<<<<<<< HEAD
=======
    <message>
        <source>sunnypilot is now in Forced Offroad mode. sunnypilot won&apos;t start until Forced Offroad mode is disabled. Go to &quot;Settings&quot; -&gt; &quot;Device&quot; -&gt; &quot;Unforce Offroad&quot; to exit Force Offroad mode.</source>
        <translation type="unfinished"></translation>
    </message>
>>>>>>> 226fc5f8
</context>
<context>
    <name>OffroadHome</name>
    <message>
        <source>UPDATE</source>
        <translation>업데이트</translation>
    </message>
    <message>
        <source> ALERTS</source>
        <translation> 알림</translation>
    </message>
    <message>
        <source> ALERT</source>
        <translation> 알림</translation>
    </message>
</context>
<context>
    <name>OnroadAlerts</name>
    <message>
        <source>openpilot Unavailable</source>
        <translation>오픈파일럿을 사용할수없습니다</translation>
    </message>
    <message>
        <source>Waiting for controls to start</source>
        <translation>프로세스가 준비중입니다</translation>
    </message>
    <message>
        <source>TAKE CONTROL IMMEDIATELY</source>
        <translation>핸들을 잡아주세요</translation>
    </message>
    <message>
        <source>Controls Unresponsive</source>
        <translation>프로세스가 응답하지않습니다</translation>
    </message>
    <message>
        <source>Reboot Device</source>
        <translation>장치를 재부팅하세요</translation>
    </message>
</context>
<context>
    <name>OnroadScreenOff</name>
<<<<<<< HEAD
=======
    <message>
        <source>Driving Screen Off Timer</source>
        <translation type="unfinished"></translation>
    </message>
    <message>
        <source>Turn off the device screen or reduce brightness to protect the screen after driving starts. It automatically brightens or turns on when a touch or event occurs.</source>
        <translation type="unfinished"></translation>
    </message>
    <message>
        <source>s</source>
        <translation type="unfinished"></translation>
    </message>
    <message>
        <source>min</source>
        <translation type="unfinished">분</translation>
    </message>
    <message>
        <source>Always On</source>
        <translation type="unfinished"></translation>
    </message>
</context>
<context>
    <name>OnroadScreenOffBrightness</name>
    <message>
        <source>Driving Screen Off Brightness (%)</source>
        <translation type="unfinished"></translation>
    </message>
    <message>
        <source>When using the Driving Screen Off feature, the brightness is reduced according to the automatic brightness ratio.</source>
        <translation type="unfinished"></translation>
    </message>
    <message>
        <source>Dark</source>
        <translation type="unfinished"></translation>
    </message>
</context>
<context>
    <name>OnroadSettings</name>
    <message>
        <source>ONROAD OPTIONS</source>
        <translation type="unfinished"></translation>
    </message>
    <message>
        <source>&lt;b&gt;ONROAD SETTINGS | SUNNYPILOT&lt;/b&gt;</source>
        <translation type="unfinished"></translation>
    </message>
</context>
<context>
    <name>OsmPanel</name>
    <message>
        <source>Mapd Version</source>
        <translation type="unfinished"></translation>
    </message>
    <message>
        <source>Offline Maps ETA</source>
        <translation type="unfinished"></translation>
    </message>
    <message>
        <source>Time Elapsed</source>
        <translation type="unfinished"></translation>
    </message>
    <message>
        <source>Downloaded Maps</source>
        <translation type="unfinished"></translation>
    </message>
    <message>
        <source>DELETE</source>
        <translation type="unfinished"></translation>
    </message>
    <message>
        <source>This will delete ALL downloaded maps

Are you sure you want to delete all the maps?</source>
        <translation type="unfinished"></translation>
    </message>
    <message>
        <source>Yes, delete all the maps.</source>
        <translation type="unfinished"></translation>
    </message>
    <message>
        <source>Database Update</source>
        <translation type="unfinished"></translation>
    </message>
    <message>
        <source>CHECK</source>
        <translation type="unfinished">확인</translation>
    </message>
    <message>
        <source>Country</source>
        <translation type="unfinished"></translation>
    </message>
    <message>
        <source>SELECT</source>
        <translation type="unfinished">선택</translation>
    </message>
    <message>
        <source>Fetching Country list...</source>
        <translation type="unfinished"></translation>
    </message>
    <message>
        <source>State</source>
        <translation type="unfinished"></translation>
    </message>
    <message>
        <source>Fetching State list...</source>
        <translation type="unfinished"></translation>
    </message>
    <message>
        <source>All</source>
        <translation type="unfinished"></translation>
    </message>
    <message>
        <source>REFRESH</source>
        <translation type="unfinished"></translation>
    </message>
    <message>
        <source>UPDATE</source>
        <translation type="unfinished">업데이트</translation>
    </message>
    <message>
        <source>Download starting...</source>
        <translation type="unfinished"></translation>
    </message>
    <message>
        <source>Error: Invalid download. Retry.</source>
        <translation type="unfinished"></translation>
    </message>
    <message>
        <source>Download complete!</source>
        <translation type="unfinished"></translation>
    </message>
    <message>
        <source>

Warning: You are on a metered connection!</source>
        <translation type="unfinished"></translation>
    </message>
    <message>
        <source>This will start the download process and it might take a while to complete.</source>
        <translation type="unfinished"></translation>
    </message>
    <message>
        <source>Continue on Metered</source>
        <translation type="unfinished"></translation>
    </message>
    <message>
        <source>Start Download</source>
        <translation type="unfinished"></translation>
    </message>
    <message>
        <source>m </source>
        <translation type="unfinished"></translation>
    </message>
    <message>
        <source>s</source>
        <translation type="unfinished"></translation>
    </message>
    <message>
        <source>Calculating...</source>
        <translation type="unfinished"></translation>
    </message>
    <message>
        <source>Downloaded</source>
        <translation type="unfinished"></translation>
    </message>
    <message>
        <source>Calculating ETA...</source>
        <translation type="unfinished"></translation>
    </message>
    <message>
        <source>Ready</source>
        <translation type="unfinished"></translation>
    </message>
    <message>
        <source>Time remaining: </source>
        <translation type="unfinished"></translation>
    </message>
</context>
<context>
    <name>PairingPopup</name>
>>>>>>> 226fc5f8
    <message>
        <source>Driving Screen Off Timer</source>
        <translation type="unfinished"></translation>
    </message>
    <message>
        <source>Turn off the device screen or reduce brightness to protect the screen after driving starts. It automatically brightens or turns on when a touch or event occurs.</source>
        <translation type="unfinished"></translation>
    </message>
    <message>
        <source>s</source>
        <translation type="unfinished"></translation>
    </message>
    <message>
        <source>min</source>
        <translation type="unfinished">분</translation>
    </message>
    <message>
        <source>Always On</source>
        <translation type="unfinished"></translation>
    </message>
</context>
<context>
    <name>OnroadScreenOffBrightness</name>
    <message>
        <source>Driving Screen Off Brightness (%)</source>
        <translation type="unfinished"></translation>
    </message>
    <message>
        <source>When using the Driving Screen Off feature, the brightness is reduced according to the automatic brightness ratio.</source>
        <translation type="unfinished"></translation>
    </message>
    <message>
        <source>Dark</source>
        <translation type="unfinished"></translation>
    </message>
</context>
<context>
    <name>OnroadSettings</name>
    <message>
        <source>ONROAD OPTIONS</source>
        <translation type="unfinished"></translation>
    </message>
    <message>
        <source>&lt;b&gt;ONROAD SETTINGS | SUNNYPILOT&lt;/b&gt;</source>
        <translation type="unfinished"></translation>
    </message>
</context>
<context>
    <name>OsmPanel</name>
    <message>
        <source>Mapd Version</source>
        <translation type="unfinished"></translation>
    </message>
    <message>
        <source>Offline Maps ETA</source>
        <translation type="unfinished"></translation>
    </message>
    <message>
        <source>Time Elapsed</source>
        <translation type="unfinished"></translation>
    </message>
    <message>
        <source>Downloaded Maps</source>
        <translation type="unfinished"></translation>
    </message>
    <message>
        <source>DELETE</source>
        <translation type="unfinished"></translation>
    </message>
    <message>
        <source>This will delete ALL downloaded maps

Are you sure you want to delete all the maps?</source>
        <translation type="unfinished"></translation>
    </message>
    <message>
        <source>Yes, delete all the maps.</source>
        <translation type="unfinished"></translation>
    </message>
    <message>
        <source>Database Update</source>
        <translation type="unfinished"></translation>
    </message>
    <message>
        <source>CHECK</source>
        <translation type="unfinished">확인</translation>
    </message>
    <message>
        <source>Country</source>
        <translation type="unfinished"></translation>
    </message>
    <message>
        <source>SELECT</source>
        <translation type="unfinished">선택</translation>
    </message>
    <message>
        <source>Fetching Country list...</source>
        <translation type="unfinished"></translation>
    </message>
    <message>
        <source>State</source>
        <translation type="unfinished"></translation>
    </message>
    <message>
        <source>Fetching State list...</source>
        <translation type="unfinished"></translation>
    </message>
    <message>
        <source>All</source>
        <translation type="unfinished"></translation>
    </message>
    <message>
        <source>REFRESH</source>
        <translation type="unfinished"></translation>
    </message>
    <message>
        <source>UPDATE</source>
        <translation type="unfinished">업데이트</translation>
    </message>
    <message>
        <source>Download starting...</source>
        <translation type="unfinished"></translation>
    </message>
    <message>
        <source>Error: Invalid download. Retry.</source>
        <translation type="unfinished"></translation>
    </message>
    <message>
        <source>Download complete!</source>
        <translation type="unfinished"></translation>
    </message>
    <message>
        <source>

Warning: You are on a metered connection!</source>
        <translation type="unfinished"></translation>
    </message>
    <message>
        <source>This will start the download process and it might take a while to complete.</source>
        <translation type="unfinished"></translation>
    </message>
    <message>
        <source>Continue on Metered</source>
        <translation type="unfinished"></translation>
    </message>
    <message>
        <source>Start Download</source>
        <translation type="unfinished"></translation>
    </message>
    <message>
        <source>m </source>
        <translation type="unfinished"></translation>
    </message>
    <message>
        <source>s</source>
        <translation type="unfinished"></translation>
    </message>
    <message>
        <source>Calculating...</source>
        <translation type="unfinished"></translation>
    </message>
    <message>
        <source>Downloaded</source>
        <translation type="unfinished"></translation>
    </message>
    <message>
        <source>Calculating ETA...</source>
        <translation type="unfinished"></translation>
    </message>
    <message>
        <source>Ready</source>
        <translation type="unfinished"></translation>
    </message>
    <message>
        <source>Time remaining: </source>
        <translation type="unfinished"></translation>
    </message>
</context>
<context>
    <name>PairingPopup</name>
    <message>
        <source>Pair your device to your comma account</source>
        <translation>장치를 comma 계정에 동기화합니다</translation>
    </message>
    <message>
        <source>Go to https://connect.comma.ai on your phone</source>
        <translation>https://connect.comma.ai에 접속하세요</translation>
    </message>
    <message>
        <source>Click &quot;add new device&quot; and scan the QR code on the right</source>
        <translation>&quot;새 장치 추가&quot;를 클릭하고 오른쪽 QR 코드를 스캔하세요</translation>
    </message>
    <message>
        <source>Bookmark connect.comma.ai to your home screen to use it like an app</source>
        <translation>connect.comma.ai를 앱처럼 사용하려면 홈 화면에 바로가기를 만드세요</translation>
    </message>
</context>
<context>
    <name>ParamControl</name>
    <message>
        <source>Cancel</source>
        <translation>취소</translation>
    </message>
    <message>
        <source>Enable</source>
        <translation>활성화</translation>
    </message>
</context>
<context>
    <name>PathOffset</name>
    <message>
        <source>Path Offset</source>
        <translation type="unfinished"></translation>
    </message>
    <message>
        <source>Hack to trick the model path to be left or right biased of the lane. Decreasing the value will shift the model more left, increasing will shift the model more right. Changes take effect immediately.</source>
        <translation type="unfinished"></translation>
    </message>
    <message>
        <source> cm</source>
        <translation type="unfinished"></translation>
    </message>
</context>
<context>
    <name>PrimeAdWidget</name>
    <message>
        <source>Upgrade Now</source>
        <translation>지금 업그레이드하세요</translation>
    </message>
    <message>
        <source>Become a comma prime member at connect.comma.ai</source>
        <translation>connect.comma.ai에 접속하여 comma prime 회원으로 등록하세요</translation>
    </message>
    <message>
        <source>PRIME FEATURES:</source>
        <translation>PRIME 기능:</translation>
    </message>
    <message>
        <source>Remote access</source>
        <translation>원격 접속</translation>
    </message>
    <message>
        <source>24/7 LTE connectivity</source>
        <translation>항상 LTE 연결</translation>
    </message>
    <message>
        <source>Turn-by-turn navigation</source>
        <translation>내비게이션 경로안내</translation>
    </message>
    <message>
        <source>1 year of drive storage</source>
        <translation>1년간 드라이브 로그 저장</translation>
    </message>
</context>
<context>
    <name>PrimeUserWidget</name>
    <message>
        <source>✓ SUBSCRIBED</source>
        <translation>✓ 구독함</translation>
    </message>
    <message>
        <source>comma prime</source>
        <translation>comma prime</translation>
    </message>
</context>
<context>
    <name>QObject</name>
    <message>
        <source>Reboot</source>
        <translation>재부팅</translation>
    </message>
    <message>
        <source>Exit</source>
        <translation>종료</translation>
    </message>
    <message>
        <source>openpilot</source>
        <translation type="vanished">openpilot</translation>
    </message>
    <message numerus="yes">
        <source>%n minute(s) ago</source>
        <translation>
            <numerusform>%n 분 전</numerusform>
        </translation>
    </message>
    <message numerus="yes">
        <source>%n hour(s) ago</source>
        <translation>
            <numerusform>%n 시간 전</numerusform>
        </translation>
    </message>
    <message numerus="yes">
        <source>%n day(s) ago</source>
        <translation>
            <numerusform>%n 일 전</numerusform>
        </translation>
    </message>
    <message>
        <source>km</source>
        <translation>km</translation>
    </message>
    <message>
        <source>m</source>
        <translation>m</translation>
    </message>
    <message>
        <source>mi</source>
        <translation>mi</translation>
    </message>
    <message>
        <source>ft</source>
        <translation>ft</translation>
    </message>
    <message>
        <source>now</source>
        <translation>now</translation>
    </message>
    <message>
        <source>sunnypilot</source>
        <translation type="unfinished"></translation>
    </message>
</context>
<context>
    <name>Reset</name>
    <message>
        <source>Reset failed. Reboot to try again.</source>
        <translation>초기화 실패. 재부팅 후 다시 시도하세요.</translation>
    </message>
    <message>
        <source>Are you sure you want to reset your device?</source>
        <translation>장치를 초기화하시겠습니까?</translation>
    </message>
    <message>
        <source>System Reset</source>
        <translation>장치 초기화</translation>
    </message>
    <message>
        <source>Cancel</source>
        <translation>취소</translation>
    </message>
    <message>
        <source>Reboot</source>
        <translation>재부팅</translation>
    </message>
    <message>
        <source>Confirm</source>
        <translation>확인</translation>
    </message>
    <message>
        <source>Unable to mount data partition. Partition may be corrupted. Press confirm to erase and reset your device.</source>
        <translation>데이터 파티션을 마운트할 수 없습니다. 파티션이 손상되었을 수 있습니다. 모든 설정을 삭제하고 장치를 초기화하려면 확인을 누르세요.</translation>
    </message>
    <message>
        <source>Resetting device...
This may take up to a minute.</source>
        <translation>장치를 초기화하는 중...
최대 1분이 소요될 수 있습니다.</translation>
    </message>
    <message>
        <source>System reset triggered. Press confirm to erase all content and settings. Press cancel to resume boot.</source>
        <translation>시스템 재설정이 시작되었습니다. 모든 콘텐츠와 설정을 지우려면 확인을 누르시고 부팅을 재개하려면 취소를 누르세요.</translation>
    </message>
</context>
<context>
    <name>SPVehiclesTogglesPanel</name>
<<<<<<< HEAD
    <message>
        <source>Hyundai/Kia/Genesis</source>
        <translation type="unfinished"></translation>
    </message>
    <message>
        <source>HKG CAN: Smoother Stopping Performance (Beta)</source>
        <translation type="unfinished"></translation>
    </message>
    <message>
        <source>Smoother stopping behind a stopped car or desired stopping event. This is only applicable to HKG CAN platforms using openpilot longitudinal control.</source>
        <translation type="unfinished"></translation>
    </message>
    <message>
        <source>Subaru</source>
        <translation type="unfinished"></translation>
    </message>
    <message>
        <source>Manual Parking Brake: Stop and Go (Beta)</source>
        <translation type="unfinished"></translation>
    </message>
    <message>
        <source>Experimental feature to enable stop and go for Subaru Global models with manual handbrake. Models with electric parking brake should keep this disabled. Thanks to martinl for this implementation!</source>
        <translation type="unfinished"></translation>
    </message>
    <message>
        <source>Toyota/Lexus</source>
        <translation type="unfinished"></translation>
    </message>
    <message>
        <source>Enable Stock Toyota Longitudinal Control</source>
        <translation type="unfinished"></translation>
    </message>
    <message>
        <source>sunnypilot will &lt;b&gt;not&lt;/b&gt; take over control of gas and brakes. Stock Toyota longitudinal control will be used.</source>
        <translation type="unfinished"></translation>
    </message>
    <message>
        <source>Allow M.A.D.S. toggling w/ LKAS Button (Beta)</source>
        <translation type="unfinished"></translation>
    </message>
    <message>
        <source>Allows M.A.D.S. engagement/disengagement with &quot;LKAS&quot; button from the steering wheel.</source>
        <translation type="unfinished"></translation>
    </message>
    <message>
        <source>Note: Enabling this toggle may have unexpected behavior with steering control. It is the driver&apos;s responsibility to observe their environment and make decisions accordingly.</source>
        <translation type="unfinished"></translation>
    </message>
    <message>
        <source>Toyota TSS2 Longitudinal: Custom Tuning</source>
        <translation type="unfinished"></translation>
    </message>
    <message>
        <source>Smoother longitudinal performance for Toyota/Lexus TSS2/LSS2 cars. Big thanks to dragonpilot-community for this implementation.</source>
        <translation type="unfinished"></translation>
    </message>
    <message>
        <source>Enable Toyota Stop and Go Hack</source>
        <translation type="unfinished"></translation>
    </message>
    <message>
        <source>sunnypilot will allow some Toyota/Lexus cars to auto resume during stop and go traffic. This feature is only applicable to certain models. Use at your own risk.</source>
        <translation type="unfinished"></translation>
    </message>
    <message>
        <source>Volkswagen</source>
        <translation type="unfinished"></translation>
    </message>
    <message>
        <source>Enable CC Only support</source>
        <translation type="unfinished"></translation>
    </message>
    <message>
        <source>sunnypilot supports Volkswagen MQB CC only platforms with this toggle enabled. Only enable this toggle if your car does not have ACC from the factory.</source>
        <translation type="unfinished"></translation>
    </message>
</context>
<context>
    <name>SettingsWindow</name>
=======
>>>>>>> 226fc5f8
    <message>
        <source>Hyundai/Kia/Genesis</source>
        <translation type="unfinished"></translation>
    </message>
    <message>
        <source>HKG CAN: Smoother Stopping Performance (Beta)</source>
        <translation type="unfinished"></translation>
    </message>
    <message>
        <source>Smoother stopping behind a stopped car or desired stopping event. This is only applicable to HKG CAN platforms using openpilot longitudinal control.</source>
        <translation type="unfinished"></translation>
    </message>
    <message>
        <source>Subaru</source>
        <translation type="unfinished"></translation>
    </message>
    <message>
        <source>Manual Parking Brake: Stop and Go (Beta)</source>
        <translation type="unfinished"></translation>
    </message>
<<<<<<< HEAD
    <message>
        <source>sunnylink</source>
        <translation type="unfinished"></translation>
    </message>
    <message>
        <source>sunnypilot</source>
        <translation type="unfinished"></translation>
    </message>
    <message>
        <source>OSM</source>
        <translation type="unfinished"></translation>
    </message>
    <message>
        <source>Monitoring</source>
        <translation type="unfinished"></translation>
    </message>
    <message>
        <source>Visuals</source>
        <translation type="unfinished"></translation>
    </message>
    <message>
        <source>Display</source>
        <translation type="unfinished"></translation>
    </message>
    <message>
        <source>Trips</source>
        <translation type="unfinished"></translation>
    </message>
    <message>
        <source>Vehicle</source>
        <translation type="unfinished"></translation>
    </message>
</context>
<context>
    <name>Setup</name>
=======
>>>>>>> 226fc5f8
    <message>
        <source>Experimental feature to enable stop and go for Subaru Global models with manual handbrake. Models with electric parking brake should keep this disabled. Thanks to martinl for this implementation!</source>
        <translation type="unfinished"></translation>
    </message>
    <message>
        <source>Toyota/Lexus</source>
        <translation type="unfinished"></translation>
    </message>
    <message>
        <source>Enable Stock Toyota Longitudinal Control</source>
        <translation type="unfinished"></translation>
    </message>
    <message>
        <source>sunnypilot will &lt;b&gt;not&lt;/b&gt; take over control of gas and brakes. Stock Toyota longitudinal control will be used.</source>
        <translation type="unfinished"></translation>
    </message>
    <message>
        <source>Allow M.A.D.S. toggling w/ LKAS Button (Beta)</source>
        <translation type="unfinished"></translation>
    </message>
    <message>
        <source>Allows M.A.D.S. engagement/disengagement with &quot;LKAS&quot; button from the steering wheel.</source>
        <translation type="unfinished"></translation>
    </message>
    <message>
        <source>Note: Enabling this toggle may have unexpected behavior with steering control. It is the driver&apos;s responsibility to observe their environment and make decisions accordingly.</source>
        <translation type="unfinished"></translation>
    </message>
    <message>
        <source>Toyota TSS2 Longitudinal: Custom Tuning</source>
        <translation type="unfinished"></translation>
    </message>
    <message>
        <source>Smoother longitudinal performance for Toyota/Lexus TSS2/LSS2 cars. Big thanks to dragonpilot-community for this implementation.</source>
        <translation type="unfinished"></translation>
    </message>
    <message>
        <source>Enable Toyota Stop and Go Hack</source>
        <translation type="unfinished"></translation>
    </message>
    <message>
        <source>sunnypilot will allow some Toyota/Lexus cars to auto resume during stop and go traffic. This feature is only applicable to certain models. Use at your own risk.</source>
        <translation type="unfinished"></translation>
    </message>
    <message>
        <source>Volkswagen</source>
        <translation type="unfinished"></translation>
    </message>
    <message>
        <source>Enable CC Only support</source>
        <translation type="unfinished"></translation>
    </message>
    <message>
        <source>sunnypilot supports Volkswagen MQB CC only platforms with this toggle enabled. Only enable this toggle if your car does not have ACC from the factory.</source>
        <translation type="unfinished"></translation>
    </message>
</context>
<context>
    <name>SettingsWindow</name>
    <message>
        <source>×</source>
        <translation>×</translation>
    </message>
    <message>
        <source>Device</source>
        <translation>장치</translation>
    </message>
    <message>
        <source>Network</source>
        <translation>네트워크</translation>
    </message>
    <message>
        <source>Toggles</source>
        <translation>토글</translation>
    </message>
    <message>
        <source>Software</source>
        <translation>소프트웨어</translation>
    </message>
    <message>
        <source>sunnylink</source>
        <translation type="unfinished"></translation>
    </message>
    <message>
        <source>sunnypilot</source>
        <translation type="unfinished"></translation>
    </message>
    <message>
        <source>OSM</source>
        <translation type="unfinished"></translation>
    </message>
    <message>
        <source>Monitoring</source>
        <translation type="unfinished"></translation>
    </message>
    <message>
        <source>Visuals</source>
        <translation type="unfinished"></translation>
    </message>
    <message>
        <source>Display</source>
        <translation type="unfinished"></translation>
    </message>
    <message>
        <source>Trips</source>
        <translation type="unfinished"></translation>
    </message>
    <message>
        <source>Vehicle</source>
        <translation type="unfinished"></translation>
    </message>
</context>
<context>
    <name>Setup</name>
    <message>
        <source>WARNING: Low Voltage</source>
        <translation>경고: 전압이 낮습니다</translation>
    </message>
    <message>
        <source>Power your device in a car with a harness or proceed at your own risk.</source>
        <translation>장치를 하네스를 통해 차량 전원에 연결하세요. USB 전원에서는 예상치 못한 문제가 생길 수 있습니다.</translation>
    </message>
    <message>
        <source>Power off</source>
        <translation>전원 끄기</translation>
    </message>
    <message>
        <source>Continue</source>
        <translation>계속</translation>
    </message>
    <message>
        <source>Getting Started</source>
        <translation>시작하기</translation>
    </message>
    <message>
        <source>Before we get on the road, let’s finish installation and cover some details.</source>
        <translation>출발 전 설정을 완료하고 세부 사항을 살펴봅니다.</translation>
    </message>
    <message>
        <source>Connect to Wi-Fi</source>
        <translation>Wi-Fi 연결</translation>
    </message>
    <message>
        <source>Back</source>
        <translation>뒤로</translation>
    </message>
    <message>
        <source>Continue without Wi-Fi</source>
        <translation>Wi-Fi 연결 없이 진행</translation>
    </message>
    <message>
        <source>Waiting for internet</source>
        <translation>인터넷 연결 대기 중</translation>
    </message>
    <message>
        <source>Enter URL</source>
        <translation>URL 입력</translation>
    </message>
    <message>
        <source>for Custom Software</source>
        <translation>커스텀 소프트웨어</translation>
    </message>
    <message>
        <source>Downloading...</source>
        <translation>다운로드 중...</translation>
    </message>
    <message>
        <source>Download Failed</source>
        <translation>다운로드 실패</translation>
    </message>
    <message>
        <source>Ensure the entered URL is valid, and the device’s internet connection is good.</source>
        <translation>입력된 URL이 유효하고 인터넷 연결이 원활한지 확인하세요.</translation>
    </message>
    <message>
        <source>Reboot device</source>
        <translation>장치 재부팅</translation>
    </message>
    <message>
        <source>Start over</source>
        <translation>다시 시작</translation>
    </message>
    <message>
        <source>Something went wrong. Reboot the device.</source>
        <translation>문제가 발생했습니다. 장치를 재부팅하세요.</translation>
    </message>
    <message>
        <source>No custom software found at this URL.</source>
        <translation>이 URL에서 커스텀 소프트웨어를 찾을 수 없습니다.</translation>
    </message>
    <message>
        <source>Select a language</source>
        <translation>언어를 선택하세요</translation>
    </message>
    <message>
        <source>Choose Software to Install</source>
        <translation>설치할 소프트웨어 선택</translation>
    </message>
    <message>
        <source>openpilot</source>
        <translation>openpilot</translation>
    </message>
    <message>
        <source>Custom Software</source>
        <translation>커스텀 소프트웨어</translation>
    </message>
</context>
<context>
    <name>SetupWidget</name>
    <message>
        <source>Finish Setup</source>
        <translation>설정 완료</translation>
    </message>
    <message>
        <source>Pair your device with comma connect (connect.comma.ai) and claim your comma prime offer.</source>
        <translation>장치를 comma connect (connect.comma.ai)에서 페어링하고 comma prime 무료 이용권을 사용하세요.</translation>
    </message>
    <message>
        <source>Pair device</source>
        <translation>장치 페어링</translation>
    </message>
</context>
<context>
    <name>Sidebar</name>
    <message>
        <source>CONNECT</source>
        <translation>연결됨</translation>
    </message>
    <message>
        <source>OFFLINE</source>
        <translation>연결 안됨</translation>
    </message>
    <message>
        <source>ONLINE</source>
        <translation>온라인</translation>
    </message>
    <message>
        <source>ERROR</source>
        <translation>오류</translation>
    </message>
    <message>
        <source>TEMP</source>
        <translation>온도</translation>
    </message>
    <message>
        <source>HIGH</source>
        <translation>높음</translation>
    </message>
    <message>
        <source>GOOD</source>
        <translation>좋음</translation>
    </message>
    <message>
        <source>OK</source>
        <translation>OK</translation>
    </message>
    <message>
        <source>VEHICLE</source>
        <translation>차량</translation>
    </message>
    <message>
        <source>NO</source>
        <translation>NO</translation>
    </message>
    <message>
        <source>PANDA</source>
        <translation>PANDA</translation>
    </message>
    <message>
        <source>GPS</source>
        <translation>GPS</translation>
    </message>
    <message>
        <source>SEARCH</source>
        <translation>검색중</translation>
    </message>
    <message>
        <source>--</source>
        <translation>--</translation>
    </message>
    <message>
        <source>Wi-Fi</source>
        <translation>Wi-Fi</translation>
    </message>
    <message>
        <source>ETH</source>
        <translation>LAN</translation>
    </message>
    <message>
        <source>2G</source>
        <translation>2G</translation>
    </message>
    <message>
        <source>3G</source>
        <translation>3G</translation>
    </message>
    <message>
        <source>LTE</source>
        <translation>LTE</translation>
    </message>
    <message>
        <source>5G</source>
        <translation>5G</translation>
    </message>
    <message>
        <source>SUNNYLINK</source>
        <translation type="unfinished"></translation>
    </message>
    <message>
        <source>DISABLED</source>
        <translation type="unfinished"></translation>
    </message>
</context>
<context>
    <name>SlcSettings</name>
    <message>
        <source>Auto</source>
        <translation type="unfinished"></translation>
    </message>
    <message>
        <source>User Confirm</source>
        <translation type="unfinished"></translation>
    </message>
    <message>
        <source>Engage Mode</source>
        <translation type="unfinished"></translation>
    </message>
    <message>
        <source>Default</source>
        <translation type="unfinished"></translation>
    </message>
    <message>
        <source>Fixed</source>
        <translation type="unfinished"></translation>
    </message>
    <message>
        <source>Percentage</source>
        <translation type="unfinished"></translation>
    </message>
    <message>
        <source>Limit Offset</source>
        <translation type="unfinished"></translation>
    </message>
    <message>
        <source>Set speed limit slightly higher than actual speed limit for a more natural drive.</source>
        <translation type="unfinished"></translation>
    </message>
    <message>
        <source>This platform defaults to &lt;b&gt;Auto&lt;/b&gt; mode. &lt;b&gt;User Confirm&lt;/b&gt; mode is not supported on this platform.</source>
        <translation type="unfinished"></translation>
    </message>
    <message>
        <source>Select the desired mode to set the cruising speed to the speed limit:</source>
        <translation type="unfinished"></translation>
    </message>
    <message>
        <source>Auto: Automatic speed adjustment on motorways based on speed limit data.</source>
        <translation type="unfinished"></translation>
    </message>
    <message>
        <source>User Confirm: Inform the driver to change set speed of Adaptive Cruise Control to help the driver stay within the speed limit.</source>
        <translation type="unfinished"></translation>
    </message>
</context>
<context>
    <name>SlcSettings</name>
    <message>
        <source>Auto</source>
        <translation type="unfinished"></translation>
    </message>
    <message>
        <source>User Confirm</source>
        <translation type="unfinished"></translation>
    </message>
    <message>
        <source>Engage Mode</source>
        <translation type="unfinished"></translation>
    </message>
    <message>
        <source>Default</source>
        <translation type="unfinished"></translation>
    </message>
    <message>
        <source>Fixed</source>
        <translation type="unfinished"></translation>
    </message>
    <message>
        <source>Percentage</source>
        <translation type="unfinished"></translation>
    </message>
    <message>
        <source>Limit Offset</source>
        <translation type="unfinished"></translation>
    </message>
    <message>
        <source>Set speed limit slightly higher than actual speed limit for a more natural drive.</source>
        <translation type="unfinished"></translation>
    </message>
    <message>
        <source>This platform defaults to &lt;b&gt;Auto&lt;/b&gt; mode. &lt;b&gt;User Confirm&lt;/b&gt; mode is not supported on this platform.</source>
        <translation type="unfinished"></translation>
    </message>
    <message>
        <source>Select the desired mode to set the cruising speed to the speed limit:</source>
        <translation type="unfinished"></translation>
    </message>
    <message>
        <source>Auto: Automatic speed adjustment on motorways based on speed limit data.</source>
        <translation type="unfinished"></translation>
    </message>
    <message>
        <source>User Confirm: Inform the driver to change set speed of Adaptive Cruise Control to help the driver stay within the speed limit.</source>
        <translation type="unfinished"></translation>
    </message>
</context>
<context>
    <name>SoftwarePanel</name>
    <message>
        <source>Updates are only downloaded while the car is off.</source>
        <translation>업데이트는 차량 시동이 꺼졌을 때 다운로드됩니다.</translation>
    </message>
    <message>
        <source>Current Version</source>
        <translation>현재 버전</translation>
    </message>
    <message>
        <source>Download</source>
        <translation>다운로드</translation>
    </message>
    <message>
        <source>Install Update</source>
        <translation>업데이트 설치</translation>
    </message>
    <message>
        <source>INSTALL</source>
        <translation>설치</translation>
    </message>
    <message>
        <source>Target Branch</source>
        <translation>대상 브랜치</translation>
    </message>
    <message>
        <source>SELECT</source>
        <translation>선택</translation>
    </message>
    <message>
        <source>Select a branch</source>
        <translation>브랜치 선택</translation>
    </message>
    <message>
        <source>UNINSTALL</source>
        <translation>제거</translation>
    </message>
    <message>
        <source>Uninstall %1</source>
        <translation>%1 제거</translation>
    </message>
    <message>
        <source>Are you sure you want to uninstall?</source>
        <translation>제거하시겠습니까?</translation>
    </message>
    <message>
        <source>CHECK</source>
        <translation>확인</translation>
    </message>
    <message>
        <source>Uninstall</source>
        <translation>제거</translation>
    </message>
    <message>
        <source>failed to check for update</source>
        <translation>업데이트를 확인하지 못했습니다</translation>
    </message>
    <message>
        <source>up to date, last checked %1</source>
        <translation>최신 버전입니다. 마지막 확인: %1</translation>
    </message>
    <message>
        <source>DOWNLOAD</source>
        <translation>다운로드</translation>
    </message>
    <message>
        <source>update available</source>
        <translation>업데이트 가능</translation>
    </message>
    <message>
        <source>never</source>
        <translation>업데이트 안함</translation>
    </message>
    <message>
        <source>Driving Model</source>
        <translation type="unfinished"></translation>
    </message>
</context>
<context>
    <name>SoftwarePanelSP</name>
    <message>
        <source>Driving Model</source>
        <translation type="unfinished"></translation>
    </message>
    <message>
        <source>SELECT</source>
        <translation type="unfinished">선택</translation>
    </message>
    <message>
        <source>Downloading Driving model</source>
        <translation type="unfinished"></translation>
    </message>
    <message>
        <source>(CACHED)</source>
        <translation type="unfinished"></translation>
    </message>
    <message>
        <source>Driving model</source>
        <translation type="unfinished"></translation>
    </message>
    <message>
        <source>downloaded</source>
        <translation type="unfinished"></translation>
    </message>
    <message>
        <source>Downloading Navigation model</source>
        <translation type="unfinished"></translation>
    </message>
    <message>
        <source>Navigation model</source>
        <translation type="unfinished"></translation>
    </message>
    <message>
        <source>Downloading Metadata model</source>
        <translation type="unfinished"></translation>
    </message>
    <message>
        <source>Metadata model</source>
        <translation type="unfinished"></translation>
    </message>
    <message>
        <source>Downloads have failed, please try swapping the model!</source>
        <translation type="unfinished"></translation>
    </message>
    <message>
        <source>Failed:</source>
        <translation type="unfinished"></translation>
    </message>
    <message>
        <source>Fetching models...</source>
        <translation type="unfinished"></translation>
    </message>
    <message>
        <source>Select a Driving Model</source>
        <translation type="unfinished"></translation>
    </message>
    <message>
        <source>Download has started in the background.</source>
        <translation type="unfinished"></translation>
    </message>
    <message>
        <source>We STRONGLY suggest you to reset calibration. Would you like to do that now?</source>
        <translation type="unfinished"></translation>
    </message>
    <message>
        <source>Reset Calibration</source>
        <translation type="unfinished">캘리브레이션 초기화</translation>
    </message>
    <message>
        <source>Warning: You are on a metered connection!</source>
        <translation type="unfinished"></translation>
    </message>
    <message>
        <source>Continue</source>
        <translation type="unfinished">계속</translation>
    </message>
    <message>
        <source>on Metered</source>
        <translation type="unfinished"></translation>
    </message>
</context>
<context>
    <name>SpeedLimitPolicySettings</name>
    <message>
        <source>Speed Limit Source Policy</source>
        <translation type="unfinished"></translation>
    </message>
    <message>
        <source>Nav</source>
        <translation type="unfinished"></translation>
    </message>
    <message>
        <source>Only</source>
        <translation type="unfinished"></translation>
    </message>
    <message>
        <source>Map</source>
        <translation type="unfinished"></translation>
    </message>
    <message>
        <source>Car</source>
        <translation type="unfinished"></translation>
    </message>
    <message>
        <source>First</source>
        <translation type="unfinished"></translation>
    </message>
    <message>
        <source>Select the precedence order of sources. Utilized by Speed Limit Control and Speed Limit Warning</source>
        <translation type="unfinished"></translation>
    </message>
    <message>
        <source>Nav Only: Data from Mapbox active navigation only.</source>
        <translation type="unfinished"></translation>
    </message>
    <message>
        <source>Map Only: Data from OpenStreetMap only.</source>
        <translation type="unfinished"></translation>
    </message>
    <message>
        <source>Car Only: Data from the car&apos;s built-in sources (if available).</source>
        <translation type="unfinished"></translation>
    </message>
    <message>
        <source>Nav First: Nav -&gt; Map -&gt; Car</source>
        <translation type="unfinished"></translation>
    </message>
    <message>
        <source>Map First: Map -&gt; Nav -&gt; Car</source>
        <translation type="unfinished"></translation>
    </message>
    <message>
        <source>Car First: Car -&gt; Nav -&gt; Map</source>
        <translation type="unfinished"></translation>
    </message>
</context>
<context>
    <name>SpeedLimitValueOffset</name>
    <message>
        <source>km/h</source>
        <translation type="unfinished">km/h</translation>
    </message>
    <message>
        <source>mph</source>
        <translation type="unfinished">mph</translation>
    </message>
</context>
<context>
    <name>SpeedLimitWarningSettings</name>
    <message>
        <source>Off</source>
        <translation type="unfinished"></translation>
    </message>
    <message>
        <source>Display</source>
        <translation type="unfinished"></translation>
    </message>
    <message>
        <source>Chime</source>
        <translation type="unfinished"></translation>
    </message>
    <message>
        <source>Speed Limit Warning</source>
        <translation type="unfinished"></translation>
    </message>
    <message>
        <source>Warning with speed limit flash</source>
        <translation type="unfinished"></translation>
    </message>
    <message>
        <source>When Speed Limit Warning is enabled, the speed limit sign will alert the driver when the cruising speed is faster than then speed limit plus the offset.</source>
        <translation type="unfinished"></translation>
    </message>
    <message>
        <source>Default</source>
        <translation type="unfinished"></translation>
    </message>
    <message>
        <source>Fixed</source>
        <translation type="unfinished"></translation>
    </message>
    <message>
        <source>Percentage</source>
        <translation type="unfinished"></translation>
    </message>
    <message>
        <source>Warning Offset</source>
        <translation type="unfinished"></translation>
    </message>
    <message>
        <source>Select the desired offset to warn the driver when the vehicle is driving faster than the speed limit.</source>
        <translation type="unfinished"></translation>
    </message>
    <message>
        <source>Off: When the cruising speed is faster than the speed limit plus the offset, there will be no warning.</source>
        <translation type="unfinished"></translation>
    </message>
    <message>
        <source>Display: The speed on the speed limit sign turns red to alert the driver when the cruising speed is faster than the speed limit plus the offset.</source>
        <translation type="unfinished"></translation>
    </message>
    <message>
        <source>Chime: The speed on the speed limit sign turns red and chimes to alert the driver when the cruising speed is faster than the speed limit plus the offset.</source>
        <translation type="unfinished"></translation>
    </message>
</context>
<context>
    <name>SpeedLimitWarningValueOffset</name>
    <message>
        <source>N/A</source>
        <translation type="unfinished">N/A</translation>
    </message>
    <message>
        <source>km/h</source>
        <translation type="unfinished">km/h</translation>
    </message>
    <message>
        <source>mph</source>
        <translation type="unfinished">mph</translation>
    </message>
</context>
<context>
    <name>SshControl</name>
    <message>
        <source>SSH Keys</source>
        <translation>SSH 키</translation>
    </message>
    <message>
        <source>Warning: This grants SSH access to all public keys in your GitHub settings. Never enter a GitHub username other than your own. A comma employee will NEVER ask you to add their GitHub username.</source>
        <translation>경고: 이 설정은 GitHub에 등록된 모든 공용 키에 대해 SSH 액세스 권한을 부여합니다. 본인의 GitHub 사용자 아이디 이외에는 입력하지 마십시오. comma에서는 GitHub 아이디를 추가하라는 요청을 하지 않습니다.</translation>
    </message>
    <message>
        <source>ADD</source>
        <translation>추가</translation>
    </message>
    <message>
        <source>Enter your GitHub username</source>
        <translation>GitHub 사용자 ID</translation>
    </message>
    <message>
        <source>LOADING</source>
        <translation>로딩 중</translation>
    </message>
    <message>
        <source>REMOVE</source>
        <translation>삭제</translation>
    </message>
    <message>
        <source>Username &apos;%1&apos; has no keys on GitHub</source>
        <translation>사용자 &apos;%1&apos;의 GitHub에 키가 등록되어 있지 않습니다</translation>
    </message>
    <message>
        <source>Request timed out</source>
        <translation>요청 시간 초과</translation>
    </message>
    <message>
        <source>Username &apos;%1&apos; doesn&apos;t exist on GitHub</source>
        <translation>GitHub 사용자 &apos;%1&apos;를 찾지 못했습니다</translation>
    </message>
</context>
<context>
    <name>SshToggle</name>
    <message>
        <source>Enable SSH</source>
        <translation>SSH 사용</translation>
    </message>
</context>
<context>
    <name>SunnylinkPanel</name>
    <message>
        <source>Enable sunnylink</source>
        <translation type="unfinished"></translation>
    </message>
    <message>
        <source>Device ID </source>
        <translation type="unfinished"></translation>
    </message>
    <message>
        <source>N/A</source>
        <translation type="unfinished">N/A</translation>
    </message>
    <message>
        <source>This is the master switch, it will allow you to cutoff any sunnylink requests should you want to do that.</source>
        <translation type="unfinished"></translation>
    </message>
    <message>
        <source>🎉Welcome back! We&apos;re excited to see you&apos;ve enabled sunnylink again! 🚀</source>
        <translation type="unfinished"></translation>
    </message>
    <message>
        <source>👋Not going to lie, it&apos;s sad to see you disabled sunnylink 😢, but we&apos;ll be here when you&apos;re ready to come back 🎉.</source>
        <translation type="unfinished"></translation>
    </message>
    <message>
        <source>A reboot is required to</source>
        <translation type="unfinished"></translation>
    </message>
    <message>
        <source>start</source>
        <translation type="unfinished"></translation>
    </message>
    <message>
        <source>stop</source>
        <translation type="unfinished"></translation>
    </message>
    <message>
        <source>all connections and processes from sunnylink.</source>
        <translation type="unfinished"></translation>
    </message>
    <message>
        <source>If that&apos;s not a problem for you, you can ignore this.</source>
        <translation type="unfinished"></translation>
    </message>
    <message>
        <source>Reboot Now!</source>
        <translation type="unfinished"></translation>
    </message>
    <message>
        <source>Sponsor Status</source>
        <translation type="unfinished"></translation>
    </message>
    <message>
        <source>SPONSOR</source>
        <translation type="unfinished"></translation>
    </message>
    <message>
        <source>Become a sponsor of sunnypilot to get early access to sunnylink features when they become available.</source>
        <translation type="unfinished"></translation>
    </message>
    <message>
        <source>Pair GitHub Account</source>
        <translation type="unfinished"></translation>
    </message>
    <message>
        <source>PAIR</source>
        <translation type="unfinished">동기화</translation>
    </message>
    <message>
        <source>Pair your GitHub account to grant your device sponsor benefits, including API access on sunnylink.</source>
        <translation type="unfinished"></translation>
    </message>
    <message>
        <source>Manage Settings</source>
        <translation type="unfinished"></translation>
    </message>
    <message>
        <source>Backup Settings</source>
        <translation type="unfinished"></translation>
    </message>
    <message>
        <source>Are you sure you want to backup sunnypilot settings?</source>
        <translation type="unfinished"></translation>
    </message>
    <message>
        <source>Back Up</source>
        <translation type="unfinished"></translation>
    </message>
    <message>
        <source>Restore Settings</source>
        <translation type="unfinished"></translation>
    </message>
    <message>
        <source>Are you sure you want to restore the last backed up sunnypilot settings?</source>
        <translation type="unfinished"></translation>
    </message>
    <message>
        <source>Restore</source>
        <translation type="unfinished"></translation>
    </message>
    <message>
        <source>Early alpha access only. Become a sponsor to get early access to sunnylink features.</source>
        <translation type="unfinished"></translation>
    </message>
    <message>
        <source>Become a Sponsor</source>
        <translation type="unfinished"></translation>
    </message>
    <message>
        <source>THANKS</source>
        <translation type="unfinished"></translation>
    </message>
    <message>
        <source>Not Sponsor</source>
        <translation type="unfinished"></translation>
    </message>
    <message>
        <source>Paired</source>
        <translation type="unfinished"></translation>
    </message>
    <message>
        <source>Not Paired</source>
        <translation type="unfinished"></translation>
    </message>
    <message>
        <source>Backing up...</source>
        <translation type="unfinished"></translation>
    </message>
    <message>
        <source>Restoring...</source>
        <translation type="unfinished"></translation>
    </message>
</context>
<context>
    <name>SunnylinkSponsorPopup</name>
    <message>
        <source>Scan the QR code to login to your GitHub account</source>
        <translation type="unfinished"></translation>
    </message>
    <message>
        <source>Follow the prompts to complete the pairing process</source>
        <translation type="unfinished"></translation>
    </message>
    <message>
        <source>Re-enter the &quot;sunnylink&quot; panel to verify sponsorship status</source>
        <translation type="unfinished"></translation>
    </message>
    <message>
        <source>If sponsorship status was not updated, please contact a moderator on Discord at https://discord.gg/sunnypilot</source>
        <translation type="unfinished"></translation>
    </message>
    <message>
        <source>Scan the QR code to visit sunnyhaibin&apos;s GitHub Sponsors page</source>
        <translation type="unfinished"></translation>
    </message>
    <message>
        <source>Choose your sponsorship tier and confirm your support</source>
        <translation type="unfinished"></translation>
    </message>
    <message>
        <source>Join our community on Discord at https://discord.gg/sunnypilot and reach out to a moderator to confirm your sponsor status</source>
        <translation type="unfinished"></translation>
    </message>
    <message>
        <source>Pair your GitHub account</source>
        <translation type="unfinished"></translation>
    </message>
    <message>
        <source>Early Access: Become a sunnypilot Sponsor</source>
        <translation type="unfinished"></translation>
    </message>
</context>
<context>
    <name>SunnypilotPanel</name>
    <message>
        <source>Enable M.A.D.S.</source>
        <translation type="unfinished"></translation>
    </message>
    <message>
        <source>Enable the beloved M.A.D.S. feature. Disable toggle to revert back to stock openpilot engagement/disengagement.</source>
        <translation type="unfinished"></translation>
    </message>
    <message>
        <source>Laneless for Curves in &quot;Auto&quot; Mode</source>
        <translation type="unfinished"></translation>
    </message>
    <message>
        <source>While in Auto Lane, switch to Laneless for current/future curves.</source>
        <translation type="unfinished"></translation>
    </message>
    <message>
        <source>Speed Limit Control (SLC)</source>
        <translation type="unfinished"></translation>
    </message>
    <message>
        <source>When you engage ACC, you will be prompted to set the cruising speed to the speed limit of the road adjusted by the Offset and Source Policy specified, or the current driving speed. The maximum cruising speed will always be the MAX set speed.</source>
        <translation type="unfinished"></translation>
    </message>
    <message>
        <source>Enable Vision-based Turn Speed Control (V-TSC)</source>
        <translation type="unfinished"></translation>
    </message>
    <message>
        <source>Use vision path predictions to estimate the appropriate speed to drive through turns ahead.</source>
        <translation type="unfinished"></translation>
    </message>
    <message>
        <source>Enable Map Data Turn Speed Control (M-TSC) (Beta)</source>
        <translation type="unfinished"></translation>
    </message>
    <message>
        <source>Use curvature information from map data to define speed limits to take turns ahead.</source>
        <translation type="unfinished"></translation>
    </message>
    <message>
        <source>ACC +/-: Long Press Reverse</source>
        <translation type="unfinished"></translation>
    </message>
    <message>
        <source>Change the ACC +/- buttons behavior with cruise speed change in sunnypilot.</source>
        <translation type="unfinished"></translation>
    </message>
    <message>
        <source>Disabled (Stock): Short=1, Long = 5 (imperial) / 10 (metric)</source>
        <translation type="unfinished"></translation>
    </message>
    <message>
        <source>Enabled: Short = 5 (imperial) / 10 (metric), Long=1</source>
        <translation type="unfinished"></translation>
    </message>
    <message>
        <source>Custom Offsets</source>
        <translation type="unfinished"></translation>
    </message>
    <message>
        <source>Neural Network Lateral Control (NNLC)</source>
        <translation type="unfinished"></translation>
    </message>
    <message>
        <source>Enforce Torque Lateral Control</source>
        <translation type="unfinished"></translation>
    </message>
    <message>
        <source>Enable this to enforce sunnypilot to steer with Torque lateral control.</source>
        <translation type="unfinished"></translation>
    </message>
    <message>
        <source>Enable Self-Tune</source>
        <translation type="unfinished"></translation>
    </message>
    <message>
        <source>Enables self-tune for Torque lateral control for platforms that do not use Torque lateral control by default.</source>
        <translation type="unfinished"></translation>
    </message>
    <message>
        <source>Less Restrict Settings for Self-Tune (Beta)</source>
        <translation type="unfinished"></translation>
    </message>
    <message>
        <source>Less strict settings when using Self-Tune. This allows torqued to be more forgiving when learning values.</source>
        <translation type="unfinished"></translation>
    </message>
    <message>
        <source>Enable Custom Tuning</source>
        <translation type="unfinished"></translation>
    </message>
    <message>
        <source>Enables custom tuning for Torque lateral control. Modifying FRICTION and LAT_ACCEL_FACTOR below will override the offline values indicated in the YAML files within &quot;selfdrive/torque_data&quot;. The values will also be used live when &quot;Override Self-Tune&quot; toggle is enabled.</source>
        <translation type="unfinished"></translation>
    </message>
    <message>
        <source>Manual Real-Time Tuning</source>
        <translation type="unfinished"></translation>
    </message>
    <message>
        <source>Enforces the torque lateral controller to use the fixed values instead of the learned values from Self-Tune. Enabling this toggle overrides Self-Tune values.</source>
        <translation type="unfinished"></translation>
    </message>
    <message>
        <source>Quiet Drive 🤫</source>
        <translation type="unfinished"></translation>
    </message>
    <message>
        <source>sunnypilot will display alerts but only play the most important warning sounds. This feature can be toggled while the car is on.</source>
        <translation type="unfinished"></translation>
    </message>
    <message>
        <source>Green Traffic Light Chime (Beta)</source>
        <translation type="unfinished"></translation>
    </message>
    <message>
        <source>A chime will play when the traffic light you are waiting for turns green and you have no vehicle in front of you. If you are waiting behind another vehicle, the chime will play once the vehicle advances unless ACC is engaged.</source>
        <translation type="unfinished"></translation>
    </message>
    <message>
        <source>Note: This chime is only designed as a notification. It is the driver&apos;s responsibility to observe their environment and make decisions accordingly.</source>
        <translation type="unfinished"></translation>
    </message>
    <message>
        <source>Lead Vehicle Departure Alert</source>
        <translation type="unfinished"></translation>
    </message>
    <message>
        <source>Enable this will notify when the leading vehicle drives away.</source>
        <translation type="unfinished"></translation>
    </message>
    <message>
        <source>Customize M.A.D.S.</source>
        <translation type="unfinished"></translation>
    </message>
    <message>
        <source>Customize Lane Change</source>
        <translation type="unfinished"></translation>
    </message>
    <message>
        <source>Customize Offsets</source>
        <translation type="unfinished"></translation>
    </message>
    <message>
        <source>Customize Speed Limit Control</source>
        <translation type="unfinished"></translation>
    </message>
    <message>
        <source>Customize Warning</source>
        <translation type="unfinished"></translation>
    </message>
    <message>
        <source>Customize Source</source>
        <translation type="unfinished"></translation>
    </message>
    <message>
        <source>Laneful</source>
        <translation type="unfinished"></translation>
    </message>
    <message>
        <source>Laneless</source>
        <translation type="unfinished"></translation>
    </message>
    <message>
        <source>Auto</source>
        <translation type="unfinished"></translation>
    </message>
    <message>
        <source>Dynamic Lane Profile</source>
        <translation type="unfinished"></translation>
    </message>
    <message>
        <source>Speed Limit Assist</source>
        <translation type="unfinished"></translation>
    </message>
    <message>
        <source>Real-time and Offline</source>
        <translation type="unfinished"></translation>
    </message>
    <message>
        <source>Offline Only</source>
        <translation type="unfinished"></translation>
    </message>
    <message>
        <source>Dynamic Lane Profile is not available with the current Driving Model</source>
        <translation type="unfinished"></translation>
    </message>
    <message>
        <source>Custom Offsets is not available with the current Driving Model</source>
        <translation type="unfinished"></translation>
    </message>
<<<<<<< HEAD
    <message>
        <source>NNLC is currently not available on this platform.</source>
        <translation type="unfinished"></translation>
    </message>
    <message>
        <source>Match: &quot;Exact&quot; is ideal, but &quot;Fuzzy&quot; is fine too. Reach out to the sunnypilot team in the following channel at the sunnypilot Discord server if there are any issues: </source>
        <translation type="unfinished"></translation>
    </message>
    <message>
        <source>Start the car to check car compatibility</source>
        <translation type="unfinished"></translation>
    </message>
    <message>
        <source>NNLC Not Loaded</source>
        <translation type="unfinished"></translation>
    </message>
    <message>
        <source>NNLC Loaded</source>
        <translation type="unfinished"></translation>
    </message>
    <message>
        <source>Fuzzy</source>
        <translation type="unfinished"></translation>
    </message>
    <message>
        <source>Exact</source>
        <translation type="unfinished"></translation>
    </message>
    <message>
        <source>Reach out to the sunnypilot team in the following channel at the sunnypilot Discord server and donate logs to get NNLC loaded for your car: </source>
        <translation type="unfinished"></translation>
    </message>
    <message>
        <source>Match</source>
        <translation type="unfinished"></translation>
    </message>
    <message>
        <source>Formerly known as &lt;b&gt;&quot;NNFF&quot;&lt;/b&gt;, this replaces the lateral &lt;b&gt;&quot;torque&quot;&lt;/b&gt; controller with one using a neural network trained on each car&apos;s (actually, each separate EPS firmware) driving data for increased controls accuracy.</source>
        <translation type="unfinished"></translation>
    </message>
    <message>
        <source>Reach out to the sunnypilot team in the following channel at the sunnypilot Discord server with feedback, or to provide log data for your car if your car is currently unsupported: </source>
        <translation type="unfinished"></translation>
    </message>
    <message>
        <source>Add custom offsets to Camera and Path in sunnypilot.</source>
        <translation type="unfinished"></translation>
    </message>
    <message>
        <source>Default is Laneless. In Auto mode, sunnnypilot dynamically chooses between Laneline or Laneless model based on lane recognition confidence level on road and certain conditions.</source>
=======
    <message>
        <source>Driving Model</source>
        <translation type="unfinished"></translation>
    </message>
</context>
<context>
    <name>SoftwarePanelSP</name>
    <message>
        <source>Driving Model</source>
        <translation type="unfinished"></translation>
    </message>
    <message>
        <source>SELECT</source>
        <translation type="unfinished">선택</translation>
    </message>
    <message>
        <source>Downloading Driving model</source>
        <translation type="unfinished"></translation>
    </message>
    <message>
        <source>(CACHED)</source>
        <translation type="unfinished"></translation>
    </message>
    <message>
        <source>Driving model</source>
        <translation type="unfinished"></translation>
    </message>
    <message>
        <source>downloaded</source>
        <translation type="unfinished"></translation>
    </message>
    <message>
        <source>Downloading Navigation model</source>
        <translation type="unfinished"></translation>
    </message>
    <message>
        <source>Navigation model</source>
        <translation type="unfinished"></translation>
    </message>
    <message>
        <source>Downloading Metadata model</source>
        <translation type="unfinished"></translation>
    </message>
    <message>
        <source>Metadata model</source>
>>>>>>> 226fc5f8
        <translation type="unfinished"></translation>
    </message>
    <message>
        <source>Downloads have failed, please try swapping the model!</source>
        <translation type="unfinished"></translation>
    </message>
    <message>
        <source>Failed:</source>
        <translation type="unfinished"></translation>
    </message>
    <message>
        <source>Fetching models...</source>
        <translation type="unfinished"></translation>
    </message>
    <message>
        <source>Select a Driving Model</source>
        <translation type="unfinished"></translation>
    </message>
    <message>
<<<<<<< HEAD
        <source>Enable openpilot</source>
        <translation type="vanished">openpilot 사용</translation>
    </message>
    <message>
        <source>Use the openpilot system for adaptive cruise control and lane keep driver assistance. Your attention is required at all times to use this feature. Changing this setting takes effect when the car is powered off.</source>
        <translation type="vanished">어댑티브 크루즈 컨트롤 및 차로 유지 보조를 위해 openpilot 시스템을 사용할 수 있습니다. 이 기능을 사용할 때에는 언제나 주의를 기울여야 합니다. 설정을 변경하면 차량 시동이 꺼졌을 때 적용됩니다.</translation>
=======
        <source>Download has started in the background.</source>
        <translation type="unfinished"></translation>
    </message>
    <message>
        <source>We STRONGLY suggest you to reset calibration. Would you like to do that now?</source>
        <translation type="unfinished"></translation>
>>>>>>> 226fc5f8
    </message>
    <message>
        <source>Reset Calibration</source>
        <translation type="unfinished">캘리브레이션 초기화</translation>
    </message>
    <message>
        <source>Warning: You are on a metered connection!</source>
        <translation type="unfinished"></translation>
    </message>
    <message>
        <source>Continue</source>
        <translation type="unfinished">계속</translation>
    </message>
    <message>
        <source>on Metered</source>
        <translation type="unfinished"></translation>
    </message>
    <message>
        <source>PENDING</source>
        <translation type="unfinished"></translation>
    </message>
</context>
<context>
    <name>SpeedLimitPolicySettings</name>
    <message>
        <source>Speed Limit Source Policy</source>
        <translation type="unfinished"></translation>
    </message>
    <message>
        <source>Nav</source>
        <translation type="unfinished"></translation>
    </message>
    <message>
        <source>Only</source>
        <translation type="unfinished"></translation>
    </message>
    <message>
        <source>Map</source>
        <translation type="unfinished"></translation>
    </message>
    <message>
        <source>Car</source>
        <translation type="unfinished"></translation>
    </message>
    <message>
        <source>First</source>
        <translation type="unfinished"></translation>
    </message>
    <message>
        <source>Select the precedence order of sources. Utilized by Speed Limit Control and Speed Limit Warning</source>
        <translation type="unfinished"></translation>
    </message>
    <message>
        <source>Nav Only: Data from Mapbox active navigation only.</source>
        <translation type="unfinished"></translation>
    </message>
    <message>
        <source>Map Only: Data from OpenStreetMap only.</source>
        <translation type="unfinished"></translation>
    </message>
    <message>
        <source>Car Only: Data from the car&apos;s built-in sources (if available).</source>
        <translation type="unfinished"></translation>
    </message>
    <message>
        <source>Nav First: Nav -&gt; Map -&gt; Car</source>
        <translation type="unfinished"></translation>
    </message>
    <message>
        <source>Map First: Map -&gt; Nav -&gt; Car</source>
        <translation type="unfinished"></translation>
    </message>
    <message>
        <source>Car First: Car -&gt; Nav -&gt; Map</source>
        <translation type="unfinished"></translation>
    </message>
</context>
<context>
    <name>SpeedLimitValueOffset</name>
    <message>
        <source>km/h</source>
        <translation type="unfinished">km/h</translation>
    </message>
    <message>
        <source>mph</source>
        <translation type="unfinished">mph</translation>
    </message>
</context>
<context>
    <name>SpeedLimitWarningSettings</name>
    <message>
        <source>Off</source>
        <translation type="unfinished"></translation>
    </message>
    <message>
        <source>Display</source>
        <translation type="unfinished"></translation>
    </message>
    <message>
        <source>Chime</source>
        <translation type="unfinished"></translation>
    </message>
    <message>
        <source>Speed Limit Warning</source>
        <translation type="unfinished"></translation>
    </message>
    <message>
        <source>Warning with speed limit flash</source>
        <translation type="unfinished"></translation>
    </message>
    <message>
        <source>When Speed Limit Warning is enabled, the speed limit sign will alert the driver when the cruising speed is faster than then speed limit plus the offset.</source>
        <translation type="unfinished"></translation>
    </message>
    <message>
        <source>Default</source>
        <translation type="unfinished"></translation>
    </message>
    <message>
        <source>Fixed</source>
        <translation type="unfinished"></translation>
    </message>
    <message>
        <source>Percentage</source>
        <translation type="unfinished"></translation>
    </message>
    <message>
        <source>Warning Offset</source>
        <translation type="unfinished"></translation>
    </message>
    <message>
        <source>Select the desired offset to warn the driver when the vehicle is driving faster than the speed limit.</source>
        <translation type="unfinished"></translation>
    </message>
    <message>
        <source>Off: When the cruising speed is faster than the speed limit plus the offset, there will be no warning.</source>
        <translation type="unfinished"></translation>
    </message>
    <message>
        <source>Display: The speed on the speed limit sign turns red to alert the driver when the cruising speed is faster than the speed limit plus the offset.</source>
        <translation type="unfinished"></translation>
    </message>
    <message>
        <source>Chime: The speed on the speed limit sign turns red and chimes to alert the driver when the cruising speed is faster than the speed limit plus the offset.</source>
        <translation type="unfinished"></translation>
    </message>
</context>
<context>
    <name>SpeedLimitWarningValueOffset</name>
    <message>
        <source>N/A</source>
        <translation type="unfinished">N/A</translation>
    </message>
    <message>
        <source>km/h</source>
        <translation type="unfinished">km/h</translation>
    </message>
    <message>
        <source>mph</source>
        <translation type="unfinished">mph</translation>
    </message>
</context>
<context>
    <name>SshControl</name>
    <message>
        <source>SSH Keys</source>
        <translation>SSH 키</translation>
    </message>
    <message>
        <source>Warning: This grants SSH access to all public keys in your GitHub settings. Never enter a GitHub username other than your own. A comma employee will NEVER ask you to add their GitHub username.</source>
        <translation>경고: 이 설정은 GitHub에 등록된 모든 공용 키에 대해 SSH 액세스 권한을 부여합니다. 본인의 GitHub 사용자 아이디 이외에는 입력하지 마십시오. comma에서는 GitHub 아이디를 추가하라는 요청을 하지 않습니다.</translation>
    </message>
    <message>
        <source>ADD</source>
        <translation>추가</translation>
    </message>
    <message>
        <source>Enter your GitHub username</source>
        <translation>GitHub 사용자 ID</translation>
    </message>
    <message>
        <source>LOADING</source>
        <translation>로딩 중</translation>
    </message>
    <message>
        <source>REMOVE</source>
        <translation>삭제</translation>
    </message>
    <message>
        <source>Username &apos;%1&apos; has no keys on GitHub</source>
        <translation>사용자 &apos;%1&apos;의 GitHub에 키가 등록되어 있지 않습니다</translation>
    </message>
    <message>
        <source>Request timed out</source>
        <translation>요청 시간 초과</translation>
    </message>
    <message>
        <source>Username &apos;%1&apos; doesn&apos;t exist on GitHub</source>
        <translation>GitHub 사용자 &apos;%1&apos;를 찾지 못했습니다</translation>
    </message>
</context>
<context>
    <name>SshToggle</name>
    <message>
        <source>Enable SSH</source>
        <translation>SSH 사용</translation>
    </message>
</context>
<context>
    <name>SunnylinkPanel</name>
    <message>
        <source>Enable sunnylink</source>
        <translation type="unfinished"></translation>
    </message>
    <message>
        <source>Device ID </source>
        <translation type="unfinished"></translation>
    </message>
    <message>
        <source>N/A</source>
        <translation type="unfinished">N/A</translation>
    </message>
    <message>
        <source>This is the master switch, it will allow you to cutoff any sunnylink requests should you want to do that.</source>
        <translation type="unfinished"></translation>
    </message>
    <message>
        <source>🎉Welcome back! We&apos;re excited to see you&apos;ve enabled sunnylink again! 🚀</source>
        <translation type="unfinished"></translation>
    </message>
    <message>
        <source>👋Not going to lie, it&apos;s sad to see you disabled sunnylink 😢, but we&apos;ll be here when you&apos;re ready to come back 🎉.</source>
        <translation type="unfinished"></translation>
    </message>
    <message>
        <source>A reboot is required to</source>
        <translation type="unfinished"></translation>
    </message>
    <message>
        <source>start</source>
        <translation type="unfinished"></translation>
    </message>
    <message>
        <source>stop</source>
        <translation type="unfinished"></translation>
    </message>
    <message>
        <source>all connections and processes from sunnylink.</source>
        <translation type="unfinished"></translation>
    </message>
    <message>
        <source>If that&apos;s not a problem for you, you can ignore this.</source>
        <translation type="unfinished"></translation>
    </message>
    <message>
        <source>Reboot Now!</source>
        <translation type="unfinished"></translation>
    </message>
    <message>
        <source>Sponsor Status</source>
        <translation type="unfinished"></translation>
    </message>
    <message>
        <source>SPONSOR</source>
        <translation type="unfinished"></translation>
    </message>
    <message>
        <source>Become a sponsor of sunnypilot to get early access to sunnylink features when they become available.</source>
        <translation type="unfinished"></translation>
    </message>
    <message>
        <source>Pair GitHub Account</source>
        <translation type="unfinished"></translation>
    </message>
    <message>
        <source>PAIR</source>
        <translation type="unfinished">동기화</translation>
    </message>
    <message>
        <source>Pair your GitHub account to grant your device sponsor benefits, including API access on sunnylink.</source>
        <translation type="unfinished"></translation>
    </message>
    <message>
        <source>Manage Settings</source>
        <translation type="unfinished"></translation>
    </message>
    <message>
        <source>Backup Settings</source>
        <translation type="unfinished"></translation>
    </message>
    <message>
        <source>Are you sure you want to backup sunnypilot settings?</source>
        <translation type="unfinished"></translation>
    </message>
    <message>
        <source>Back Up</source>
        <translation type="unfinished"></translation>
    </message>
    <message>
        <source>Restore Settings</source>
        <translation type="unfinished"></translation>
    </message>
    <message>
        <source>Are you sure you want to restore the last backed up sunnypilot settings?</source>
        <translation type="unfinished"></translation>
    </message>
    <message>
        <source>Restore</source>
        <translation type="unfinished"></translation>
    </message>
    <message>
        <source>THANKS</source>
        <translation type="unfinished"></translation>
    </message>
    <message>
        <source>Not Sponsor</source>
        <translation type="unfinished"></translation>
    </message>
    <message>
        <source>Paired</source>
        <translation type="unfinished"></translation>
    </message>
    <message>
        <source>Not Paired</source>
        <translation type="unfinished"></translation>
    </message>
    <message>
        <source>Backing up...</source>
        <translation type="unfinished"></translation>
    </message>
    <message>
        <source>Restoring...</source>
        <translation type="unfinished"></translation>
    </message>
</context>
<context>
    <name>SunnylinkSponsorPopup</name>
    <message>
        <source>Scan the QR code to login to your GitHub account</source>
        <translation type="unfinished"></translation>
    </message>
    <message>
        <source>Follow the prompts to complete the pairing process</source>
        <translation type="unfinished"></translation>
    </message>
    <message>
        <source>Re-enter the &quot;sunnylink&quot; panel to verify sponsorship status</source>
        <translation type="unfinished"></translation>
    </message>
    <message>
        <source>If sponsorship status was not updated, please contact a moderator on Discord at https://discord.gg/sunnypilot</source>
        <translation type="unfinished"></translation>
    </message>
    <message>
        <source>Scan the QR code to visit sunnyhaibin&apos;s GitHub Sponsors page</source>
        <translation type="unfinished"></translation>
    </message>
    <message>
        <source>Choose your sponsorship tier and confirm your support</source>
        <translation type="unfinished"></translation>
    </message>
    <message>
        <source>Join our community on Discord at https://discord.gg/sunnypilot and reach out to a moderator to confirm your sponsor status</source>
        <translation type="unfinished"></translation>
    </message>
    <message>
        <source>Pair your GitHub account</source>
        <translation type="unfinished"></translation>
    </message>
    <message>
        <source>Early Access: Become a sunnypilot Sponsor</source>
        <translation type="unfinished"></translation>
    </message>
</context>
<context>
    <name>SunnypilotPanel</name>
    <message>
        <source>Enable M.A.D.S.</source>
        <translation type="unfinished"></translation>
    </message>
    <message>
        <source>Enable the beloved M.A.D.S. feature. Disable toggle to revert back to stock openpilot engagement/disengagement.</source>
        <translation type="unfinished"></translation>
    </message>
    <message>
        <source>Laneless for Curves in &quot;Auto&quot; Mode</source>
        <translation type="unfinished"></translation>
    </message>
    <message>
        <source>While in Auto Lane, switch to Laneless for current/future curves.</source>
        <translation type="unfinished"></translation>
    </message>
    <message>
        <source>Speed Limit Control (SLC)</source>
        <translation type="unfinished"></translation>
    </message>
    <message>
        <source>When you engage ACC, you will be prompted to set the cruising speed to the speed limit of the road adjusted by the Offset and Source Policy specified, or the current driving speed. The maximum cruising speed will always be the MAX set speed.</source>
        <translation type="unfinished"></translation>
    </message>
    <message>
        <source>Enable Vision-based Turn Speed Control (V-TSC)</source>
        <translation type="unfinished"></translation>
    </message>
    <message>
        <source>Use vision path predictions to estimate the appropriate speed to drive through turns ahead.</source>
        <translation type="unfinished"></translation>
    </message>
    <message>
        <source>Enable Map Data Turn Speed Control (M-TSC) (Beta)</source>
        <translation type="unfinished"></translation>
    </message>
    <message>
        <source>Use curvature information from map data to define speed limits to take turns ahead.</source>
        <translation type="unfinished"></translation>
    </message>
    <message>
        <source>ACC +/-: Long Press Reverse</source>
        <translation type="unfinished"></translation>
    </message>
    <message>
        <source>Change the ACC +/- buttons behavior with cruise speed change in sunnypilot.</source>
        <translation type="unfinished"></translation>
    </message>
    <message>
        <source>Disabled (Stock): Short=1, Long = 5 (imperial) / 10 (metric)</source>
        <translation type="unfinished"></translation>
    </message>
    <message>
        <source>Enabled: Short = 5 (imperial) / 10 (metric), Long=1</source>
        <translation type="unfinished"></translation>
    </message>
    <message>
        <source>Custom Offsets</source>
        <translation type="unfinished"></translation>
    </message>
    <message>
        <source>Neural Network Lateral Control (NNLC)</source>
        <translation type="unfinished"></translation>
    </message>
    <message>
        <source>Enforce Torque Lateral Control</source>
        <translation type="unfinished"></translation>
    </message>
    <message>
        <source>Enable this to enforce sunnypilot to steer with Torque lateral control.</source>
        <translation type="unfinished"></translation>
    </message>
    <message>
        <source>Enable Self-Tune</source>
        <translation type="unfinished"></translation>
    </message>
    <message>
        <source>Enables self-tune for Torque lateral control for platforms that do not use Torque lateral control by default.</source>
        <translation type="unfinished"></translation>
    </message>
    <message>
        <source>Less Restrict Settings for Self-Tune (Beta)</source>
        <translation type="unfinished"></translation>
    </message>
    <message>
        <source>Less strict settings when using Self-Tune. This allows torqued to be more forgiving when learning values.</source>
        <translation type="unfinished"></translation>
    </message>
    <message>
        <source>Enable Custom Tuning</source>
        <translation type="unfinished"></translation>
    </message>
    <message>
        <source>Enables custom tuning for Torque lateral control. Modifying FRICTION and LAT_ACCEL_FACTOR below will override the offline values indicated in the YAML files within &quot;selfdrive/torque_data&quot;. The values will also be used live when &quot;Override Self-Tune&quot; toggle is enabled.</source>
        <translation type="unfinished"></translation>
    </message>
    <message>
        <source>Manual Real-Time Tuning</source>
        <translation type="unfinished"></translation>
    </message>
    <message>
        <source>Enforces the torque lateral controller to use the fixed values instead of the learned values from Self-Tune. Enabling this toggle overrides Self-Tune values.</source>
        <translation type="unfinished"></translation>
    </message>
    <message>
        <source>Quiet Drive 🤫</source>
        <translation type="unfinished"></translation>
    </message>
    <message>
        <source>sunnypilot will display alerts but only play the most important warning sounds. This feature can be toggled while the car is on.</source>
        <translation type="unfinished"></translation>
    </message>
    <message>
        <source>Green Traffic Light Chime (Beta)</source>
        <translation type="unfinished"></translation>
    </message>
    <message>
        <source>A chime will play when the traffic light you are waiting for turns green and you have no vehicle in front of you. If you are waiting behind another vehicle, the chime will play once the vehicle advances unless ACC is engaged.</source>
        <translation type="unfinished"></translation>
    </message>
    <message>
        <source>Note: This chime is only designed as a notification. It is the driver&apos;s responsibility to observe their environment and make decisions accordingly.</source>
        <translation type="unfinished"></translation>
    </message>
    <message>
        <source>Lead Vehicle Departure Alert</source>
        <translation type="unfinished"></translation>
    </message>
    <message>
        <source>Enable this will notify when the leading vehicle drives away.</source>
        <translation type="unfinished"></translation>
    </message>
    <message>
        <source>Customize M.A.D.S.</source>
        <translation type="unfinished"></translation>
    </message>
    <message>
        <source>Customize Lane Change</source>
        <translation type="unfinished"></translation>
    </message>
    <message>
        <source>Customize Offsets</source>
        <translation type="unfinished"></translation>
    </message>
    <message>
        <source>Customize Speed Limit Control</source>
        <translation type="unfinished"></translation>
    </message>
    <message>
        <source>Customize Warning</source>
        <translation type="unfinished"></translation>
    </message>
    <message>
        <source>Customize Source</source>
        <translation type="unfinished"></translation>
    </message>
    <message>
        <source>Laneful</source>
        <translation type="unfinished"></translation>
    </message>
    <message>
        <source>Laneless</source>
        <translation type="unfinished"></translation>
    </message>
    <message>
        <source>Auto</source>
        <translation type="unfinished"></translation>
    </message>
    <message>
        <source>Dynamic Lane Profile</source>
        <translation type="unfinished"></translation>
    </message>
    <message>
        <source>Speed Limit Assist</source>
        <translation type="unfinished"></translation>
    </message>
    <message>
        <source>Real-time and Offline</source>
        <translation type="unfinished"></translation>
    </message>
    <message>
        <source>Offline Only</source>
        <translation type="unfinished"></translation>
    </message>
    <message>
        <source>Dynamic Lane Profile is not available with the current Driving Model</source>
        <translation type="unfinished"></translation>
    </message>
    <message>
        <source>Custom Offsets is not available with the current Driving Model</source>
        <translation type="unfinished"></translation>
    </message>
    <message>
        <source>NNLC is currently not available on this platform.</source>
        <translation type="unfinished"></translation>
    </message>
    <message>
        <source>Match: &quot;Exact&quot; is ideal, but &quot;Fuzzy&quot; is fine too. Reach out to the sunnypilot team in the following channel at the sunnypilot Discord server if there are any issues: </source>
        <translation type="unfinished"></translation>
    </message>
    <message>
        <source>Start the car to check car compatibility</source>
        <translation type="unfinished"></translation>
    </message>
    <message>
        <source>NNLC Not Loaded</source>
        <translation type="unfinished"></translation>
    </message>
    <message>
        <source>NNLC Loaded</source>
        <translation type="unfinished"></translation>
    </message>
    <message>
        <source>Fuzzy</source>
        <translation type="unfinished"></translation>
    </message>
    <message>
        <source>Exact</source>
        <translation type="unfinished"></translation>
    </message>
    <message>
        <source>Reach out to the sunnypilot team in the following channel at the sunnypilot Discord server and donate logs to get NNLC loaded for your car: </source>
        <translation type="unfinished"></translation>
    </message>
    <message>
        <source>Match</source>
        <translation type="unfinished"></translation>
    </message>
    <message>
        <source>Formerly known as &lt;b&gt;&quot;NNFF&quot;&lt;/b&gt;, this replaces the lateral &lt;b&gt;&quot;torque&quot;&lt;/b&gt; controller with one using a neural network trained on each car&apos;s (actually, each separate EPS firmware) driving data for increased controls accuracy.</source>
        <translation type="unfinished"></translation>
    </message>
    <message>
        <source>Reach out to the sunnypilot team in the following channel at the sunnypilot Discord server with feedback, or to provide log data for your car if your car is currently unsupported: </source>
        <translation type="unfinished"></translation>
    </message>
    <message>
        <source>Add custom offsets to Camera and Path in sunnypilot.</source>
        <translation type="unfinished"></translation>
    </message>
    <message>
        <source>Default is Laneless. In Auto mode, sunnnypilot dynamically chooses between Laneline or Laneless model based on lane recognition confidence level on road and certain conditions.</source>
        <translation type="unfinished"></translation>
    </message>
</context>
<context>
    <name>TermsPage</name>
    <message>
        <source>Terms &amp; Conditions</source>
        <translation>이용약관</translation>
    </message>
    <message>
        <source>Decline</source>
        <translation>거절</translation>
    </message>
    <message>
        <source>Scroll to accept</source>
        <translation>동의하려면 아래로 스크롤하세요</translation>
    </message>
    <message>
        <source>Agree</source>
        <translation>동의</translation>
    </message>
</context>
<context>
    <name>TogglesPanel</name>
    <message>
        <source>Enable openpilot</source>
        <translation type="vanished">openpilot 사용</translation>
    </message>
    <message>
        <source>Use the openpilot system for adaptive cruise control and lane keep driver assistance. Your attention is required at all times to use this feature. Changing this setting takes effect when the car is powered off.</source>
        <translation type="vanished">어댑티브 크루즈 컨트롤 및 차로 유지 보조를 위해 openpilot 시스템을 사용할 수 있습니다. 이 기능을 사용할 때에는 언제나 주의를 기울여야 합니다. 설정을 변경하면 차량 시동이 꺼졌을 때 적용됩니다.</translation>
    </message>
    <message>
        <source>Enable Lane Departure Warnings</source>
        <translation>차선 이탈 경고 활성화</translation>
    </message>
    <message>
        <source>Receive alerts to steer back into the lane when your vehicle drifts over a detected lane line without a turn signal activated while driving over 31 mph (50 km/h).</source>
        <translation>차량이 50km/h(31mph) 이상의 속도로 주행할 때 방향지시등이 켜지지 않은 상태에서 차선을 벗어나면 경고합니다.</translation>
    </message>
    <message>
        <source>Use Metric System</source>
        <translation>미터법 사용</translation>
    </message>
    <message>
        <source>Display speed in km/h instead of mph.</source>
        <translation>mph 대신 km/h로 속도를 표시합니다.</translation>
    </message>
    <message>
        <source>Record and Upload Driver Camera</source>
        <translation>운전자 카메라 녹화 및 업로드</translation>
    </message>
    <message>
        <source>Upload data from the driver facing camera and help improve the driver monitoring algorithm.</source>
        <translation>운전자 카메라의 영상 데이터를 업로드하여 운전자 모니터링 알고리즘을 개선합니다.</translation>
    </message>
    <message>
        <source>Disengage on Accelerator Pedal</source>
        <translation>가속페달 조작 시 해제</translation>
    </message>
    <message>
        <source>When enabled, pressing the accelerator pedal will disengage openpilot.</source>
        <translation>활성화된 경우 가속 페달을 밟으면 openpilot이 해제됩니다.</translation>
    </message>
    <message>
        <source>Show ETA in 24h Format</source>
        <translation>24시간 형식으로 도착 예정 시간 표시</translation>
    </message>
    <message>
        <source>Use 24h format instead of am/pm</source>
        <translation>오전/오후 대신 24시간 형식 사용</translation>
    </message>
    <message>
        <source>Show Map on Left Side of UI</source>
        <translation>UI 왼쪽에 지도 표시</translation>
    </message>
    <message>
        <source>Show map on left side when in split screen view.</source>
        <translation>분할 화면 보기에서 지도를 왼쪽에 표시합니다.</translation>
    </message>
    <message>
        <source>Experimental Mode</source>
        <translation>실험 모드</translation>
    </message>
    <message>
        <source>openpilot defaults to driving in &lt;b&gt;chill mode&lt;/b&gt;. Experimental mode enables &lt;b&gt;alpha-level features&lt;/b&gt; that aren&apos;t ready for chill mode. Experimental features are listed below:</source>
        <translation>openpilot은 기본적으로 &lt;b&gt;안정 모드&lt;/b&gt;로 주행합니다. 실험 모드는 안정화되지 않은 &lt;b&gt;알파 수준의 기능&lt;/b&gt;을 활성화합니다. 실험 모드의 기능은 아래와 같습니다:</translation>
    </message>
    <message>
        <source>Let the driving model control the gas and brakes. openpilot will drive as it thinks a human would, including stopping for red lights and stop signs. Since the driving model decides the speed to drive, the set speed will only act as an upper bound. This is an alpha quality feature; mistakes should be expected.</source>
        <translation>openpilot의 주행모델이 가감속을 제어합니다. openpilot은 신호등과 정지 표지판을 보고 멈추는 것을 포함하여 인간이 운전하는 것처럼 생각하고 주행합니다. 주행 모델이 주행할 속도를 결정하므로 설정된 속도는 최대 주행 속도로만 기능합니다. 이 기능은 알파 수준이므로 사용에 각별히 주의해야 합니다.</translation>
    </message>
    <message>
        <source>New Driving Visualization</source>
        <translation>새로운 주행 시각화</translation>
    </message>
    <message>
        <source>Experimental mode is currently unavailable on this car since the car&apos;s stock ACC is used for longitudinal control.</source>
        <translation>차량에 장착된 ACC로 가감속을 제어하기 때문에 현재 이 차량에서는 실험 모드를 사용할 수 없습니다.</translation>
    </message>
    <message>
        <source>openpilot longitudinal control may come in a future update.</source>
        <translation>openpilot 가감속 제어는 향후 업데이트에서 지원될 수 있습니다.</translation>
    </message>
    <message>
        <source>openpilot Longitudinal Control (Alpha)</source>
        <translation>openpilot 가감속 제어 (알파)</translation>
    </message>
    <message>
        <source>WARNING: openpilot longitudinal control is in alpha for this car and will disable Automatic Emergency Braking (AEB).</source>
        <translation>경고: openpilot 가감속 제어 알파 기능으로 차량의 자동긴급제동(AEB)을 비활성화합니다.</translation>
    </message>
    <message>
        <source>On this car, openpilot defaults to the car&apos;s built-in ACC instead of openpilot&apos;s longitudinal control. Enable this to switch to openpilot longitudinal control. Enabling Experimental mode is recommended when enabling openpilot longitudinal control alpha.</source>
        <translation>이 차량은 openpilot 가감속 제어 대신 기본적으로 차량의 ACC로 가감속을 제어합니다. openpilot의 가감속 제어로 전환하려면 이 기능을 활성화하세요. openpilot 가감속 제어 알파를 활성화하는 경우 실험 모드 활성화를 권장합니다.</translation>
    </message>
    <message>
        <source>Aggressive</source>
        <translation>공격적</translation>
    </message>
    <message>
        <source>Standard</source>
        <translation type="vanished">표준</translation>
    </message>
    <message>
        <source>Relaxed</source>
        <translation>편안한</translation>
    </message>
    <message>
        <source>Driving Personality</source>
        <translation>주행 모드</translation>
    </message>
    <message>
        <source>An alpha version of openpilot longitudinal control can be tested, along with Experimental mode, on non-release branches.</source>
        <translation>openpilot 가감속 제어 알파 버전은 비 릴리즈 브랜치에서 실험 모드와 함께 테스트할 수 있습니다.</translation>
    </message>
    <message>
        <source>Enable the openpilot longitudinal control (alpha) toggle to allow Experimental mode.</source>
        <translation>실험 모드를 사용하려면 openpilot E2E 가감속 제어 (알파) 토글을 활성화하세요.</translation>
    </message>
    <message>
        <source>End-to-End Longitudinal Control</source>
        <translation>E2E 가감속 제어</translation>
    </message>
    <message>
        <source>Standard is recommended. In aggressive mode, openpilot will follow lead cars closer and be more aggressive with the gas and brake. In relaxed mode openpilot will stay further away from lead cars. On supported cars, you can cycle through these personalities with your steering wheel distance button.</source>
        <translation type="vanished">표준 모드를 권장합니다. 공격적 모드의 openpilot은 선두 차량을 더 가까이 따라가고 가감속제어를 사용하여 더욱 공격적으로 움직입니다. 편안한 모드의 openpilot은 선두 차량으로부터 더 멀리 떨어져 있습니다. 지원되는 차량에서는 스티어링 휠 거리 버튼을 사용하여 이러한 특성을 순환할 수 있습니다.</translation>
    </message>
    <message>
        <source>The driving visualization will transition to the road-facing wide-angle camera at low speeds to better show some turns. The Experimental mode logo will also be shown in the top right corner.</source>
        <translation type="unfinished"></translation>
    </message>
    <message>
        <source>Always-On Driver Monitoring</source>
        <translation type="unfinished"></translation>
    </message>
    <message>
        <source>Enable driver monitoring even when openpilot is not engaged.</source>
        <translation type="unfinished"></translation>
    </message>
    <message>
        <source>Enable sunnypilot</source>
        <translation type="unfinished"></translation>
    </message>
    <message>
        <source>Use the sunnypilot system for adaptive cruise control and lane keep driver assistance. Your attention is required at all times to use this feature. Changing this setting takes effect when the car is powered off.</source>
        <translation type="unfinished"></translation>
    </message>
    <message>
        <source>Custom Stock Longitudinal Control</source>
        <translation type="unfinished"></translation>
    </message>
    <message>
        <source>When enabled, sunnypilot will attempt to control stock longitudinal control with ACC button presses.
This feature must be used along with SLC, and/or V-TSC, and/or M-TSC.</source>
        <translation type="unfinished"></translation>
    </message>
    <message>
        <source>Enable Dynamic Experimental Control</source>
        <translation type="unfinished"></translation>
    </message>
    <message>
        <source>Enable toggle to allow the model to determine when to use openpilot ACC or openpilot End to End Longitudinal.</source>
        <translation type="unfinished"></translation>
    </message>
    <message>
        <source>Disable Onroad Uploads</source>
        <translation type="unfinished"></translation>
    </message>
    <message>
        <source>Disable uploads completely when onroad. Necessary to avoid high data usage when connected to Wi-Fi hotspot. Turn on this feature if you are looking to utilize map-based features, such as Speed Limit Control (SLC) and Map-based Turn Speed Control (MTSC).</source>
        <translation type="unfinished"></translation>
    </message>
    <message>
        <source>Maniac</source>
        <translation type="unfinished"></translation>
    </message>
    <message>
        <source>Stock</source>
        <translation type="unfinished"></translation>
    </message>
    <message>
        <source>Stock is recommended. In aggressive/maniac mode, openpilot will follow lead cars closer and be more aggressive with the gas and brake. In relaxed mode openpilot will stay further away from lead cars. On supported cars, you can cycle through these personalities with your steering wheel distance button.</source>
        <translation type="unfinished"></translation>
    </message>
</context>
<context>
    <name>TorqueFriction</name>
    <message>
        <source>FRICTION</source>
        <translation type="unfinished"></translation>
    </message>
    <message>
        <source>Adjust Friction for the Torque Lateral Controller. &lt;b&gt;Live&lt;/b&gt;: Override self-tune values; &lt;b&gt;Offline&lt;/b&gt;: Override self-tune offline values at car restart.</source>
        <translation type="unfinished"></translation>
    </message>
    <message>
        <source>Real-time and Offline</source>
        <translation type="unfinished"></translation>
    </message>
    <message>
        <source>Offline Only</source>
        <translation type="unfinished"></translation>
    </message>
</context>
<context>
    <name>TorqueMaxLatAccel</name>
    <message>
        <source>LAT_ACCEL_FACTOR</source>
        <translation type="unfinished"></translation>
    </message>
    <message>
        <source>Adjust Max Lateral Acceleration for the Torque Lateral Controller. &lt;b&gt;Live&lt;/b&gt;: Override self-tune values; &lt;b&gt;Offline&lt;/b&gt;: Override self-tune offline values at car restart.</source>
        <translation type="unfinished"></translation>
    </message>
    <message>
        <source>Real-time and Offline</source>
        <translation type="unfinished"></translation>
    </message>
    <message>
        <source>Offline Only</source>
        <translation type="unfinished"></translation>
    </message>
</context>
<context>
    <name>Updater</name>
    <message>
        <source>Update Required</source>
        <translation>업데이트 필요</translation>
    </message>
    <message>
        <source>An operating system update is required. Connect your device to Wi-Fi for the fastest update experience. The download size is approximately 1GB.</source>
        <translation>OS 업데이트가 필요합니다. 장치를 Wi-Fi에 연결하면 가장 빠르게 업데이트할 수 있습니다. 다운로드 크기는 약 1GB입니다.</translation>
    </message>
    <message>
        <source>Connect to Wi-Fi</source>
        <translation>Wi-Fi 연결</translation>
    </message>
    <message>
        <source>Install</source>
        <translation>설치</translation>
    </message>
    <message>
        <source>Back</source>
        <translation>뒤로</translation>
    </message>
    <message>
        <source>Loading...</source>
        <translation>로딩 중...</translation>
    </message>
    <message>
        <source>Reboot</source>
        <translation>재부팅</translation>
    </message>
    <message>
        <source>Update failed</source>
        <translation>업데이트 실패</translation>
    </message>
</context>
<context>
    <name>VehiclePanel</name>
    <message>
        <source>Updating this setting takes effect when the car is powered off.</source>
        <translation type="unfinished"></translation>
    </message>
    <message>
        <source>Select your car</source>
        <translation type="unfinished"></translation>
    </message>
</context>
<context>
    <name>VisualsPanel</name>
    <message>
        <source>Display Braking Status</source>
        <translation type="unfinished"></translation>
    </message>
    <message>
        <source>Enable this will turn the current speed value to red while the brake is used.</source>
        <translation type="unfinished"></translation>
    </message>
    <message>
        <source>Display Stand Still Timer</source>
        <translation type="unfinished"></translation>
    </message>
    <message>
        <source>Enable this will display time spent at a stop (i.e., at a stop lights, stop signs, traffic congestions).</source>
        <translation type="unfinished"></translation>
    </message>
    <message>
        <source>Display DM Camera in Reverse Gear</source>
        <translation type="unfinished"></translation>
    </message>
    <message>
        <source>Show Driver Monitoring camera while the car is in reverse gear.</source>
        <translation type="unfinished"></translation>
    </message>
    <message>
        <source>OSM: Show debug UI elements</source>
        <translation type="unfinished"></translation>
    </message>
    <message>
        <source>OSM: Show UI elements that aid debugging.</source>
        <translation type="unfinished"></translation>
    </message>
    <message>
        <source>Display Feature Status</source>
        <translation type="unfinished"></translation>
    </message>
    <message>
        <source>Display the statuses of certain features on the driving screen.</source>
        <translation type="unfinished"></translation>
    </message>
    <message>
        <source>Enable Onroad Settings</source>
        <translation type="unfinished"></translation>
    </message>
    <message>
        <source>Display the Onroad Settings button on the driving screen to adjust feature options on the driving screen, without navigating into the settings menu.</source>
        <translation type="unfinished"></translation>
    </message>
    <message>
        <source>Speedometer: Display True Speed</source>
        <translation type="unfinished"></translation>
    </message>
    <message>
        <source>Display the true vehicle current speed from wheel speed sensors.</source>
        <translation type="unfinished"></translation>
    </message>
    <message>
        <source>Speedometer: Hide from Onroad Screen</source>
        <translation type="unfinished"></translation>
    </message>
    <message>
        <source>Display End-to-end Longitudinal Status (Beta)</source>
        <translation type="unfinished"></translation>
    </message>
    <message>
        <source>Enable this will display an icon that appears when the End-to-end model decides to start or stop.</source>
        <translation type="unfinished"></translation>
    </message>
    <message>
        <source>Navigation: Display in Full Screen</source>
        <translation type="unfinished"></translation>
    </message>
    <message>
        <source>Enable this will display the built-in navigation in full screen.&lt;br&gt;To switch back to driving view, &lt;font color=&apos;yellow&apos;&gt;tap on the border edge&lt;/font&gt;.</source>
        <translation type="unfinished"></translation>
    </message>
    <message>
        <source>Map: Display 3D Buildings</source>
        <translation type="unfinished"></translation>
    </message>
    <message>
        <source>Parse and display 3D buildings on map. Thanks to jakethesnake420 for this implementation.</source>
        <translation type="unfinished"></translation>
    </message>
    <message>
        <source>Off</source>
        <translation type="unfinished"></translation>
    </message>
    <message>
        <source>5 Metrics</source>
        <translation type="unfinished"></translation>
    </message>
    <message>
        <source>10 Metrics</source>
        <translation type="unfinished"></translation>
    </message>
    <message>
        <source>Developer UI</source>
        <translation type="unfinished"></translation>
    </message>
    <message>
        <source>Display real-time parameters and metrics from various sources.</source>
        <translation type="unfinished"></translation>
    </message>
    <message>
        <source>Distance</source>
        <translation type="unfinished"></translation>
    </message>
    <message>
        <source>Speed</source>
        <translation type="unfinished"></translation>
    </message>
    <message>
        <source>Distance
Speed</source>
        <translation type="unfinished"></translation>
    </message>
    <message>
        <source>Display Metrics Below Chevron</source>
        <translation type="unfinished"></translation>
    </message>
    <message>
        <source>Display useful metrics below the chevron that tracks the lead car (only applicable to cars with openpilot longitudinal control).</source>
        <translation type="unfinished"></translation>
    </message>
    <message>
        <source>RAM</source>
        <translation type="unfinished"></translation>
    </message>
    <message>
        <source>CPU</source>
        <translation type="unfinished"></translation>
    </message>
    <message>
        <source>GPU</source>
        <translation type="unfinished"></translation>
    </message>
    <message>
        <source>Max</source>
        <translation type="unfinished"></translation>
    </message>
    <message>
        <source>Display Temperature on Sidebar</source>
        <translation type="unfinished"></translation>
    </message>
</context>
<context>
    <name>WiFiPromptWidget</name>
    <message>
        <source>Setup Wi-Fi</source>
        <translation>Wi-Fi 설정</translation>
    </message>
    <message>
        <source>Connect to Wi-Fi to upload driving data and help improve openpilot</source>
        <translation>Wi-Fi에 연결하여 주행 데이터를 업로드하고 openpilot 개선에 기여하세요</translation>
    </message>
    <message>
        <source>Open Settings</source>
        <translation>설정 열기</translation>
    </message>
    <message>
        <source>Ready to upload</source>
        <translation>업로드 준비 완료</translation>
    </message>
    <message>
        <source>Training data will be pulled periodically while your device is on Wi-Fi</source>
        <translation>기기가 Wi-Fi에 연결되어 있는 동안 트레이닝 데이터를 주기적으로 전송합니다</translation>
    </message>
</context>
<context>
    <name>WifiUI</name>
    <message>
        <source>Scanning for networks...</source>
        <translation>네트워크 검색 중...</translation>
    </message>
    <message>
        <source>CONNECTING...</source>
        <translation>연결 중...</translation>
    </message>
    <message>
        <source>FORGET</source>
        <translation>삭제</translation>
    </message>
    <message>
        <source>Forget Wi-Fi Network &quot;%1&quot;?</source>
        <translation>Wi-Fi &quot;%1&quot;에 자동으로 연결하지 않겠습니까?</translation>
    </message>
    <message>
        <source>Forget</source>
        <translation>삭제</translation>
    </message>
</context>
</TS><|MERGE_RESOLUTION|>--- conflicted
+++ resolved
@@ -125,26 +125,6 @@
 <context>
     <name>AutoLaneChangeTimer</name>
     <message>
-<<<<<<< HEAD
-        <source>Auto Lane Change Timer</source>
-        <translation type="unfinished"></translation>
-    </message>
-    <message>
-        <source>Set a timer to delay the auto lane change operation when the blinker is used. No nudge on the steering wheel is required to auto lane change if a timer is set.
-Please use caution when using this feature. Only use the blinker when traffic and road conditions permit.</source>
-        <translation type="unfinished"></translation>
-    </message>
-    <message>
-        <source>s</source>
-        <translation type="unfinished"></translation>
-    </message>
-    <message>
-        <source>Nudge</source>
-        <translation type="unfinished"></translation>
-    </message>
-    <message>
-        <source>Nudgeless</source>
-=======
         <source>s</source>
         <translation type="unfinished"></translation>
     </message>
@@ -167,7 +147,6 @@
     <message>
         <source>Set a timer to delay the auto lane change operation when the blinker is used. No nudge on the steering wheel is required to auto lane change if a timer is set. Default is Nudge.
 Please use caution when using this feature. Only use the blinker when traffic and road conditions permit.</source>
->>>>>>> 226fc5f8
         <translation type="unfinished"></translation>
     </message>
 </context>
@@ -490,8 +469,6 @@
         <source>Fleet Manager PIN:</source>
         <translation type="unfinished"></translation>
     </message>
-<<<<<<< HEAD
-=======
     <message>
         <source>Toggle Onroad/Offroad</source>
         <translation type="unfinished"></translation>
@@ -524,7 +501,6 @@
         <source>Force Offroad</source>
         <translation type="unfinished"></translation>
     </message>
->>>>>>> 226fc5f8
 </context>
 <context>
     <name>DisplayPanel</name>
@@ -734,51 +710,6 @@
 </context>
 <context>
     <name>MaxTimeOffroad</name>
-<<<<<<< HEAD
-    <message>
-        <source>Max Time Offroad</source>
-        <translation type="unfinished"></translation>
-    </message>
-    <message>
-        <source>Device is automatically turned off after a set time when the engine is turned off (off-road) after driving (on-road).</source>
-        <translation type="unfinished"></translation>
-    </message>
-    <message>
-        <source>s</source>
-        <translation type="unfinished"></translation>
-    </message>
-    <message>
-        <source>m</source>
-        <translation type="unfinished">m</translation>
-    </message>
-    <message>
-        <source>hr</source>
-        <translation type="unfinished">시간</translation>
-    </message>
-    <message>
-        <source>Always On</source>
-        <translation type="unfinished"></translation>
-    </message>
-    <message>
-        <source>Immediate</source>
-        <translation type="unfinished"></translation>
-    </message>
-</context>
-<context>
-    <name>MonitoringPanel</name>
-    <message>
-        <source>Enable Hands on Wheel Monitoring</source>
-        <translation type="unfinished"></translation>
-    </message>
-    <message>
-        <source>Monitor and alert when driver is not keeping the hands on the steering wheel.</source>
-        <translation type="unfinished"></translation>
-    </message>
-</context>
-<context>
-    <name>MultiOptionDialog</name>
-=======
->>>>>>> 226fc5f8
     <message>
         <source>Max Time Offroad</source>
         <translation type="unfinished"></translation>
@@ -915,13 +846,10 @@
 %1</source>
         <translation type="unfinished"></translation>
     </message>
-<<<<<<< HEAD
-=======
     <message>
         <source>sunnypilot is now in Forced Offroad mode. sunnypilot won&apos;t start until Forced Offroad mode is disabled. Go to &quot;Settings&quot; -&gt; &quot;Device&quot; -&gt; &quot;Unforce Offroad&quot; to exit Force Offroad mode.</source>
         <translation type="unfinished"></translation>
     </message>
->>>>>>> 226fc5f8
 </context>
 <context>
     <name>OffroadHome</name>
@@ -963,189 +891,6 @@
 </context>
 <context>
     <name>OnroadScreenOff</name>
-<<<<<<< HEAD
-=======
-    <message>
-        <source>Driving Screen Off Timer</source>
-        <translation type="unfinished"></translation>
-    </message>
-    <message>
-        <source>Turn off the device screen or reduce brightness to protect the screen after driving starts. It automatically brightens or turns on when a touch or event occurs.</source>
-        <translation type="unfinished"></translation>
-    </message>
-    <message>
-        <source>s</source>
-        <translation type="unfinished"></translation>
-    </message>
-    <message>
-        <source>min</source>
-        <translation type="unfinished">분</translation>
-    </message>
-    <message>
-        <source>Always On</source>
-        <translation type="unfinished"></translation>
-    </message>
-</context>
-<context>
-    <name>OnroadScreenOffBrightness</name>
-    <message>
-        <source>Driving Screen Off Brightness (%)</source>
-        <translation type="unfinished"></translation>
-    </message>
-    <message>
-        <source>When using the Driving Screen Off feature, the brightness is reduced according to the automatic brightness ratio.</source>
-        <translation type="unfinished"></translation>
-    </message>
-    <message>
-        <source>Dark</source>
-        <translation type="unfinished"></translation>
-    </message>
-</context>
-<context>
-    <name>OnroadSettings</name>
-    <message>
-        <source>ONROAD OPTIONS</source>
-        <translation type="unfinished"></translation>
-    </message>
-    <message>
-        <source>&lt;b&gt;ONROAD SETTINGS | SUNNYPILOT&lt;/b&gt;</source>
-        <translation type="unfinished"></translation>
-    </message>
-</context>
-<context>
-    <name>OsmPanel</name>
-    <message>
-        <source>Mapd Version</source>
-        <translation type="unfinished"></translation>
-    </message>
-    <message>
-        <source>Offline Maps ETA</source>
-        <translation type="unfinished"></translation>
-    </message>
-    <message>
-        <source>Time Elapsed</source>
-        <translation type="unfinished"></translation>
-    </message>
-    <message>
-        <source>Downloaded Maps</source>
-        <translation type="unfinished"></translation>
-    </message>
-    <message>
-        <source>DELETE</source>
-        <translation type="unfinished"></translation>
-    </message>
-    <message>
-        <source>This will delete ALL downloaded maps
-
-Are you sure you want to delete all the maps?</source>
-        <translation type="unfinished"></translation>
-    </message>
-    <message>
-        <source>Yes, delete all the maps.</source>
-        <translation type="unfinished"></translation>
-    </message>
-    <message>
-        <source>Database Update</source>
-        <translation type="unfinished"></translation>
-    </message>
-    <message>
-        <source>CHECK</source>
-        <translation type="unfinished">확인</translation>
-    </message>
-    <message>
-        <source>Country</source>
-        <translation type="unfinished"></translation>
-    </message>
-    <message>
-        <source>SELECT</source>
-        <translation type="unfinished">선택</translation>
-    </message>
-    <message>
-        <source>Fetching Country list...</source>
-        <translation type="unfinished"></translation>
-    </message>
-    <message>
-        <source>State</source>
-        <translation type="unfinished"></translation>
-    </message>
-    <message>
-        <source>Fetching State list...</source>
-        <translation type="unfinished"></translation>
-    </message>
-    <message>
-        <source>All</source>
-        <translation type="unfinished"></translation>
-    </message>
-    <message>
-        <source>REFRESH</source>
-        <translation type="unfinished"></translation>
-    </message>
-    <message>
-        <source>UPDATE</source>
-        <translation type="unfinished">업데이트</translation>
-    </message>
-    <message>
-        <source>Download starting...</source>
-        <translation type="unfinished"></translation>
-    </message>
-    <message>
-        <source>Error: Invalid download. Retry.</source>
-        <translation type="unfinished"></translation>
-    </message>
-    <message>
-        <source>Download complete!</source>
-        <translation type="unfinished"></translation>
-    </message>
-    <message>
-        <source>
-
-Warning: You are on a metered connection!</source>
-        <translation type="unfinished"></translation>
-    </message>
-    <message>
-        <source>This will start the download process and it might take a while to complete.</source>
-        <translation type="unfinished"></translation>
-    </message>
-    <message>
-        <source>Continue on Metered</source>
-        <translation type="unfinished"></translation>
-    </message>
-    <message>
-        <source>Start Download</source>
-        <translation type="unfinished"></translation>
-    </message>
-    <message>
-        <source>m </source>
-        <translation type="unfinished"></translation>
-    </message>
-    <message>
-        <source>s</source>
-        <translation type="unfinished"></translation>
-    </message>
-    <message>
-        <source>Calculating...</source>
-        <translation type="unfinished"></translation>
-    </message>
-    <message>
-        <source>Downloaded</source>
-        <translation type="unfinished"></translation>
-    </message>
-    <message>
-        <source>Calculating ETA...</source>
-        <translation type="unfinished"></translation>
-    </message>
-    <message>
-        <source>Ready</source>
-        <translation type="unfinished"></translation>
-    </message>
-    <message>
-        <source>Time remaining: </source>
-        <translation type="unfinished"></translation>
-    </message>
-</context>
-<context>
-    <name>PairingPopup</name>
->>>>>>> 226fc5f8
     <message>
         <source>Driving Screen Off Timer</source>
         <translation type="unfinished"></translation>
@@ -1511,7 +1256,6 @@
 </context>
 <context>
     <name>SPVehiclesTogglesPanel</name>
-<<<<<<< HEAD
     <message>
         <source>Hyundai/Kia/Genesis</source>
         <translation type="unfinished"></translation>
@@ -1532,125 +1276,6 @@
         <source>Manual Parking Brake: Stop and Go (Beta)</source>
         <translation type="unfinished"></translation>
     </message>
-    <message>
-        <source>Experimental feature to enable stop and go for Subaru Global models with manual handbrake. Models with electric parking brake should keep this disabled. Thanks to martinl for this implementation!</source>
-        <translation type="unfinished"></translation>
-    </message>
-    <message>
-        <source>Toyota/Lexus</source>
-        <translation type="unfinished"></translation>
-    </message>
-    <message>
-        <source>Enable Stock Toyota Longitudinal Control</source>
-        <translation type="unfinished"></translation>
-    </message>
-    <message>
-        <source>sunnypilot will &lt;b&gt;not&lt;/b&gt; take over control of gas and brakes. Stock Toyota longitudinal control will be used.</source>
-        <translation type="unfinished"></translation>
-    </message>
-    <message>
-        <source>Allow M.A.D.S. toggling w/ LKAS Button (Beta)</source>
-        <translation type="unfinished"></translation>
-    </message>
-    <message>
-        <source>Allows M.A.D.S. engagement/disengagement with &quot;LKAS&quot; button from the steering wheel.</source>
-        <translation type="unfinished"></translation>
-    </message>
-    <message>
-        <source>Note: Enabling this toggle may have unexpected behavior with steering control. It is the driver&apos;s responsibility to observe their environment and make decisions accordingly.</source>
-        <translation type="unfinished"></translation>
-    </message>
-    <message>
-        <source>Toyota TSS2 Longitudinal: Custom Tuning</source>
-        <translation type="unfinished"></translation>
-    </message>
-    <message>
-        <source>Smoother longitudinal performance for Toyota/Lexus TSS2/LSS2 cars. Big thanks to dragonpilot-community for this implementation.</source>
-        <translation type="unfinished"></translation>
-    </message>
-    <message>
-        <source>Enable Toyota Stop and Go Hack</source>
-        <translation type="unfinished"></translation>
-    </message>
-    <message>
-        <source>sunnypilot will allow some Toyota/Lexus cars to auto resume during stop and go traffic. This feature is only applicable to certain models. Use at your own risk.</source>
-        <translation type="unfinished"></translation>
-    </message>
-    <message>
-        <source>Volkswagen</source>
-        <translation type="unfinished"></translation>
-    </message>
-    <message>
-        <source>Enable CC Only support</source>
-        <translation type="unfinished"></translation>
-    </message>
-    <message>
-        <source>sunnypilot supports Volkswagen MQB CC only platforms with this toggle enabled. Only enable this toggle if your car does not have ACC from the factory.</source>
-        <translation type="unfinished"></translation>
-    </message>
-</context>
-<context>
-    <name>SettingsWindow</name>
-=======
->>>>>>> 226fc5f8
-    <message>
-        <source>Hyundai/Kia/Genesis</source>
-        <translation type="unfinished"></translation>
-    </message>
-    <message>
-        <source>HKG CAN: Smoother Stopping Performance (Beta)</source>
-        <translation type="unfinished"></translation>
-    </message>
-    <message>
-        <source>Smoother stopping behind a stopped car or desired stopping event. This is only applicable to HKG CAN platforms using openpilot longitudinal control.</source>
-        <translation type="unfinished"></translation>
-    </message>
-    <message>
-        <source>Subaru</source>
-        <translation type="unfinished"></translation>
-    </message>
-    <message>
-        <source>Manual Parking Brake: Stop and Go (Beta)</source>
-        <translation type="unfinished"></translation>
-    </message>
-<<<<<<< HEAD
-    <message>
-        <source>sunnylink</source>
-        <translation type="unfinished"></translation>
-    </message>
-    <message>
-        <source>sunnypilot</source>
-        <translation type="unfinished"></translation>
-    </message>
-    <message>
-        <source>OSM</source>
-        <translation type="unfinished"></translation>
-    </message>
-    <message>
-        <source>Monitoring</source>
-        <translation type="unfinished"></translation>
-    </message>
-    <message>
-        <source>Visuals</source>
-        <translation type="unfinished"></translation>
-    </message>
-    <message>
-        <source>Display</source>
-        <translation type="unfinished"></translation>
-    </message>
-    <message>
-        <source>Trips</source>
-        <translation type="unfinished"></translation>
-    </message>
-    <message>
-        <source>Vehicle</source>
-        <translation type="unfinished"></translation>
-    </message>
-</context>
-<context>
-    <name>Setup</name>
-=======
->>>>>>> 226fc5f8
     <message>
         <source>Experimental feature to enable stop and go for Subaru Global models with manual handbrake. Models with electric parking brake should keep this disabled. Thanks to martinl for this implementation!</source>
         <translation type="unfinished"></translation>
@@ -2016,57 +1641,6 @@
     </message>
 </context>
 <context>
-    <name>SlcSettings</name>
-    <message>
-        <source>Auto</source>
-        <translation type="unfinished"></translation>
-    </message>
-    <message>
-        <source>User Confirm</source>
-        <translation type="unfinished"></translation>
-    </message>
-    <message>
-        <source>Engage Mode</source>
-        <translation type="unfinished"></translation>
-    </message>
-    <message>
-        <source>Default</source>
-        <translation type="unfinished"></translation>
-    </message>
-    <message>
-        <source>Fixed</source>
-        <translation type="unfinished"></translation>
-    </message>
-    <message>
-        <source>Percentage</source>
-        <translation type="unfinished"></translation>
-    </message>
-    <message>
-        <source>Limit Offset</source>
-        <translation type="unfinished"></translation>
-    </message>
-    <message>
-        <source>Set speed limit slightly higher than actual speed limit for a more natural drive.</source>
-        <translation type="unfinished"></translation>
-    </message>
-    <message>
-        <source>This platform defaults to &lt;b&gt;Auto&lt;/b&gt; mode. &lt;b&gt;User Confirm&lt;/b&gt; mode is not supported on this platform.</source>
-        <translation type="unfinished"></translation>
-    </message>
-    <message>
-        <source>Select the desired mode to set the cruising speed to the speed limit:</source>
-        <translation type="unfinished"></translation>
-    </message>
-    <message>
-        <source>Auto: Automatic speed adjustment on motorways based on speed limit data.</source>
-        <translation type="unfinished"></translation>
-    </message>
-    <message>
-        <source>User Confirm: Inform the driver to change set speed of Adaptive Cruise Control to help the driver stay within the speed limit.</source>
-        <translation type="unfinished"></translation>
-    </message>
-</context>
-<context>
     <name>SoftwarePanel</name>
     <message>
         <source>Updates are only downloaded while the car is off.</source>
@@ -2227,6 +1801,10 @@
         <source>on Metered</source>
         <translation type="unfinished"></translation>
     </message>
+    <message>
+        <source>PENDING</source>
+        <translation type="unfinished"></translation>
+    </message>
 </context>
 <context>
     <name>SpeedLimitPolicySettings</name>
@@ -2517,14 +2095,6 @@
         <translation type="unfinished"></translation>
     </message>
     <message>
-        <source>Early alpha access only. Become a sponsor to get early access to sunnylink features.</source>
-        <translation type="unfinished"></translation>
-    </message>
-    <message>
-        <source>Become a Sponsor</source>
-        <translation type="unfinished"></translation>
-    </message>
-    <message>
         <source>THANKS</source>
         <translation type="unfinished"></translation>
     </message>
@@ -2782,7 +2352,6 @@
         <source>Custom Offsets is not available with the current Driving Model</source>
         <translation type="unfinished"></translation>
     </message>
-<<<<<<< HEAD
     <message>
         <source>NNLC is currently not available on this platform.</source>
         <translation type="unfinished"></translation>
@@ -2833,736 +2402,37 @@
     </message>
     <message>
         <source>Default is Laneless. In Auto mode, sunnnypilot dynamically chooses between Laneline or Laneless model based on lane recognition confidence level on road and certain conditions.</source>
-=======
-    <message>
-        <source>Driving Model</source>
-        <translation type="unfinished"></translation>
-    </message>
-</context>
-<context>
-    <name>SoftwarePanelSP</name>
-    <message>
-        <source>Driving Model</source>
-        <translation type="unfinished"></translation>
-    </message>
-    <message>
-        <source>SELECT</source>
-        <translation type="unfinished">선택</translation>
-    </message>
-    <message>
-        <source>Downloading Driving model</source>
-        <translation type="unfinished"></translation>
-    </message>
-    <message>
-        <source>(CACHED)</source>
-        <translation type="unfinished"></translation>
-    </message>
-    <message>
-        <source>Driving model</source>
-        <translation type="unfinished"></translation>
-    </message>
-    <message>
-        <source>downloaded</source>
-        <translation type="unfinished"></translation>
-    </message>
-    <message>
-        <source>Downloading Navigation model</source>
-        <translation type="unfinished"></translation>
-    </message>
-    <message>
-        <source>Navigation model</source>
-        <translation type="unfinished"></translation>
-    </message>
-    <message>
-        <source>Downloading Metadata model</source>
-        <translation type="unfinished"></translation>
-    </message>
-    <message>
-        <source>Metadata model</source>
->>>>>>> 226fc5f8
-        <translation type="unfinished"></translation>
-    </message>
-    <message>
-        <source>Downloads have failed, please try swapping the model!</source>
-        <translation type="unfinished"></translation>
-    </message>
-    <message>
-        <source>Failed:</source>
-        <translation type="unfinished"></translation>
-    </message>
-    <message>
-        <source>Fetching models...</source>
-        <translation type="unfinished"></translation>
-    </message>
-    <message>
-        <source>Select a Driving Model</source>
-        <translation type="unfinished"></translation>
-    </message>
-    <message>
-<<<<<<< HEAD
+        <translation type="unfinished"></translation>
+    </message>
+</context>
+<context>
+    <name>TermsPage</name>
+    <message>
+        <source>Terms &amp; Conditions</source>
+        <translation>이용약관</translation>
+    </message>
+    <message>
+        <source>Decline</source>
+        <translation>거절</translation>
+    </message>
+    <message>
+        <source>Scroll to accept</source>
+        <translation>동의하려면 아래로 스크롤하세요</translation>
+    </message>
+    <message>
+        <source>Agree</source>
+        <translation>동의</translation>
+    </message>
+</context>
+<context>
+    <name>TogglesPanel</name>
+    <message>
         <source>Enable openpilot</source>
         <translation type="vanished">openpilot 사용</translation>
     </message>
     <message>
         <source>Use the openpilot system for adaptive cruise control and lane keep driver assistance. Your attention is required at all times to use this feature. Changing this setting takes effect when the car is powered off.</source>
         <translation type="vanished">어댑티브 크루즈 컨트롤 및 차로 유지 보조를 위해 openpilot 시스템을 사용할 수 있습니다. 이 기능을 사용할 때에는 언제나 주의를 기울여야 합니다. 설정을 변경하면 차량 시동이 꺼졌을 때 적용됩니다.</translation>
-=======
-        <source>Download has started in the background.</source>
-        <translation type="unfinished"></translation>
-    </message>
-    <message>
-        <source>We STRONGLY suggest you to reset calibration. Would you like to do that now?</source>
-        <translation type="unfinished"></translation>
->>>>>>> 226fc5f8
-    </message>
-    <message>
-        <source>Reset Calibration</source>
-        <translation type="unfinished">캘리브레이션 초기화</translation>
-    </message>
-    <message>
-        <source>Warning: You are on a metered connection!</source>
-        <translation type="unfinished"></translation>
-    </message>
-    <message>
-        <source>Continue</source>
-        <translation type="unfinished">계속</translation>
-    </message>
-    <message>
-        <source>on Metered</source>
-        <translation type="unfinished"></translation>
-    </message>
-    <message>
-        <source>PENDING</source>
-        <translation type="unfinished"></translation>
-    </message>
-</context>
-<context>
-    <name>SpeedLimitPolicySettings</name>
-    <message>
-        <source>Speed Limit Source Policy</source>
-        <translation type="unfinished"></translation>
-    </message>
-    <message>
-        <source>Nav</source>
-        <translation type="unfinished"></translation>
-    </message>
-    <message>
-        <source>Only</source>
-        <translation type="unfinished"></translation>
-    </message>
-    <message>
-        <source>Map</source>
-        <translation type="unfinished"></translation>
-    </message>
-    <message>
-        <source>Car</source>
-        <translation type="unfinished"></translation>
-    </message>
-    <message>
-        <source>First</source>
-        <translation type="unfinished"></translation>
-    </message>
-    <message>
-        <source>Select the precedence order of sources. Utilized by Speed Limit Control and Speed Limit Warning</source>
-        <translation type="unfinished"></translation>
-    </message>
-    <message>
-        <source>Nav Only: Data from Mapbox active navigation only.</source>
-        <translation type="unfinished"></translation>
-    </message>
-    <message>
-        <source>Map Only: Data from OpenStreetMap only.</source>
-        <translation type="unfinished"></translation>
-    </message>
-    <message>
-        <source>Car Only: Data from the car&apos;s built-in sources (if available).</source>
-        <translation type="unfinished"></translation>
-    </message>
-    <message>
-        <source>Nav First: Nav -&gt; Map -&gt; Car</source>
-        <translation type="unfinished"></translation>
-    </message>
-    <message>
-        <source>Map First: Map -&gt; Nav -&gt; Car</source>
-        <translation type="unfinished"></translation>
-    </message>
-    <message>
-        <source>Car First: Car -&gt; Nav -&gt; Map</source>
-        <translation type="unfinished"></translation>
-    </message>
-</context>
-<context>
-    <name>SpeedLimitValueOffset</name>
-    <message>
-        <source>km/h</source>
-        <translation type="unfinished">km/h</translation>
-    </message>
-    <message>
-        <source>mph</source>
-        <translation type="unfinished">mph</translation>
-    </message>
-</context>
-<context>
-    <name>SpeedLimitWarningSettings</name>
-    <message>
-        <source>Off</source>
-        <translation type="unfinished"></translation>
-    </message>
-    <message>
-        <source>Display</source>
-        <translation type="unfinished"></translation>
-    </message>
-    <message>
-        <source>Chime</source>
-        <translation type="unfinished"></translation>
-    </message>
-    <message>
-        <source>Speed Limit Warning</source>
-        <translation type="unfinished"></translation>
-    </message>
-    <message>
-        <source>Warning with speed limit flash</source>
-        <translation type="unfinished"></translation>
-    </message>
-    <message>
-        <source>When Speed Limit Warning is enabled, the speed limit sign will alert the driver when the cruising speed is faster than then speed limit plus the offset.</source>
-        <translation type="unfinished"></translation>
-    </message>
-    <message>
-        <source>Default</source>
-        <translation type="unfinished"></translation>
-    </message>
-    <message>
-        <source>Fixed</source>
-        <translation type="unfinished"></translation>
-    </message>
-    <message>
-        <source>Percentage</source>
-        <translation type="unfinished"></translation>
-    </message>
-    <message>
-        <source>Warning Offset</source>
-        <translation type="unfinished"></translation>
-    </message>
-    <message>
-        <source>Select the desired offset to warn the driver when the vehicle is driving faster than the speed limit.</source>
-        <translation type="unfinished"></translation>
-    </message>
-    <message>
-        <source>Off: When the cruising speed is faster than the speed limit plus the offset, there will be no warning.</source>
-        <translation type="unfinished"></translation>
-    </message>
-    <message>
-        <source>Display: The speed on the speed limit sign turns red to alert the driver when the cruising speed is faster than the speed limit plus the offset.</source>
-        <translation type="unfinished"></translation>
-    </message>
-    <message>
-        <source>Chime: The speed on the speed limit sign turns red and chimes to alert the driver when the cruising speed is faster than the speed limit plus the offset.</source>
-        <translation type="unfinished"></translation>
-    </message>
-</context>
-<context>
-    <name>SpeedLimitWarningValueOffset</name>
-    <message>
-        <source>N/A</source>
-        <translation type="unfinished">N/A</translation>
-    </message>
-    <message>
-        <source>km/h</source>
-        <translation type="unfinished">km/h</translation>
-    </message>
-    <message>
-        <source>mph</source>
-        <translation type="unfinished">mph</translation>
-    </message>
-</context>
-<context>
-    <name>SshControl</name>
-    <message>
-        <source>SSH Keys</source>
-        <translation>SSH 키</translation>
-    </message>
-    <message>
-        <source>Warning: This grants SSH access to all public keys in your GitHub settings. Never enter a GitHub username other than your own. A comma employee will NEVER ask you to add their GitHub username.</source>
-        <translation>경고: 이 설정은 GitHub에 등록된 모든 공용 키에 대해 SSH 액세스 권한을 부여합니다. 본인의 GitHub 사용자 아이디 이외에는 입력하지 마십시오. comma에서는 GitHub 아이디를 추가하라는 요청을 하지 않습니다.</translation>
-    </message>
-    <message>
-        <source>ADD</source>
-        <translation>추가</translation>
-    </message>
-    <message>
-        <source>Enter your GitHub username</source>
-        <translation>GitHub 사용자 ID</translation>
-    </message>
-    <message>
-        <source>LOADING</source>
-        <translation>로딩 중</translation>
-    </message>
-    <message>
-        <source>REMOVE</source>
-        <translation>삭제</translation>
-    </message>
-    <message>
-        <source>Username &apos;%1&apos; has no keys on GitHub</source>
-        <translation>사용자 &apos;%1&apos;의 GitHub에 키가 등록되어 있지 않습니다</translation>
-    </message>
-    <message>
-        <source>Request timed out</source>
-        <translation>요청 시간 초과</translation>
-    </message>
-    <message>
-        <source>Username &apos;%1&apos; doesn&apos;t exist on GitHub</source>
-        <translation>GitHub 사용자 &apos;%1&apos;를 찾지 못했습니다</translation>
-    </message>
-</context>
-<context>
-    <name>SshToggle</name>
-    <message>
-        <source>Enable SSH</source>
-        <translation>SSH 사용</translation>
-    </message>
-</context>
-<context>
-    <name>SunnylinkPanel</name>
-    <message>
-        <source>Enable sunnylink</source>
-        <translation type="unfinished"></translation>
-    </message>
-    <message>
-        <source>Device ID </source>
-        <translation type="unfinished"></translation>
-    </message>
-    <message>
-        <source>N/A</source>
-        <translation type="unfinished">N/A</translation>
-    </message>
-    <message>
-        <source>This is the master switch, it will allow you to cutoff any sunnylink requests should you want to do that.</source>
-        <translation type="unfinished"></translation>
-    </message>
-    <message>
-        <source>🎉Welcome back! We&apos;re excited to see you&apos;ve enabled sunnylink again! 🚀</source>
-        <translation type="unfinished"></translation>
-    </message>
-    <message>
-        <source>👋Not going to lie, it&apos;s sad to see you disabled sunnylink 😢, but we&apos;ll be here when you&apos;re ready to come back 🎉.</source>
-        <translation type="unfinished"></translation>
-    </message>
-    <message>
-        <source>A reboot is required to</source>
-        <translation type="unfinished"></translation>
-    </message>
-    <message>
-        <source>start</source>
-        <translation type="unfinished"></translation>
-    </message>
-    <message>
-        <source>stop</source>
-        <translation type="unfinished"></translation>
-    </message>
-    <message>
-        <source>all connections and processes from sunnylink.</source>
-        <translation type="unfinished"></translation>
-    </message>
-    <message>
-        <source>If that&apos;s not a problem for you, you can ignore this.</source>
-        <translation type="unfinished"></translation>
-    </message>
-    <message>
-        <source>Reboot Now!</source>
-        <translation type="unfinished"></translation>
-    </message>
-    <message>
-        <source>Sponsor Status</source>
-        <translation type="unfinished"></translation>
-    </message>
-    <message>
-        <source>SPONSOR</source>
-        <translation type="unfinished"></translation>
-    </message>
-    <message>
-        <source>Become a sponsor of sunnypilot to get early access to sunnylink features when they become available.</source>
-        <translation type="unfinished"></translation>
-    </message>
-    <message>
-        <source>Pair GitHub Account</source>
-        <translation type="unfinished"></translation>
-    </message>
-    <message>
-        <source>PAIR</source>
-        <translation type="unfinished">동기화</translation>
-    </message>
-    <message>
-        <source>Pair your GitHub account to grant your device sponsor benefits, including API access on sunnylink.</source>
-        <translation type="unfinished"></translation>
-    </message>
-    <message>
-        <source>Manage Settings</source>
-        <translation type="unfinished"></translation>
-    </message>
-    <message>
-        <source>Backup Settings</source>
-        <translation type="unfinished"></translation>
-    </message>
-    <message>
-        <source>Are you sure you want to backup sunnypilot settings?</source>
-        <translation type="unfinished"></translation>
-    </message>
-    <message>
-        <source>Back Up</source>
-        <translation type="unfinished"></translation>
-    </message>
-    <message>
-        <source>Restore Settings</source>
-        <translation type="unfinished"></translation>
-    </message>
-    <message>
-        <source>Are you sure you want to restore the last backed up sunnypilot settings?</source>
-        <translation type="unfinished"></translation>
-    </message>
-    <message>
-        <source>Restore</source>
-        <translation type="unfinished"></translation>
-    </message>
-    <message>
-        <source>THANKS</source>
-        <translation type="unfinished"></translation>
-    </message>
-    <message>
-        <source>Not Sponsor</source>
-        <translation type="unfinished"></translation>
-    </message>
-    <message>
-        <source>Paired</source>
-        <translation type="unfinished"></translation>
-    </message>
-    <message>
-        <source>Not Paired</source>
-        <translation type="unfinished"></translation>
-    </message>
-    <message>
-        <source>Backing up...</source>
-        <translation type="unfinished"></translation>
-    </message>
-    <message>
-        <source>Restoring...</source>
-        <translation type="unfinished"></translation>
-    </message>
-</context>
-<context>
-    <name>SunnylinkSponsorPopup</name>
-    <message>
-        <source>Scan the QR code to login to your GitHub account</source>
-        <translation type="unfinished"></translation>
-    </message>
-    <message>
-        <source>Follow the prompts to complete the pairing process</source>
-        <translation type="unfinished"></translation>
-    </message>
-    <message>
-        <source>Re-enter the &quot;sunnylink&quot; panel to verify sponsorship status</source>
-        <translation type="unfinished"></translation>
-    </message>
-    <message>
-        <source>If sponsorship status was not updated, please contact a moderator on Discord at https://discord.gg/sunnypilot</source>
-        <translation type="unfinished"></translation>
-    </message>
-    <message>
-        <source>Scan the QR code to visit sunnyhaibin&apos;s GitHub Sponsors page</source>
-        <translation type="unfinished"></translation>
-    </message>
-    <message>
-        <source>Choose your sponsorship tier and confirm your support</source>
-        <translation type="unfinished"></translation>
-    </message>
-    <message>
-        <source>Join our community on Discord at https://discord.gg/sunnypilot and reach out to a moderator to confirm your sponsor status</source>
-        <translation type="unfinished"></translation>
-    </message>
-    <message>
-        <source>Pair your GitHub account</source>
-        <translation type="unfinished"></translation>
-    </message>
-    <message>
-        <source>Early Access: Become a sunnypilot Sponsor</source>
-        <translation type="unfinished"></translation>
-    </message>
-</context>
-<context>
-    <name>SunnypilotPanel</name>
-    <message>
-        <source>Enable M.A.D.S.</source>
-        <translation type="unfinished"></translation>
-    </message>
-    <message>
-        <source>Enable the beloved M.A.D.S. feature. Disable toggle to revert back to stock openpilot engagement/disengagement.</source>
-        <translation type="unfinished"></translation>
-    </message>
-    <message>
-        <source>Laneless for Curves in &quot;Auto&quot; Mode</source>
-        <translation type="unfinished"></translation>
-    </message>
-    <message>
-        <source>While in Auto Lane, switch to Laneless for current/future curves.</source>
-        <translation type="unfinished"></translation>
-    </message>
-    <message>
-        <source>Speed Limit Control (SLC)</source>
-        <translation type="unfinished"></translation>
-    </message>
-    <message>
-        <source>When you engage ACC, you will be prompted to set the cruising speed to the speed limit of the road adjusted by the Offset and Source Policy specified, or the current driving speed. The maximum cruising speed will always be the MAX set speed.</source>
-        <translation type="unfinished"></translation>
-    </message>
-    <message>
-        <source>Enable Vision-based Turn Speed Control (V-TSC)</source>
-        <translation type="unfinished"></translation>
-    </message>
-    <message>
-        <source>Use vision path predictions to estimate the appropriate speed to drive through turns ahead.</source>
-        <translation type="unfinished"></translation>
-    </message>
-    <message>
-        <source>Enable Map Data Turn Speed Control (M-TSC) (Beta)</source>
-        <translation type="unfinished"></translation>
-    </message>
-    <message>
-        <source>Use curvature information from map data to define speed limits to take turns ahead.</source>
-        <translation type="unfinished"></translation>
-    </message>
-    <message>
-        <source>ACC +/-: Long Press Reverse</source>
-        <translation type="unfinished"></translation>
-    </message>
-    <message>
-        <source>Change the ACC +/- buttons behavior with cruise speed change in sunnypilot.</source>
-        <translation type="unfinished"></translation>
-    </message>
-    <message>
-        <source>Disabled (Stock): Short=1, Long = 5 (imperial) / 10 (metric)</source>
-        <translation type="unfinished"></translation>
-    </message>
-    <message>
-        <source>Enabled: Short = 5 (imperial) / 10 (metric), Long=1</source>
-        <translation type="unfinished"></translation>
-    </message>
-    <message>
-        <source>Custom Offsets</source>
-        <translation type="unfinished"></translation>
-    </message>
-    <message>
-        <source>Neural Network Lateral Control (NNLC)</source>
-        <translation type="unfinished"></translation>
-    </message>
-    <message>
-        <source>Enforce Torque Lateral Control</source>
-        <translation type="unfinished"></translation>
-    </message>
-    <message>
-        <source>Enable this to enforce sunnypilot to steer with Torque lateral control.</source>
-        <translation type="unfinished"></translation>
-    </message>
-    <message>
-        <source>Enable Self-Tune</source>
-        <translation type="unfinished"></translation>
-    </message>
-    <message>
-        <source>Enables self-tune for Torque lateral control for platforms that do not use Torque lateral control by default.</source>
-        <translation type="unfinished"></translation>
-    </message>
-    <message>
-        <source>Less Restrict Settings for Self-Tune (Beta)</source>
-        <translation type="unfinished"></translation>
-    </message>
-    <message>
-        <source>Less strict settings when using Self-Tune. This allows torqued to be more forgiving when learning values.</source>
-        <translation type="unfinished"></translation>
-    </message>
-    <message>
-        <source>Enable Custom Tuning</source>
-        <translation type="unfinished"></translation>
-    </message>
-    <message>
-        <source>Enables custom tuning for Torque lateral control. Modifying FRICTION and LAT_ACCEL_FACTOR below will override the offline values indicated in the YAML files within &quot;selfdrive/torque_data&quot;. The values will also be used live when &quot;Override Self-Tune&quot; toggle is enabled.</source>
-        <translation type="unfinished"></translation>
-    </message>
-    <message>
-        <source>Manual Real-Time Tuning</source>
-        <translation type="unfinished"></translation>
-    </message>
-    <message>
-        <source>Enforces the torque lateral controller to use the fixed values instead of the learned values from Self-Tune. Enabling this toggle overrides Self-Tune values.</source>
-        <translation type="unfinished"></translation>
-    </message>
-    <message>
-        <source>Quiet Drive 🤫</source>
-        <translation type="unfinished"></translation>
-    </message>
-    <message>
-        <source>sunnypilot will display alerts but only play the most important warning sounds. This feature can be toggled while the car is on.</source>
-        <translation type="unfinished"></translation>
-    </message>
-    <message>
-        <source>Green Traffic Light Chime (Beta)</source>
-        <translation type="unfinished"></translation>
-    </message>
-    <message>
-        <source>A chime will play when the traffic light you are waiting for turns green and you have no vehicle in front of you. If you are waiting behind another vehicle, the chime will play once the vehicle advances unless ACC is engaged.</source>
-        <translation type="unfinished"></translation>
-    </message>
-    <message>
-        <source>Note: This chime is only designed as a notification. It is the driver&apos;s responsibility to observe their environment and make decisions accordingly.</source>
-        <translation type="unfinished"></translation>
-    </message>
-    <message>
-        <source>Lead Vehicle Departure Alert</source>
-        <translation type="unfinished"></translation>
-    </message>
-    <message>
-        <source>Enable this will notify when the leading vehicle drives away.</source>
-        <translation type="unfinished"></translation>
-    </message>
-    <message>
-        <source>Customize M.A.D.S.</source>
-        <translation type="unfinished"></translation>
-    </message>
-    <message>
-        <source>Customize Lane Change</source>
-        <translation type="unfinished"></translation>
-    </message>
-    <message>
-        <source>Customize Offsets</source>
-        <translation type="unfinished"></translation>
-    </message>
-    <message>
-        <source>Customize Speed Limit Control</source>
-        <translation type="unfinished"></translation>
-    </message>
-    <message>
-        <source>Customize Warning</source>
-        <translation type="unfinished"></translation>
-    </message>
-    <message>
-        <source>Customize Source</source>
-        <translation type="unfinished"></translation>
-    </message>
-    <message>
-        <source>Laneful</source>
-        <translation type="unfinished"></translation>
-    </message>
-    <message>
-        <source>Laneless</source>
-        <translation type="unfinished"></translation>
-    </message>
-    <message>
-        <source>Auto</source>
-        <translation type="unfinished"></translation>
-    </message>
-    <message>
-        <source>Dynamic Lane Profile</source>
-        <translation type="unfinished"></translation>
-    </message>
-    <message>
-        <source>Speed Limit Assist</source>
-        <translation type="unfinished"></translation>
-    </message>
-    <message>
-        <source>Real-time and Offline</source>
-        <translation type="unfinished"></translation>
-    </message>
-    <message>
-        <source>Offline Only</source>
-        <translation type="unfinished"></translation>
-    </message>
-    <message>
-        <source>Dynamic Lane Profile is not available with the current Driving Model</source>
-        <translation type="unfinished"></translation>
-    </message>
-    <message>
-        <source>Custom Offsets is not available with the current Driving Model</source>
-        <translation type="unfinished"></translation>
-    </message>
-    <message>
-        <source>NNLC is currently not available on this platform.</source>
-        <translation type="unfinished"></translation>
-    </message>
-    <message>
-        <source>Match: &quot;Exact&quot; is ideal, but &quot;Fuzzy&quot; is fine too. Reach out to the sunnypilot team in the following channel at the sunnypilot Discord server if there are any issues: </source>
-        <translation type="unfinished"></translation>
-    </message>
-    <message>
-        <source>Start the car to check car compatibility</source>
-        <translation type="unfinished"></translation>
-    </message>
-    <message>
-        <source>NNLC Not Loaded</source>
-        <translation type="unfinished"></translation>
-    </message>
-    <message>
-        <source>NNLC Loaded</source>
-        <translation type="unfinished"></translation>
-    </message>
-    <message>
-        <source>Fuzzy</source>
-        <translation type="unfinished"></translation>
-    </message>
-    <message>
-        <source>Exact</source>
-        <translation type="unfinished"></translation>
-    </message>
-    <message>
-        <source>Reach out to the sunnypilot team in the following channel at the sunnypilot Discord server and donate logs to get NNLC loaded for your car: </source>
-        <translation type="unfinished"></translation>
-    </message>
-    <message>
-        <source>Match</source>
-        <translation type="unfinished"></translation>
-    </message>
-    <message>
-        <source>Formerly known as &lt;b&gt;&quot;NNFF&quot;&lt;/b&gt;, this replaces the lateral &lt;b&gt;&quot;torque&quot;&lt;/b&gt; controller with one using a neural network trained on each car&apos;s (actually, each separate EPS firmware) driving data for increased controls accuracy.</source>
-        <translation type="unfinished"></translation>
-    </message>
-    <message>
-        <source>Reach out to the sunnypilot team in the following channel at the sunnypilot Discord server with feedback, or to provide log data for your car if your car is currently unsupported: </source>
-        <translation type="unfinished"></translation>
-    </message>
-    <message>
-        <source>Add custom offsets to Camera and Path in sunnypilot.</source>
-        <translation type="unfinished"></translation>
-    </message>
-    <message>
-        <source>Default is Laneless. In Auto mode, sunnnypilot dynamically chooses between Laneline or Laneless model based on lane recognition confidence level on road and certain conditions.</source>
-        <translation type="unfinished"></translation>
-    </message>
-</context>
-<context>
-    <name>TermsPage</name>
-    <message>
-        <source>Terms &amp; Conditions</source>
-        <translation>이용약관</translation>
-    </message>
-    <message>
-        <source>Decline</source>
-        <translation>거절</translation>
-    </message>
-    <message>
-        <source>Scroll to accept</source>
-        <translation>동의하려면 아래로 스크롤하세요</translation>
-    </message>
-    <message>
-        <source>Agree</source>
-        <translation>동의</translation>
-    </message>
-</context>
-<context>
-    <name>TogglesPanel</name>
-    <message>
-        <source>Enable openpilot</source>
-        <translation type="vanished">openpilot 사용</translation>
-    </message>
-    <message>
-        <source>Use the openpilot system for adaptive cruise control and lane keep driver assistance. Your attention is required at all times to use this feature. Changing this setting takes effect when the car is powered off.</source>
-        <translation type="vanished">어댑티브 크루즈 컨트롤 및 차로 유지 보조를 위해 openpilot 시스템을 사용할 수 있습니다. 이 기능을 사용할 때에는 언제나 주의를 기울여야 합니다. 설정을 변경하면 차량 시동이 꺼졌을 때 적용됩니다.</translation>
     </message>
     <message>
         <source>Enable Lane Departure Warnings</source>
