--- conflicted
+++ resolved
@@ -124,22 +124,6 @@
         <translation>وضع المناورة الطولية</translation>
     </message>
     <message>
-<<<<<<< HEAD
-        <source>Enables or disables the github runner service.</source>
-        <translation type="unfinished"></translation>
-    </message>
-    <message>
-        <source>Enable GitHub runner service</source>
-        <translation type="unfinished"></translation>
-    </message>
-    <message>
-        <source>Hyundai: Enable Radar Tracks</source>
-        <translation type="unfinished"></translation>
-    </message>
-    <message>
-        <source>Enable this to attempt to enable radar tracks for Hyundai, Kia, and Genesis models equipped with the supported Mando SCC radar. This allows sunnypilot to use radar data for improved lead tracking and overall longitudinal performance.</source>
-        <translation type="unfinished"></translation>
-=======
         <source>openpilot Longitudinal Control (Alpha)</source>
         <translation>التحكم الطولي openpilot (ألفا)</translation>
     </message>
@@ -154,7 +138,22 @@
     <message>
         <source>openpilot longitudinal control may come in a future update.</source>
         <translation>قد يتم الحصول على التحكم الطولي في openpilot في عمليات التحديث المستقبلية.</translation>
->>>>>>> 770c59eb
+    </message>
+    <message>
+        <source>Hyundai: Enable Radar Tracks</source>
+        <translation type="unfinished"></translation>
+    </message>
+    <message>
+        <source>Enable this to attempt to enable radar tracks for Hyundai, Kia, and Genesis models equipped with the supported Mando SCC radar. This allows sunnypilot to use radar data for improved lead tracking and overall longitudinal performance.</source>
+        <translation type="unfinished"></translation>
+    </message>
+    <message>
+        <source>Enable GitHub runner service</source>
+        <translation type="unfinished"></translation>
+    </message>
+    <message>
+        <source>Enables or disables the github runner service.</source>
+        <translation type="unfinished"></translation>
     </message>
 </context>
 <context>
@@ -311,30 +310,30 @@
         <translation type="unfinished"></translation>
     </message>
     <message>
+        <source>Regulatory</source>
+        <translation type="unfinished">التنظيمية</translation>
+    </message>
+    <message>
         <source>Language</source>
         <translation type="unfinished"></translation>
+    </message>
+    <message>
+        <source>Are you sure you want to review the training guide?</source>
+        <translation type="unfinished">هل أنت متأكد أنك تريد مراجعة دليل التدريب؟</translation>
+    </message>
+    <message>
+        <source>Review</source>
+        <translation type="unfinished">مراجعة</translation>
+    </message>
+    <message>
+        <source>Select a language</source>
+        <translation type="unfinished">اختر لغة</translation>
     </message>
     <message>
         <source>Reboot</source>
         <translation type="unfinished">إعادة التشغيل</translation>
     </message>
     <message>
-        <source>Regulatory</source>
-        <translation type="unfinished">التنظيمية</translation>
-    </message>
-    <message>
-        <source>Are you sure you want to review the training guide?</source>
-        <translation type="unfinished">هل أنت متأكد أنك تريد مراجعة دليل التدريب؟</translation>
-    </message>
-    <message>
-        <source>Review</source>
-        <translation type="unfinished">مراجعة</translation>
-    </message>
-    <message>
-        <source>Select a language</source>
-        <translation type="unfinished">اختر لغة</translation>
-    </message>
-    <message>
         <source>Power Off</source>
         <translation type="unfinished">إيقاف التشغيل</translation>
     </message>
@@ -371,27 +370,27 @@
     <name>DriveStats</name>
     <message>
         <source>Drives</source>
-        <translation>القيادة</translation>
+        <translation type="unfinished"></translation>
     </message>
     <message>
         <source>Hours</source>
-        <translation>ساعات</translation>
+        <translation type="unfinished"></translation>
     </message>
     <message>
         <source>ALL TIME</source>
-        <translation>كامل الوقت</translation>
+        <translation type="unfinished"></translation>
     </message>
     <message>
         <source>PAST WEEK</source>
-        <translation>الأسبوع الماضي</translation>
+        <translation type="unfinished"></translation>
     </message>
     <message>
         <source>KM</source>
-        <translation>كم</translation>
+        <translation type="unfinished"></translation>
     </message>
     <message>
         <source>Miles</source>
-        <translation>ميل</translation>
+        <translation type="unfinished"></translation>
     </message>
 </context>
 <context>
@@ -459,6 +458,10 @@
         <translation type="unfinished"></translation>
     </message>
     <message>
+        <source>Note: For vehicles without LFA/LKAS button, disabling this will prevent lateral control engagement.</source>
+        <translation type="unfinished"></translation>
+    </message>
+    <message>
         <source>Unified Engagement Mode (UEM)</source>
         <translation type="unfinished"></translation>
     </message>
@@ -489,10 +492,6 @@
 Pause Steering: ALC will be paused after the brake pedal is manually pressed.</source>
         <translation type="unfinished"></translation>
     </message>
-    <message>
-        <source>Note: For vehicles without LFA/LKAS button, disabling this will prevent lateral control engagement.</source>
-        <translation type="unfinished"></translation>
-    </message>
 </context>
 <context>
     <name>MultiOptionDialog</name>
@@ -526,10 +525,6 @@
 </context>
 <context>
     <name>NetworkingSP</name>
-    <message>
-        <source>Advanced</source>
-        <translation type="obsolete">متقدم</translation>
-    </message>
     <message>
         <source>Scan</source>
         <translation type="unfinished"></translation>
@@ -668,11 +663,11 @@
     <name>ParamControlSP</name>
     <message>
         <source>Enable</source>
-        <translation>تمكين</translation>
+        <translation type="unfinished">تمكين</translation>
     </message>
     <message>
         <source>Cancel</source>
-        <translation>إلغاء</translation>
+        <translation type="unfinished">إلغاء</translation>
     </message>
 </context>
 <context>
@@ -841,39 +836,39 @@
     <name>SettingsWindowSP</name>
     <message>
         <source>×</source>
-        <translation>×</translation>
+        <translation type="unfinished">×</translation>
     </message>
     <message>
         <source>Device</source>
-        <translation>الجهاز</translation>
+        <translation type="unfinished">الجهاز</translation>
     </message>
     <message>
         <source>Network</source>
-        <translation>الشبكة</translation>
+        <translation type="unfinished">الشبكة</translation>
+    </message>
+    <message>
+        <source>sunnylink</source>
+        <translation type="unfinished"></translation>
     </message>
     <message>
         <source>Toggles</source>
-        <translation>المثبتتات</translation>
+        <translation type="unfinished">المثبتتات</translation>
     </message>
     <message>
         <source>Software</source>
-        <translation>البرنامج</translation>
+        <translation type="unfinished">البرنامج</translation>
+    </message>
+    <message>
+        <source>sunnypilot</source>
+        <translation type="unfinished"></translation>
+    </message>
+    <message>
+        <source>Trips</source>
+        <translation type="unfinished"></translation>
     </message>
     <message>
         <source>Developer</source>
-        <translation>المطور</translation>
-    </message>
-    <message>
-        <source>sunnypilot</source>
-        <translation>sunnypilot</translation>
-    </message>
-    <message>
-        <source>sunnylink</source>
-        <translation type="unfinished"></translation>
-    </message>
-    <message>
-        <source>Trips</source>
-        <translation type="unfinished"></translation>
+        <translation type="unfinished">المطور</translation>
     </message>
 </context>
 <context>
@@ -1166,14 +1161,94 @@
 <context>
     <name>SoftwarePanelSP</name>
     <message>
+        <source>Current Model</source>
+        <translation type="unfinished"></translation>
+    </message>
+    <message>
         <source>SELECT</source>
         <translation type="unfinished">اختيار</translation>
     </message>
     <message>
+        <source>No custom model selected!</source>
+        <translation type="unfinished"></translation>
+    </message>
+    <message>
+        <source>Driving</source>
+        <translation type="unfinished"></translation>
+    </message>
+    <message>
+        <source>Navigation</source>
+        <translation type="unfinished"></translation>
+    </message>
+    <message>
+        <source>Metadata</source>
+        <translation type="unfinished"></translation>
+    </message>
+    <message>
+        <source>Downloading %1 model [%2]... (%3%)</source>
+        <translation type="unfinished"></translation>
+    </message>
+    <message>
+        <source>%1 model [%2] %3</source>
+        <translation type="unfinished"></translation>
+    </message>
+    <message>
+        <source>downloaded</source>
+        <translation type="unfinished"></translation>
+    </message>
+    <message>
+        <source>ready</source>
+        <translation type="unfinished"></translation>
+    </message>
+    <message>
+        <source>from cache</source>
+        <translation type="unfinished"></translation>
+    </message>
+    <message>
+        <source>%1 model [%2] download failed</source>
+        <translation type="unfinished"></translation>
+    </message>
+    <message>
+        <source>%1 model [%2] pending...</source>
+        <translation type="unfinished"></translation>
+    </message>
+    <message>
+        <source>Fetching models...</source>
+        <translation type="unfinished"></translation>
+    </message>
+    <message>
+        <source>Use Default</source>
+        <translation type="unfinished"></translation>
+    </message>
+    <message>
+        <source>Select a Model</source>
+        <translation type="unfinished"></translation>
+    </message>
+    <message>
+        <source>Default</source>
+        <translation type="unfinished"></translation>
+    </message>
+    <message>
+        <source>Model download has started in the background.</source>
+        <translation type="unfinished"></translation>
+    </message>
+    <message>
+        <source>We STRONGLY suggest you to reset calibration.</source>
+        <translation type="unfinished"></translation>
+    </message>
+    <message>
+        <source>Would you like to do that now?</source>
+        <translation type="unfinished"></translation>
+    </message>
+    <message>
         <source>Reset Calibration</source>
         <translation type="unfinished">إعادة ضبط المعايرة</translation>
     </message>
     <message>
+        <source>Driving Model Selector</source>
+        <translation type="unfinished"></translation>
+    </message>
+    <message>
         <source>Warning: You are on a metered connection!</source>
         <translation type="unfinished"></translation>
     </message>
@@ -1186,89 +1261,9 @@
         <translation type="unfinished"></translation>
     </message>
     <message>
-        <source>%1 model [%2] pending...</source>
-        <translation type="unfinished"></translation>
-    </message>
-    <message>
-        <source>Current Model</source>
-        <translation type="unfinished"></translation>
-    </message>
-    <message>
-        <source>Driving</source>
-        <translation type="unfinished"></translation>
-    </message>
-    <message>
-        <source>Navigation</source>
-        <translation type="unfinished"></translation>
-    </message>
-    <message>
-        <source>Metadata</source>
-        <translation type="unfinished"></translation>
-    </message>
-    <message>
-        <source>Downloading %1 model [%2]... (%3%)</source>
-        <translation type="unfinished"></translation>
-    </message>
-    <message>
-        <source>%1 model [%2] download failed</source>
-        <translation type="unfinished"></translation>
-    </message>
-    <message>
-        <source>Select a Model</source>
-        <translation type="unfinished"></translation>
-    </message>
-    <message>
-        <source>Fetching models...</source>
-        <translation type="unfinished"></translation>
-    </message>
-    <message>
-        <source>Model download has started in the background.</source>
-        <translation type="unfinished"></translation>
-    </message>
-    <message>
-        <source>%1 model [%2] %3</source>
-        <translation type="unfinished"></translation>
-    </message>
-    <message>
-        <source>downloaded</source>
-        <translation type="unfinished"></translation>
-    </message>
-    <message>
-        <source>ready</source>
-        <translation type="unfinished"></translation>
-    </message>
-    <message>
-        <source>from cache</source>
-        <translation type="unfinished"></translation>
-    </message>
-    <message>
-        <source>Use Default</source>
-        <translation type="unfinished"></translation>
-    </message>
-    <message>
-        <source>No custom model selected!</source>
-        <translation type="unfinished"></translation>
-    </message>
-    <message>
-        <source>Default</source>
-        <translation type="unfinished"></translation>
-    </message>
-    <message>
         <source>Cancel</source>
         <translation type="unfinished">إلغاء</translation>
     </message>
-    <message>
-        <source>Driving Model Selector</source>
-        <translation type="unfinished"></translation>
-    </message>
-    <message>
-        <source>We STRONGLY suggest you to reset calibration.</source>
-        <translation type="unfinished"></translation>
-    </message>
-    <message>
-        <source>Would you like to do that now?</source>
-        <translation type="unfinished"></translation>
-    </message>
 </context>
 <context>
     <name>SshControl</name>
@@ -1327,34 +1322,34 @@
         <translation type="unfinished"></translation>
     </message>
     <message>
+        <source>🎉Welcome back! We&apos;re excited to see you&apos;ve enabled sunnylink again! 🚀</source>
+        <translation type="unfinished"></translation>
+    </message>
+    <message>
+        <source>👋Not going to lie, it&apos;s sad to see you disabled sunnylink 😢, but we&apos;ll be here when you&apos;re ready to come back 🎉.</source>
+        <translation type="unfinished"></translation>
+    </message>
+    <message>
+        <source>Device ID</source>
+        <translation type="unfinished"></translation>
+    </message>
+    <message>
         <source>N/A</source>
         <translation type="unfinished">غير متاح</translation>
     </message>
-    <message>
-        <source>🎉Welcome back! We&apos;re excited to see you&apos;ve enabled sunnylink again! 🚀</source>
-        <translation type="unfinished"></translation>
-    </message>
-    <message>
-        <source>Device ID</source>
-        <translation type="unfinished"></translation>
-    </message>
-    <message>
-        <source>👋Not going to lie, it&apos;s sad to see you disabled sunnylink 😢, but we&apos;ll be here when you&apos;re ready to come back 🎉.</source>
-        <translation type="unfinished"></translation>
-    </message>
 </context>
 <context>
     <name>SunnypilotPanel</name>
     <message>
+        <source>Modular Assistive Driving System (MADS)</source>
+        <translation type="unfinished"></translation>
+    </message>
+    <message>
+        <source>Enable the beloved MADS feature. Disable toggle to revert back to stock openpilot engagement/disengagement.</source>
+        <translation type="unfinished"></translation>
+    </message>
+    <message>
         <source>Customize MADS</source>
-        <translation type="unfinished"></translation>
-    </message>
-    <message>
-        <source>Modular Assistive Driving System (MADS)</source>
-        <translation type="unfinished"></translation>
-    </message>
-    <message>
-        <source>Enable the beloved MADS feature. Disable toggle to revert back to stock openpilot engagement/disengagement.</source>
         <translation type="unfinished"></translation>
     </message>
 </context>
