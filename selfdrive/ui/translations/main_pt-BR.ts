--- conflicted
+++ resolved
@@ -125,26 +125,6 @@
 <context>
     <name>AutoLaneChangeTimer</name>
     <message>
-<<<<<<< HEAD
-        <source>Auto Lane Change Timer</source>
-        <translation type="unfinished"></translation>
-    </message>
-    <message>
-        <source>Set a timer to delay the auto lane change operation when the blinker is used. No nudge on the steering wheel is required to auto lane change if a timer is set.
-Please use caution when using this feature. Only use the blinker when traffic and road conditions permit.</source>
-        <translation type="unfinished"></translation>
-    </message>
-    <message>
-        <source>s</source>
-        <translation type="unfinished"></translation>
-    </message>
-    <message>
-        <source>Nudge</source>
-        <translation type="unfinished"></translation>
-    </message>
-    <message>
-        <source>Nudgeless</source>
-=======
         <source>s</source>
         <translation type="unfinished"></translation>
     </message>
@@ -167,7 +147,6 @@
     <message>
         <source>Set a timer to delay the auto lane change operation when the blinker is used. No nudge on the steering wheel is required to auto lane change if a timer is set. Default is Nudge.
 Please use caution when using this feature. Only use the blinker when traffic and road conditions permit.</source>
->>>>>>> 226fc5f8
         <translation type="unfinished"></translation>
     </message>
 </context>
@@ -490,8 +469,6 @@
         <source>Fleet Manager PIN:</source>
         <translation type="unfinished"></translation>
     </message>
-<<<<<<< HEAD
-=======
     <message>
         <source>Toggle Onroad/Offroad</source>
         <translation type="unfinished"></translation>
@@ -524,7 +501,6 @@
         <source>Force Offroad</source>
         <translation type="unfinished"></translation>
     </message>
->>>>>>> 226fc5f8
 </context>
 <context>
     <name>DisplayPanel</name>
@@ -871,13 +847,10 @@
 %1</source>
         <translation type="unfinished"></translation>
     </message>
-<<<<<<< HEAD
-=======
     <message>
         <source>sunnypilot is now in Forced Offroad mode. sunnypilot won&apos;t start until Forced Offroad mode is disabled. Go to &quot;Settings&quot; -&gt; &quot;Device&quot; -&gt; &quot;Unforce Offroad&quot; to exit Force Offroad mode.</source>
         <translation type="unfinished"></translation>
     </message>
->>>>>>> 226fc5f8
 </context>
 <context>
     <name>OffroadHome</name>
@@ -1013,8 +986,6 @@
     <message>
         <source>SELECT</source>
         <translation type="unfinished">SELECIONE</translation>
-<<<<<<< HEAD
-=======
     </message>
     <message>
         <source>Fetching Country list...</source>
@@ -1206,198 +1177,6 @@
             <numerusform>há %n minuto</numerusform>
             <numerusform>há %n minutos</numerusform>
         </translation>
->>>>>>> 226fc5f8
-    </message>
-    <message>
-        <source>Fetching Country list...</source>
-        <translation type="unfinished"></translation>
-    </message>
-    <message>
-        <source>State</source>
-        <translation type="unfinished"></translation>
-    </message>
-    <message>
-        <source>Fetching State list...</source>
-        <translation type="unfinished"></translation>
-    </message>
-    <message>
-        <source>All</source>
-        <translation type="unfinished"></translation>
-    </message>
-    <message>
-        <source>REFRESH</source>
-        <translation type="unfinished"></translation>
-    </message>
-    <message>
-        <source>UPDATE</source>
-        <translation type="unfinished">ATUALIZAÇÃO</translation>
-    </message>
-    <message>
-        <source>Download starting...</source>
-        <translation type="unfinished"></translation>
-    </message>
-    <message>
-        <source>Error: Invalid download. Retry.</source>
-        <translation type="unfinished"></translation>
-    </message>
-    <message>
-        <source>Download complete!</source>
-        <translation type="unfinished"></translation>
-    </message>
-    <message>
-        <source>
-
-Warning: You are on a metered connection!</source>
-        <translation type="unfinished"></translation>
-    </message>
-    <message>
-        <source>This will start the download process and it might take a while to complete.</source>
-        <translation type="unfinished"></translation>
-    </message>
-    <message>
-        <source>Continue on Metered</source>
-        <translation type="unfinished"></translation>
-    </message>
-    <message>
-        <source>Start Download</source>
-        <translation type="unfinished"></translation>
-    </message>
-    <message>
-        <source>m </source>
-        <translation type="unfinished"></translation>
-    </message>
-    <message>
-        <source>s</source>
-        <translation type="unfinished"></translation>
-    </message>
-    <message>
-        <source>Calculating...</source>
-        <translation type="unfinished"></translation>
-    </message>
-    <message>
-        <source>Downloaded</source>
-        <translation type="unfinished"></translation>
-    </message>
-    <message>
-        <source>Calculating ETA...</source>
-        <translation type="unfinished"></translation>
-    </message>
-    <message>
-        <source>Ready</source>
-        <translation type="unfinished"></translation>
-    </message>
-    <message>
-        <source>Time remaining: </source>
-        <translation type="unfinished"></translation>
-    </message>
-</context>
-<context>
-    <name>PairingPopup</name>
-    <message>
-        <source>Pair your device to your comma account</source>
-        <translation>Pareie seu dispositivo à sua conta comma</translation>
-    </message>
-    <message>
-        <source>Go to https://connect.comma.ai on your phone</source>
-        <translation>navegue até https://connect.comma.ai no seu telefone</translation>
-    </message>
-    <message>
-        <source>Click &quot;add new device&quot; and scan the QR code on the right</source>
-        <translation>Clique &quot;add new device&quot; e escaneie o QR code a seguir</translation>
-    </message>
-    <message>
-        <source>Bookmark connect.comma.ai to your home screen to use it like an app</source>
-        <translation>Salve connect.comma.ai como sua página inicial para utilizar como um app</translation>
-    </message>
-</context>
-<context>
-    <name>ParamControl</name>
-    <message>
-        <source>Cancel</source>
-        <translation>Cancelar</translation>
-    </message>
-    <message>
-        <source>Enable</source>
-        <translation>Ativar</translation>
-    </message>
-</context>
-<context>
-    <name>PathOffset</name>
-    <message>
-        <source>Path Offset</source>
-        <translation type="unfinished"></translation>
-    </message>
-    <message>
-        <source>Hack to trick the model path to be left or right biased of the lane. Decreasing the value will shift the model more left, increasing will shift the model more right. Changes take effect immediately.</source>
-        <translation type="unfinished"></translation>
-    </message>
-    <message>
-        <source> cm</source>
-        <translation type="unfinished"></translation>
-    </message>
-</context>
-<context>
-    <name>PrimeAdWidget</name>
-    <message>
-        <source>Upgrade Now</source>
-        <translation>Atualizar Agora</translation>
-    </message>
-    <message>
-        <source>Become a comma prime member at connect.comma.ai</source>
-        <translation>Seja um membro comma prime em connect.comma.ai</translation>
-    </message>
-    <message>
-        <source>PRIME FEATURES:</source>
-        <translation>BENEFÍCIOS PRIME:</translation>
-    </message>
-    <message>
-        <source>Remote access</source>
-        <translation>Acesso remoto (proxy comma)</translation>
-    </message>
-    <message>
-        <source>24/7 LTE connectivity</source>
-        <translation>Conectividade LTE (só nos EUA)</translation>
-    </message>
-    <message>
-        <source>Turn-by-turn navigation</source>
-        <translation>Navegação passo a passo</translation>
-    </message>
-    <message>
-        <source>1 year of drive storage</source>
-        <translation>1 ano de dados em nuvem</translation>
-    </message>
-</context>
-<context>
-    <name>PrimeUserWidget</name>
-    <message>
-        <source>✓ SUBSCRIBED</source>
-        <translation>✓ INSCRITO</translation>
-    </message>
-    <message>
-        <source>comma prime</source>
-        <translation>comma prime</translation>
-    </message>
-</context>
-<context>
-    <name>QObject</name>
-    <message>
-        <source>Reboot</source>
-        <translation>Reiniciar</translation>
-    </message>
-    <message>
-        <source>Exit</source>
-        <translation>Sair</translation>
-    </message>
-    <message>
-        <source>openpilot</source>
-        <translation type="vanished">openpilot</translation>
-    </message>
-    <message numerus="yes">
-        <source>%n minute(s) ago</source>
-        <translation>
-            <numerusform>há %n minuto</numerusform>
-            <numerusform>há %n minutos</numerusform>
-        </translation>
     </message>
     <message numerus="yes">
         <source>%n hour(s) ago</source>
@@ -1866,57 +1645,6 @@
     </message>
 </context>
 <context>
-    <name>SlcSettings</name>
-    <message>
-        <source>Auto</source>
-        <translation type="unfinished"></translation>
-    </message>
-    <message>
-        <source>User Confirm</source>
-        <translation type="unfinished"></translation>
-    </message>
-    <message>
-        <source>Engage Mode</source>
-        <translation type="unfinished"></translation>
-    </message>
-    <message>
-        <source>Default</source>
-        <translation type="unfinished"></translation>
-    </message>
-    <message>
-        <source>Fixed</source>
-        <translation type="unfinished"></translation>
-    </message>
-    <message>
-        <source>Percentage</source>
-        <translation type="unfinished"></translation>
-    </message>
-    <message>
-        <source>Limit Offset</source>
-        <translation type="unfinished"></translation>
-    </message>
-    <message>
-        <source>Set speed limit slightly higher than actual speed limit for a more natural drive.</source>
-        <translation type="unfinished"></translation>
-    </message>
-    <message>
-        <source>This platform defaults to &lt;b&gt;Auto&lt;/b&gt; mode. &lt;b&gt;User Confirm&lt;/b&gt; mode is not supported on this platform.</source>
-        <translation type="unfinished"></translation>
-    </message>
-    <message>
-        <source>Select the desired mode to set the cruising speed to the speed limit:</source>
-        <translation type="unfinished"></translation>
-    </message>
-    <message>
-        <source>Auto: Automatic speed adjustment on motorways based on speed limit data.</source>
-        <translation type="unfinished"></translation>
-    </message>
-    <message>
-        <source>User Confirm: Inform the driver to change set speed of Adaptive Cruise Control to help the driver stay within the speed limit.</source>
-        <translation type="unfinished"></translation>
-    </message>
-</context>
-<context>
     <name>SoftwarePanel</name>
     <message>
         <source>Updates are only downloaded while the car is off.</source>
@@ -2024,7 +1752,6 @@
     <message>
         <source>Downloading Navigation model</source>
         <translation type="unfinished"></translation>
-<<<<<<< HEAD
     </message>
     <message>
         <source>Navigation model</source>
@@ -2078,6 +1805,10 @@
         <source>on Metered</source>
         <translation type="unfinished"></translation>
     </message>
+    <message>
+        <source>PENDING</source>
+        <translation type="unfinished"></translation>
+    </message>
 </context>
 <context>
     <name>SpeedLimitPolicySettings</name>
@@ -2248,267 +1979,38 @@
     <message>
         <source>Username &apos;%1&apos; has no keys on GitHub</source>
         <translation>Usuário &quot;%1” não possui chaves no GitHub</translation>
-=======
->>>>>>> 226fc5f8
-    </message>
-    <message>
-        <source>Navigation model</source>
-        <translation type="unfinished"></translation>
-    </message>
-    <message>
-        <source>Downloading Metadata model</source>
-        <translation type="unfinished"></translation>
-    </message>
-    <message>
-        <source>Metadata model</source>
-        <translation type="unfinished"></translation>
-    </message>
-    <message>
-        <source>Downloads have failed, please try swapping the model!</source>
-        <translation type="unfinished"></translation>
-    </message>
-    <message>
-        <source>Failed:</source>
-        <translation type="unfinished"></translation>
-    </message>
-    <message>
-        <source>Fetching models...</source>
-        <translation type="unfinished"></translation>
-    </message>
-    <message>
-        <source>Select a Driving Model</source>
-        <translation type="unfinished"></translation>
-    </message>
-    <message>
-        <source>Download has started in the background.</source>
-        <translation type="unfinished"></translation>
-    </message>
-    <message>
-        <source>We STRONGLY suggest you to reset calibration. Would you like to do that now?</source>
-        <translation type="unfinished"></translation>
-    </message>
-    <message>
-        <source>Reset Calibration</source>
-        <translation type="unfinished">Reinicializar Calibragem</translation>
-    </message>
-    <message>
-        <source>Warning: You are on a metered connection!</source>
-        <translation type="unfinished"></translation>
-    </message>
-    <message>
-        <source>Continue</source>
-        <translation type="unfinished">Continuar</translation>
-    </message>
-    <message>
-        <source>on Metered</source>
-        <translation type="unfinished"></translation>
-    </message>
-    <message>
-        <source>PENDING</source>
-        <translation type="unfinished"></translation>
-    </message>
-</context>
-<context>
-    <name>SpeedLimitPolicySettings</name>
-    <message>
-        <source>Speed Limit Source Policy</source>
-        <translation type="unfinished"></translation>
-    </message>
-    <message>
-        <source>Nav</source>
-        <translation type="unfinished"></translation>
-    </message>
-    <message>
-        <source>Only</source>
-        <translation type="unfinished"></translation>
-    </message>
-    <message>
-        <source>Map</source>
-        <translation type="unfinished"></translation>
-    </message>
-    <message>
-        <source>Car</source>
-        <translation type="unfinished"></translation>
-    </message>
-    <message>
-        <source>First</source>
-        <translation type="unfinished"></translation>
-    </message>
-    <message>
-        <source>Select the precedence order of sources. Utilized by Speed Limit Control and Speed Limit Warning</source>
-        <translation type="unfinished"></translation>
-    </message>
-    <message>
-        <source>Nav Only: Data from Mapbox active navigation only.</source>
-        <translation type="unfinished"></translation>
-    </message>
-    <message>
-        <source>Map Only: Data from OpenStreetMap only.</source>
-        <translation type="unfinished"></translation>
-    </message>
-    <message>
-        <source>Car Only: Data from the car&apos;s built-in sources (if available).</source>
-        <translation type="unfinished"></translation>
-    </message>
-    <message>
-        <source>Nav First: Nav -&gt; Map -&gt; Car</source>
-        <translation type="unfinished"></translation>
-    </message>
-    <message>
-        <source>Map First: Map -&gt; Nav -&gt; Car</source>
-        <translation type="unfinished"></translation>
-    </message>
-    <message>
-        <source>Car First: Car -&gt; Nav -&gt; Map</source>
-        <translation type="unfinished"></translation>
-    </message>
-</context>
-<context>
-    <name>SpeedLimitValueOffset</name>
-    <message>
-        <source>km/h</source>
-        <translation type="unfinished">km/h</translation>
-    </message>
-    <message>
-        <source>mph</source>
-        <translation type="unfinished">mph</translation>
-    </message>
-</context>
-<context>
-    <name>SpeedLimitWarningSettings</name>
-    <message>
-        <source>Off</source>
-        <translation type="unfinished"></translation>
-    </message>
-    <message>
-        <source>Display</source>
-        <translation type="unfinished"></translation>
-    </message>
-    <message>
-        <source>Chime</source>
-        <translation type="unfinished"></translation>
-    </message>
-    <message>
-        <source>Speed Limit Warning</source>
-        <translation type="unfinished"></translation>
-    </message>
-    <message>
-        <source>Warning with speed limit flash</source>
-        <translation type="unfinished"></translation>
-    </message>
-    <message>
-        <source>When Speed Limit Warning is enabled, the speed limit sign will alert the driver when the cruising speed is faster than then speed limit plus the offset.</source>
-        <translation type="unfinished"></translation>
-    </message>
-    <message>
-        <source>Default</source>
-        <translation type="unfinished"></translation>
-    </message>
-    <message>
-        <source>Fixed</source>
-        <translation type="unfinished"></translation>
-    </message>
-    <message>
-        <source>Percentage</source>
-        <translation type="unfinished"></translation>
-    </message>
-    <message>
-        <source>Warning Offset</source>
-        <translation type="unfinished"></translation>
-    </message>
-    <message>
-        <source>Select the desired offset to warn the driver when the vehicle is driving faster than the speed limit.</source>
-        <translation type="unfinished"></translation>
-    </message>
-    <message>
-        <source>Off: When the cruising speed is faster than the speed limit plus the offset, there will be no warning.</source>
-        <translation type="unfinished"></translation>
-    </message>
-    <message>
-        <source>Display: The speed on the speed limit sign turns red to alert the driver when the cruising speed is faster than the speed limit plus the offset.</source>
-        <translation type="unfinished"></translation>
-    </message>
-    <message>
-        <source>Chime: The speed on the speed limit sign turns red and chimes to alert the driver when the cruising speed is faster than the speed limit plus the offset.</source>
-        <translation type="unfinished"></translation>
-    </message>
-</context>
-<context>
-    <name>SpeedLimitWarningValueOffset</name>
+    </message>
+    <message>
+        <source>Request timed out</source>
+        <translation>A solicitação expirou</translation>
+    </message>
+    <message>
+        <source>Username &apos;%1&apos; doesn&apos;t exist on GitHub</source>
+        <translation>Usuário &apos;%1&apos; não existe no GitHub</translation>
+    </message>
+</context>
+<context>
+    <name>SshToggle</name>
+    <message>
+        <source>Enable SSH</source>
+        <translation>Habilitar SSH</translation>
+    </message>
+</context>
+<context>
+    <name>SunnylinkPanel</name>
+    <message>
+        <source>Enable sunnylink</source>
+        <translation type="unfinished"></translation>
+    </message>
+    <message>
+        <source>Device ID </source>
+        <translation type="unfinished"></translation>
+    </message>
     <message>
         <source>N/A</source>
         <translation type="unfinished">N/A</translation>
     </message>
     <message>
-        <source>km/h</source>
-        <translation type="unfinished">km/h</translation>
-    </message>
-    <message>
-        <source>mph</source>
-        <translation type="unfinished">mph</translation>
-    </message>
-</context>
-<context>
-    <name>SshControl</name>
-    <message>
-        <source>SSH Keys</source>
-        <translation>Chave SSH</translation>
-    </message>
-    <message>
-        <source>Warning: This grants SSH access to all public keys in your GitHub settings. Never enter a GitHub username other than your own. A comma employee will NEVER ask you to add their GitHub username.</source>
-        <translation>Aviso: isso concede acesso SSH a todas as chaves públicas nas configurações do GitHub. Nunca insira um nome de usuário do GitHub que não seja o seu. Um funcionário da comma NUNCA pedirá que você adicione seu nome de usuário do GitHub.</translation>
-    </message>
-    <message>
-        <source>ADD</source>
-        <translation>ADICIONAR</translation>
-    </message>
-    <message>
-        <source>Enter your GitHub username</source>
-        <translation>Insira seu nome de usuário do GitHub</translation>
-    </message>
-    <message>
-        <source>LOADING</source>
-        <translation>CARREGANDO</translation>
-    </message>
-    <message>
-        <source>REMOVE</source>
-        <translation>REMOVER</translation>
-    </message>
-    <message>
-        <source>Username &apos;%1&apos; has no keys on GitHub</source>
-        <translation>Usuário &quot;%1” não possui chaves no GitHub</translation>
-    </message>
-    <message>
-        <source>Request timed out</source>
-        <translation>A solicitação expirou</translation>
-    </message>
-    <message>
-        <source>Username &apos;%1&apos; doesn&apos;t exist on GitHub</source>
-        <translation>Usuário &apos;%1&apos; não existe no GitHub</translation>
-    </message>
-</context>
-<context>
-    <name>SshToggle</name>
-    <message>
-        <source>Enable SSH</source>
-        <translation>Habilitar SSH</translation>
-    </message>
-</context>
-<context>
-    <name>SunnylinkPanel</name>
-    <message>
-        <source>Enable sunnylink</source>
-        <translation type="unfinished"></translation>
-    </message>
-    <message>
-        <source>Device ID </source>
-        <translation type="unfinished"></translation>
-    </message>
-    <message>
-        <source>N/A</source>
-        <translation type="unfinished">N/A</translation>
-    </message>
-    <message>
         <source>This is the master switch, it will allow you to cutoff any sunnylink requests should you want to do that.</source>
         <translation type="unfinished"></translation>
     </message>
@@ -2597,17 +2099,6 @@
         <translation type="unfinished"></translation>
     </message>
     <message>
-<<<<<<< HEAD
-        <source>Early alpha access only. Become a sponsor to get early access to sunnylink features.</source>
-        <translation type="unfinished"></translation>
-    </message>
-    <message>
-        <source>Become a Sponsor</source>
-        <translation type="unfinished"></translation>
-    </message>
-    <message>
-=======
->>>>>>> 226fc5f8
         <source>THANKS</source>
         <translation type="unfinished"></translation>
     </message>
