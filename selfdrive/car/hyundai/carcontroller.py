from cereal import car
from common.conversions import Conversions as CV
from common.numpy_fast import clip
from common.realtime import DT_CTRL
from opendbc.can.packer import CANPacker
from selfdrive.car import apply_driver_steer_torque_limits
from selfdrive.car.hyundai import hyundaicanfd, hyundaican
from selfdrive.car.hyundai.hyundaicanfd import CanBus
from selfdrive.car.hyundai.values import HyundaiFlags, Buttons, CarControllerParams, CANFD_CAR, CAR

VisualAlert = car.CarControl.HUDControl.VisualAlert
LongCtrlState = car.CarControl.Actuators.LongControlState

# EPS faults if you apply torque while the steering angle is above 90 degrees for more than 1 second
# All slightly below EPS thresholds to avoid fault
MAX_ANGLE = 85
MAX_ANGLE_FRAMES = 89
MAX_ANGLE_CONSECUTIVE_FRAMES = 2


def process_hud_alert(enabled, fingerprint, hud_control):
  sys_warning = (hud_control.visualAlert in (VisualAlert.steerRequired, VisualAlert.ldw))

  # initialize to no line visible
  # TODO: this is not accurate for all cars
  sys_state = 1
  if hud_control.leftLaneVisible and hud_control.rightLaneVisible or sys_warning:  # HUD alert only display when LKAS status is active
    sys_state = 3 if enabled or sys_warning else 4
  elif hud_control.leftLaneVisible:
    sys_state = 5
  elif hud_control.rightLaneVisible:
    sys_state = 6

  # initialize to no warnings
  left_lane_warning = 0
  right_lane_warning = 0
  if hud_control.leftLaneDepart:
    left_lane_warning = 1 if fingerprint in (CAR.GENESIS_G90, CAR.GENESIS_G80) else 2
  if hud_control.rightLaneDepart:
    right_lane_warning = 1 if fingerprint in (CAR.GENESIS_G90, CAR.GENESIS_G80) else 2

  return sys_warning, sys_state, left_lane_warning, right_lane_warning


class CarController:
  def __init__(self, dbc_name, CP, VM):
    self.CP = CP
    self.CAN = CanBus(CP)
    self.params = CarControllerParams(CP)
    self.packer = CANPacker(dbc_name)
    self.angle_limit_counter = 0
    self.frame = 0

    self.accel_last = 0
    self.apply_steer_last = 0
    self.car_fingerprint = CP.carFingerprint
    self.last_button_frame = 0

    self.disengage_blink = 0.
    self.lat_disengage_init = False
    self.lat_active_last = False

  def update(self, CC, CS, now_nanos):
    actuators = CC.actuators
    hud_control = CC.hudControl

    # steering torque
    new_steer = int(round(actuators.steer * self.params.STEER_MAX))
    apply_steer = apply_driver_steer_torque_limits(new_steer, self.apply_steer_last, CS.out.steeringTorque, self.params)

    if not CC.latActive:
      apply_steer = 0

    self.apply_steer_last = apply_steer

    # accel + longitudinal
    accel = clip(actuators.accel, CarControllerParams.ACCEL_MIN, CarControllerParams.ACCEL_MAX)
    stopping = actuators.longControlState == LongCtrlState.stopping
    set_speed_in_units = hud_control.setSpeed * (CV.MS_TO_KPH if CS.is_metric else CV.MS_TO_MPH)

    # HUD messages
    sys_warning, sys_state, left_lane_warning, right_lane_warning = process_hud_alert(CC.enabled, self.car_fingerprint,
                                                                                      hud_control)

    # show LFA "white_wheel" and LKAS "White car + lanes" when not CC.latActive
    lateral_paused = CS.madsEnabled and not CC.latActive
    if CC.latActive:
      self.lat_disengage_init = False
    elif self.lat_active_last:
      self.lat_disengage_init = True

    if not self.lat_disengage_init:
      self.disengage_blink = self.frame

    blinking_icon = (self.frame - self.disengage_blink) * DT_CTRL < 1.0 if self.lat_disengage_init else False

    self.lat_active_last = CC.latActive

    escc = self.CP.flags & HyundaiFlags.SP_ENHANCED_SCC.value

    can_sends = []

    # *** common hyundai stuff ***

    # tester present - w/ no response (keeps relevant ECU disabled)
    if self.frame % 100 == 0 and not ((self.CP.flags & HyundaiFlags.CANFD_CAMERA_SCC.value) or escc) and self.CP.openpilotLongitudinalControl:
      # for longitudinal control, either radar or ADAS driving ECU
      addr, bus = 0x7d0, 0
      if self.CP.flags & HyundaiFlags.CANFD_HDA2.value:
        addr, bus = 0x730, self.CAN.ECAN
      can_sends.append([addr, 0, b"\x02\x3E\x80\x00\x00\x00\x00\x00", bus])

      # for blinkers
      if self.CP.flags & HyundaiFlags.ENABLE_BLINKERS:
        can_sends.append([0x7b1, 0, b"\x02\x3E\x80\x00\x00\x00\x00\x00", self.CAN.ECAN])

    # >90 degree steering fault prevention
    # Count up to MAX_ANGLE_FRAMES, at which point we need to cut torque to avoid a steering fault
    if CC.latActive and abs(CS.out.steeringAngleDeg) >= MAX_ANGLE:
      self.angle_limit_counter += 1
    else:
      self.angle_limit_counter = 0

    # Cut steer actuation bit for two frames and hold torque with induced temporary fault
    torque_fault = CC.latActive and self.angle_limit_counter > MAX_ANGLE_FRAMES
    lat_active = CC.latActive and not torque_fault

    if self.angle_limit_counter >= MAX_ANGLE_FRAMES + MAX_ANGLE_CONSECUTIVE_FRAMES:
      self.angle_limit_counter = 0

    # CAN-FD platforms
    if self.CP.carFingerprint in CANFD_CAR:
      hda2 = self.CP.flags & HyundaiFlags.CANFD_HDA2
      hda2_long = hda2 and self.CP.openpilotLongitudinalControl

      # steering control
<<<<<<< HEAD
      can_sends.extend(hyundaicanfd.create_steering_messages(self.packer, self.CP, CC.enabled, lat_active, apply_steer,
                                                             lateral_paused, blinking_icon))
=======
      can_sends.extend(hyundaicanfd.create_steering_messages(self.packer, self.CP, self.CAN, CC.enabled, lat_active, apply_steer))
>>>>>>> 46c80749

      # disable LFA on HDA2
      if self.frame % 5 == 0 and hda2:
        can_sends.append(hyundaicanfd.create_cam_0x2a4(self.packer, self.CAN, CS.cam_0x2a4))

      # LFA and HDA icons
      if self.frame % 5 == 0 and (not hda2 or hda2_long):
<<<<<<< HEAD
        can_sends.append(hyundaicanfd.create_lfahda_cluster(self.packer, self.CP, CC.enabled and CS.out.cruiseState.enabled, CC.latActive,
                                                            lateral_paused, blinking_icon))
=======
        can_sends.append(hyundaicanfd.create_lfahda_cluster(self.packer, self.CAN, CC.enabled))
>>>>>>> 46c80749

      # blinkers
      if hda2 and self.CP.flags & HyundaiFlags.ENABLE_BLINKERS:
        can_sends.extend(hyundaicanfd.create_spas_messages(self.packer, self.CAN, self.frame, CC.leftBlinker, CC.rightBlinker))

      if self.CP.openpilotLongitudinalControl:
        if hda2:
          can_sends.extend(hyundaicanfd.create_adrv_messages(self.packer, self.CAN, self.frame))
        if self.frame % 2 == 0:
<<<<<<< HEAD
          can_sends.append(hyundaicanfd.create_acc_control(self.packer, self.CP, CC.enabled and CS.out.cruiseState.enabled, self.accel_last, accel, stopping, CC.cruiseControl.override,
=======
          can_sends.append(hyundaicanfd.create_acc_control(self.packer, self.CAN, CC.enabled, self.accel_last, accel, stopping, CC.cruiseControl.override,
>>>>>>> 46c80749
                                                           set_speed_in_units))
          self.accel_last = accel
      else:
        # button presses
        if (self.frame - self.last_button_frame) * DT_CTRL > 0.25:
          # cruise cancel
          if CC.cruiseControl.cancel:
            if self.CP.flags & HyundaiFlags.CANFD_ALT_BUTTONS:
              can_sends.append(hyundaicanfd.create_acc_cancel(self.packer, self.CAN, CS.cruise_info))
              self.last_button_frame = self.frame
            else:
              for _ in range(20):
                can_sends.append(hyundaicanfd.create_buttons(self.packer, self.CP, self.CAN, CS.buttons_counter+1, Buttons.CANCEL))
              self.last_button_frame = self.frame

          # cruise standstill resume
          elif CC.cruiseControl.resume:
            if self.CP.flags & HyundaiFlags.CANFD_ALT_BUTTONS:
              # TODO: resume for alt button cars
              pass
            else:
              for _ in range(20):
                can_sends.append(hyundaicanfd.create_buttons(self.packer, self.CP, self.CAN, CS.buttons_counter+1, Buttons.RES_ACCEL))
              self.last_button_frame = self.frame
    else:
      can_sends.append(hyundaican.create_lkas11(self.packer, self.frame, self.car_fingerprint, apply_steer, lat_active,
                                                torque_fault, CS.lkas11, sys_warning, sys_state, CC.enabled,
                                                hud_control.leftLaneVisible, hud_control.rightLaneVisible,
                                                left_lane_warning, right_lane_warning,
                                                lateral_paused, blinking_icon))

      if not self.CP.openpilotLongitudinalControl:
        if CC.cruiseControl.cancel:
          can_sends.append(hyundaican.create_clu11(self.packer, self.frame, CS.clu11, Buttons.CANCEL, self.CP.carFingerprint))
        elif CC.cruiseControl.resume:
          # send resume at a max freq of 10Hz
          if (self.frame - self.last_button_frame) * DT_CTRL > 0.1:
            # send 25 messages at a time to increases the likelihood of resume being accepted
            can_sends.extend([hyundaican.create_clu11(self.packer, self.frame, CS.clu11, Buttons.RES_ACCEL, self.CP.carFingerprint)] * 25)
            if (self.frame - self.last_button_frame) * DT_CTRL >= 0.15:
              self.last_button_frame = self.frame

      if self.frame % 2 == 0 and self.CP.openpilotLongitudinalControl:
        # TODO: unclear if this is needed
        jerk = 3.0 if actuators.longControlState == LongCtrlState.pid else 1.0
        can_sends.extend(hyundaican.create_acc_commands(self.packer, CC.enabled and CS.out.cruiseState.enabled, accel, jerk, int(self.frame / 2),
                                                        hud_control.leadVisible, set_speed_in_units, stopping, CC.cruiseControl.override, CS.mainEnabled,
                                                        CS, escc))

      # 20 Hz LFA MFA message
      if self.frame % 5 == 0 and self.CP.flags & HyundaiFlags.SEND_LFA.value:
        can_sends.append(hyundaican.create_lfahda_mfc(self.packer, CC.enabled, CC.latActive, lateral_paused, blinking_icon))

      # 5 Hz ACC options
      if self.frame % 20 == 0 and self.CP.openpilotLongitudinalControl:
        can_sends.extend(hyundaican.create_acc_opt(self.packer, escc))

      # 2 Hz front radar options
      if self.frame % 50 == 0 and self.CP.openpilotLongitudinalControl and not escc:
        can_sends.append(hyundaican.create_frt_radar_opt(self.packer))

    new_actuators = actuators.copy()
    new_actuators.steer = apply_steer / self.params.STEER_MAX
    new_actuators.steerOutputCan = apply_steer
    new_actuators.accel = accel

    self.frame += 1
    return new_actuators, can_sends<|MERGE_RESOLUTION|>--- conflicted
+++ resolved
@@ -134,12 +134,8 @@
       hda2_long = hda2 and self.CP.openpilotLongitudinalControl
 
       # steering control
-<<<<<<< HEAD
-      can_sends.extend(hyundaicanfd.create_steering_messages(self.packer, self.CP, CC.enabled, lat_active, apply_steer,
+      can_sends.extend(hyundaicanfd.create_steering_messages(self.packer, self.CP, self.CAN, CC.enabled, lat_active, apply_steer,
                                                              lateral_paused, blinking_icon))
-=======
-      can_sends.extend(hyundaicanfd.create_steering_messages(self.packer, self.CP, self.CAN, CC.enabled, lat_active, apply_steer))
->>>>>>> 46c80749
 
       # disable LFA on HDA2
       if self.frame % 5 == 0 and hda2:
@@ -147,12 +143,8 @@
 
       # LFA and HDA icons
       if self.frame % 5 == 0 and (not hda2 or hda2_long):
-<<<<<<< HEAD
-        can_sends.append(hyundaicanfd.create_lfahda_cluster(self.packer, self.CP, CC.enabled and CS.out.cruiseState.enabled, CC.latActive,
+        can_sends.append(hyundaicanfd.create_lfahda_cluster(self.packer, self.CAN, CC.enabled and CS.out.cruiseState.enabled, CC.latActive,
                                                             lateral_paused, blinking_icon))
-=======
-        can_sends.append(hyundaicanfd.create_lfahda_cluster(self.packer, self.CAN, CC.enabled))
->>>>>>> 46c80749
 
       # blinkers
       if hda2 and self.CP.flags & HyundaiFlags.ENABLE_BLINKERS:
@@ -162,11 +154,7 @@
         if hda2:
           can_sends.extend(hyundaicanfd.create_adrv_messages(self.packer, self.CAN, self.frame))
         if self.frame % 2 == 0:
-<<<<<<< HEAD
-          can_sends.append(hyundaicanfd.create_acc_control(self.packer, self.CP, CC.enabled and CS.out.cruiseState.enabled, self.accel_last, accel, stopping, CC.cruiseControl.override,
-=======
-          can_sends.append(hyundaicanfd.create_acc_control(self.packer, self.CAN, CC.enabled, self.accel_last, accel, stopping, CC.cruiseControl.override,
->>>>>>> 46c80749
+          can_sends.append(hyundaicanfd.create_acc_control(self.packer, self.CAN, CC.enabled and CS.out.cruiseState.enabled, self.accel_last, accel, stopping, CC.cruiseControl.override,
                                                            set_speed_in_units))
           self.accel_last = accel
       else:
