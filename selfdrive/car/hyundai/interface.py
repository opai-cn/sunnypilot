--- conflicted
+++ resolved
@@ -77,35 +77,27 @@
     ret.steerLimitTimer = 0.4
     CarInterfaceBase.configure_torque_tune(candidate, ret.lateralTuning)
 
-<<<<<<< HEAD
+    if candidate == CAR.KIA_OPTIMA_G4_FL:
+      ret.steerActuatorDelay = 0.2
+
     if candidate == CAR.HYUNDAI_PALISADE_2023:
       for fw in car_fw:
         if fw.ecu == "eps":
           platform_str = "HYUNDAI_PALISADE_2023_EPS_4LXPC100" if fw.fwVersion.endswith(b'4LXPC100') else \
-                         "HYUNDAI_PALISADE_2023_EPS_2427" if fw.fwVersion.endswith(b'2427') else \
-                         candidate
+            "HYUNDAI_PALISADE_2023_EPS_2427" if fw.fwVersion.endswith(b'2427') else \
+              candidate
 
           CarInterfaceBase.configure_torque_tune(platform_str, ret.lateralTuning)
 
           if platform_str == "HYUNDAI_PALISADE_2023_EPS_2427":
             # We only limit in the controller, panda safety limits apply for both Palisade HDA2 and Telluride HDA2
             ret.flags |= HyundaiFlags.ALT_LIMITS.value
-=======
-    if candidate == CAR.KIA_OPTIMA_G4_FL:
-      ret.steerActuatorDelay = 0.2
->>>>>>> d114d5a4
 
     # *** longitudinal control ***
     if candidate in (CANFD_CAR - CAN_CANFD_HYBRID_CAR):
       ret.experimentalLongitudinalAvailable = candidate not in (CANFD_UNSUPPORTED_LONGITUDINAL_CAR | CANFD_RADAR_SCC_CAR)
     else:
-<<<<<<< HEAD
-      ret.longitudinalTuning.kpV = [0.5]
-      ret.longitudinalTuning.kiV = [0.0]
       ret.experimentalLongitudinalAvailable = candidate not in (UNSUPPORTED_LONGITUDINAL_CAR | CAMERA_SCC_CAR)
-=======
-      ret.experimentalLongitudinalAvailable = candidate not in (UNSUPPORTED_LONGITUDINAL_CAR | CAMERA_SCC_CAR | CAN_CANFD_HYBRID_CAR)
->>>>>>> d114d5a4
     ret.openpilotLongitudinalControl = experimental_long and ret.experimentalLongitudinalAvailable
     ret.pcmCruise = not ret.openpilotLongitudinalControl
 
