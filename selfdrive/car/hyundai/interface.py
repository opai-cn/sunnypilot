--- conflicted
+++ resolved
@@ -104,14 +104,8 @@
     ret.stoppingControl = True
     ret.startingState = True
     ret.vEgoStarting = 0.1
-<<<<<<< HEAD
-    ret.startAccel = 1.8
-    ret.stopAccel = 0.0
-    ret.stoppingDecelRate = 10
-=======
     ret.startAccel = 1.6
     ret.stopAccel = -1.0
->>>>>>> 251716a6
     ret.longitudinalActuatorDelay = 0.5
 
     if DBC[ret.carFingerprint]["radar"] is None:
