--- conflicted
+++ resolved
@@ -217,11 +217,6 @@
     self.CS.button_events.extend(create_button_events(self.CS.main_buttons[-1], self.CS.prev_main_buttons, {1: ButtonType.altButton3}))
 
     self.CS.mads_enabled = self.get_sp_cruise_main_state(ret, self.CS)
-<<<<<<< HEAD
-
-    self.CS.mads_enabled = self.get_sp_cruise_main_state(ret, self.CS)
-=======
->>>>>>> bce46b63
 
     self.CS.accEnabled = self.get_sp_v_cruise_non_pcm_state(ret, self.CS.accEnabled,
                                                             self.CS.button_events, c.vCruise)
