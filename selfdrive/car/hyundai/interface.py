from cereal import car
from panda import Panda
from openpilot.common.conversions import Conversions as CV
from openpilot.common.params import Params
from openpilot.selfdrive.car.hyundai.enable_radar_tracks import enable_radar_tracks
from openpilot.selfdrive.car.hyundai.hyundaicanfd import CanBus
from openpilot.selfdrive.car.hyundai.values import HyundaiFlags, HyundaiFlagsSP, CAR, DBC, CANFD_CAR, CAMERA_SCC_CAR, CANFD_RADAR_SCC_CAR, \
                                         CANFD_UNSUPPORTED_LONGITUDINAL_CAR, NON_SCC_CAR, EV_CAR, HYBRID_CAR, LEGACY_SAFETY_MODE_CAR, \
                                         UNSUPPORTED_LONGITUDINAL_CAR, Buttons
from openpilot.selfdrive.car.hyundai.radar_interface import RADAR_START_ADDR
from openpilot.selfdrive.car import create_button_events, get_safety_config, create_mads_event
from openpilot.selfdrive.car.interfaces import CarInterfaceBase
from openpilot.selfdrive.car.disable_ecu import disable_ecu

Ecu = car.CarParams.Ecu
SafetyModel = car.CarParams.SafetyModel
ButtonType = car.CarState.ButtonEvent.Type
EventName = car.CarEvent.EventName
GearShifter = car.CarState.GearShifter
ENABLE_BUTTONS = (Buttons.RES_ACCEL, Buttons.SET_DECEL, Buttons.CANCEL)
BUTTONS_DICT = {Buttons.RES_ACCEL: ButtonType.accelCruise, Buttons.SET_DECEL: ButtonType.decelCruise,
                Buttons.GAP_DIST: ButtonType.gapAdjustCruise, Buttons.CANCEL: ButtonType.cancel}


def set_safety_config_hyundai(candidate, CAN, can_fd=False):
  platform = SafetyModel.hyundaiCanfd if can_fd else \
             SafetyModel.hyundaiLegacy if candidate in LEGACY_SAFETY_MODE_CAR else \
             SafetyModel.hyundai
  cfgs = [get_safety_config(platform), ]
  if CAN.ECAN >= 4:
    cfgs.insert(0, get_safety_config(SafetyModel.noOutput))

  return cfgs


class CarInterface(CarInterfaceBase):
  @staticmethod
  def _get_params(ret, candidate, fingerprint, car_fw, experimental_long, docs):
    ret.carName = "hyundai"
    ret.radarUnavailable = RADAR_START_ADDR not in fingerprint[1] or DBC[ret.carFingerprint]["radar"] is None
    ret.customStockLongAvailable = True

    # These cars have been put into dashcam only due to both a lack of users and test coverage.
    # These cars likely still work fine. Once a user confirms each car works and a test route is
    # added to selfdrive/car/tests/routes.py, we can remove it from this list.
    # FIXME: the Optima Hybrid 2017 uses a different SCC12 checksum
    ret.dashcamOnly = candidate in ({CAR.KIA_OPTIMA_H, })

    hda2 = Ecu.adas in [fw.ecu for fw in car_fw]
    CAN = CanBus(None, hda2, fingerprint)

    if candidate in CANFD_CAR:
      # detect if car is hybrid
      if 0x105 in fingerprint[CAN.ECAN]:
        ret.flags |= HyundaiFlags.HYBRID.value
      elif candidate in EV_CAR:
        ret.flags |= HyundaiFlags.EV.value

      # detect HDA2 with ADAS Driving ECU
      if hda2:
        if 0x110 in fingerprint[CAN.CAM]:
          ret.flags |= HyundaiFlags.CANFD_HDA2_ALT_STEERING.value
      else:
        # non-HDA2
        if 0x1cf not in fingerprint[CAN.ECAN]:
          ret.flags |= HyundaiFlags.CANFD_ALT_BUTTONS.value
          ret.customStockLongAvailable = False
        # ICE cars do not have 0x130; GEARS message on 0x40 or 0x70 instead
        if 0x130 not in fingerprint[CAN.ECAN]:
          if 0x40 not in fingerprint[CAN.ECAN]:
            ret.flags |= HyundaiFlags.CANFD_ALT_GEARS_2.value
          else:
            ret.flags |= HyundaiFlags.CANFD_ALT_GEARS.value
        if candidate not in CANFD_RADAR_SCC_CAR:
          ret.flags |= HyundaiFlags.CANFD_CAMERA_SCC.value
    else:
      # TODO: detect EV and hybrid
      if candidate in HYBRID_CAR:
        ret.flags |= HyundaiFlags.HYBRID.value
      elif candidate in EV_CAR:
        ret.flags |= HyundaiFlags.EV.value

      # Send LFA message on cars with HDA
      if 0x485 in fingerprint[2]:
        ret.flags |= HyundaiFlags.SEND_LFA.value

      # These cars use the FCA11 message for the AEB and FCW signals, all others use SCC12
      if 0x38d in fingerprint[0] or 0x38d in fingerprint[2]:
        ret.flags |= HyundaiFlags.USE_FCA.value

      if 0x2AB in fingerprint[0]:
        ret.spFlags |= HyundaiFlagsSP.SP_ENHANCED_SCC.value
        ret.radarUnavailable = False

      if 0x53E in fingerprint[2]:
        ret.spFlags |= HyundaiFlagsSP.SP_LKAS12.value

    ret.steerActuatorDelay = 0.1  # Default delay
    ret.steerLimitTimer = 0.4
    CarInterfaceBase.configure_torque_tune(candidate, ret.lateralTuning)

    if candidate in (CAR.AZERA_6TH_GEN, CAR.AZERA_HEV_6TH_GEN):
      ret.mass = 1600. if candidate == CAR.AZERA_6TH_GEN else 1675.  # ICE is ~average of 2.5L and 3.5L
      ret.wheelbase = 2.885
      ret.steerRatio = 14.5
    elif candidate in (CAR.SANTA_FE, CAR.SANTA_FE_2022, CAR.SANTA_FE_HEV_2022, CAR.SANTA_FE_PHEV_2022):
      ret.mass = 3982. * CV.LB_TO_KG
      ret.wheelbase = 2.766
      # Values from optimizer
      ret.steerRatio = 16.55  # 13.8 is spec end-to-end
      ret.tireStiffnessFactor = 0.82
      if candidate in (CAR.SANTA_FE_2022, CAR.SANTA_FE_HEV_2022, CAR.SANTA_FE_PHEV_2022):
        if any(fw.ecu == "fwdRadar" and fw.fwVersion is not None for fw in car_fw):
          ret.radarUnavailable = False
          ret.spFlags |= HyundaiFlagsSP.SP_RADAR_TRACKS.value
    elif candidate in (CAR.SONATA, CAR.SONATA_HYBRID):
      ret.mass = 1513.
      ret.wheelbase = 2.84
      ret.steerRatio = 13.27 * 1.15   # 15% higher at the center seems reasonable
      ret.tireStiffnessFactor = 0.65
    elif candidate == CAR.SONATA_LF:
      ret.mass = 1536.
      ret.wheelbase = 2.804
      ret.steerRatio = 13.27 * 1.15   # 15% higher at the center seems reasonable
    elif candidate == CAR.PALISADE:
      ret.mass = 1999.
      ret.wheelbase = 2.90
      ret.steerRatio = 15.6 * 1.15
      ret.tireStiffnessFactor = 0.63
    elif candidate == CAR.BAYON_1ST_GEN_NON_SCC:
      ret.mass = 1150.
      ret.wheelbase = 2.58
      ret.steerRatio = 13.27 * 1.15   # Variable steering ratio? https://www.hyundai.news/newsroom/dam/eu/uk/20210302_bayon_technical_data/hyundai-reveals-all-new_bayon-technical-data.pdf
    elif candidate in (CAR.ELANTRA, CAR.ELANTRA_GT_I30):
      ret.mass = 1275.
      ret.wheelbase = 2.7
      ret.steerRatio = 15.4            # 14 is Stock | Settled Params Learner values are steerRatio: 15.401566348670535
      ret.tireStiffnessFactor = 0.385    # stiffnessFactor settled on 1.0081302973865127
      ret.minSteerSpeed = 32 * CV.MPH_TO_MS
    elif candidate in (CAR.ELANTRA_2021, CAR.ELANTRA_2022_NON_SCC):
      ret.mass = 2800. * CV.LB_TO_KG
      ret.wheelbase = 2.72
      ret.steerRatio = 12.9
      ret.tireStiffnessFactor = 0.65
    elif candidate == CAR.ELANTRA_HEV_2021:
      ret.mass = 3017. * CV.LB_TO_KG
      ret.wheelbase = 2.72
      ret.steerRatio = 12.9
      ret.tireStiffnessFactor = 0.65
    elif candidate == CAR.HYUNDAI_GENESIS:
      ret.mass = 2060.
      ret.wheelbase = 3.01
      ret.steerRatio = 16.5
      ret.minSteerSpeed = 60 * CV.KPH_TO_MS
    elif candidate in (CAR.KONA, CAR.KONA_EV, CAR.KONA_HEV, CAR.KONA_EV_2022, CAR.KONA_EV_2ND_GEN, CAR.KONA_NON_SCC):
      ret.mass = {CAR.KONA_EV: 1685., CAR.KONA_HEV: 1425., CAR.KONA_EV_2022: 1743., CAR.KONA_EV_2ND_GEN: 1740.}.get(candidate, 1275.)
      ret.wheelbase = {CAR.KONA_EV_2ND_GEN: 2.66, }.get(candidate, 2.6)
      ret.steerRatio = {CAR.KONA_EV_2ND_GEN: 13.6, }.get(candidate, 13.42)  # Spec
      ret.tireStiffnessFactor = 0.385
    elif candidate in (CAR.IONIQ, CAR.IONIQ_EV_LTD, CAR.IONIQ_PHEV_2019, CAR.IONIQ_HEV_2022, CAR.IONIQ_EV_2020, CAR.IONIQ_PHEV):
      ret.mass = 1490.  # weight per hyundai site https://www.hyundaiusa.com/ioniq-electric/specifications.aspx
      ret.wheelbase = 2.7
      ret.steerRatio = 13.73  # Spec
      ret.tireStiffnessFactor = 0.385
      if candidate in (CAR.IONIQ, CAR.IONIQ_EV_LTD, CAR.IONIQ_PHEV_2019):
        ret.minSteerSpeed = 32 * CV.MPH_TO_MS
    elif candidate in (CAR.IONIQ_5, CAR.IONIQ_6):
      ret.mass = 1948
      ret.wheelbase = 2.97
      ret.steerRatio = 14.26
      ret.tireStiffnessFactor = 0.65
    elif candidate == CAR.VELOSTER:
      ret.mass = 2917. * CV.LB_TO_KG
      ret.wheelbase = 2.80
      ret.steerRatio = 13.75 * 1.15
      ret.tireStiffnessFactor = 0.5
    elif candidate == CAR.TUCSON:
      ret.mass = 3520. * CV.LB_TO_KG
      ret.wheelbase = 2.67
      ret.steerRatio = 14.00 * 1.15
      ret.tireStiffnessFactor = 0.385
    elif candidate == CAR.TUCSON_4TH_GEN:
      ret.mass = 1630.  # average
      ret.wheelbase = 2.756
      ret.steerRatio = 16.
      ret.tireStiffnessFactor = 0.385
    elif candidate == CAR.SANTA_CRUZ_1ST_GEN:
      ret.mass = 1870.  # weight from Limited trim - the only supported trim
      ret.wheelbase = 3.000
      # steering ratio according to Hyundai News https://www.hyundainews.com/assets/documents/original/48035-2022SantaCruzProductGuideSpecsv2081521.pdf
      ret.steerRatio = 14.2
    elif candidate == CAR.CUSTIN_1ST_GEN:
      ret.mass = 1690.  # from https://www.hyundai-motor.com.tw/clicktobuy/custin#spec_0
      ret.wheelbase = 3.055
      ret.steerRatio = 17.0  # from learner
    elif candidate == CAR.STARIA_4TH_GEN:
      ret.mass = 2205.
      ret.wheelbase = 3.273
      ret.steerRatio = 11.94  # https://www.hyundai.com/content/dam/hyundai/au/en/models/staria-load/premium-pip-update-2023/spec-sheet/STARIA_Load_Spec-Table_March_2023_v3.1.pdf

    # Kia
    elif candidate == CAR.KIA_SORENTO:
      ret.mass = 1985.
      ret.wheelbase = 2.78
      ret.steerRatio = 14.4 * 1.1   # 10% higher at the center seems reasonable
    elif candidate in (CAR.KIA_NIRO_EV, CAR.KIA_NIRO_EV_2ND_GEN, CAR.KIA_NIRO_PHEV, CAR.KIA_NIRO_HEV_2021, CAR.KIA_NIRO_HEV_2ND_GEN, CAR.KIA_NIRO_PHEV_2022):
      ret.mass = 3543. * CV.LB_TO_KG  # average of all the cars
      ret.wheelbase = 2.7
      ret.steerRatio = 13.6  # average of all the cars
      ret.tireStiffnessFactor = 0.385
      if candidate == CAR.KIA_NIRO_PHEV:
        ret.minSteerSpeed = 32 * CV.MPH_TO_MS
    elif candidate in (CAR.KIA_SELTOS, CAR.KIA_SELTOS_2023_NON_SCC):
      ret.mass = 1337.
      ret.wheelbase = 2.63
      ret.steerRatio = 14.56
    elif candidate == CAR.KIA_SPORTAGE_5TH_GEN:
      ret.mass = 1725.  # weight from SX and above trims, average of FWD and AWD versions
      ret.wheelbase = 2.756
      ret.steerRatio = 13.6  # steering ratio according to Kia News https://www.kiamedia.com/us/en/models/sportage/2023/specifications
    elif candidate in (CAR.KIA_OPTIMA_G4, CAR.KIA_OPTIMA_G4_FL, CAR.KIA_OPTIMA_H, CAR.KIA_OPTIMA_H_G4_FL):
      ret.mass = 3558. * CV.LB_TO_KG
      ret.wheelbase = 2.80
      ret.steerRatio = 13.75
      ret.tireStiffnessFactor = 0.5
      if candidate == CAR.KIA_OPTIMA_G4:
        ret.minSteerSpeed = 32 * CV.MPH_TO_MS
    elif candidate in (CAR.KIA_STINGER, CAR.KIA_STINGER_2022):
      ret.mass = 1825.
      ret.wheelbase = 2.78
      ret.steerRatio = 14.4 * 1.15   # 15% higher at the center seems reasonable
    elif candidate in (CAR.KIA_FORTE, CAR. KIA_FORTE_2019_NON_SCC, CAR.KIA_FORTE_2021_NON_SCC):
      ret.mass = 2878. * CV.LB_TO_KG
      ret.wheelbase = 2.80
      ret.steerRatio = 13.75
      ret.tireStiffnessFactor = 0.5
    elif candidate == CAR.KIA_CEED:
      ret.mass = 1450.
      ret.wheelbase = 2.65
      ret.steerRatio = 13.75
      ret.tireStiffnessFactor = 0.5
    elif candidate in (CAR.KIA_K5_2021, CAR.KIA_K5_HEV_2020):
      ret.mass = 3381. * CV.LB_TO_KG
      ret.wheelbase = 2.85
      ret.steerRatio = 13.27  # 2021 Kia K5 Steering Ratio (all trims)
      ret.tireStiffnessFactor = 0.5
    elif candidate == CAR.KIA_EV6:
      ret.mass = 2055
      ret.wheelbase = 2.9
      ret.steerRatio = 16.
      ret.tireStiffnessFactor = 0.65
    elif candidate in (CAR.KIA_SORENTO_4TH_GEN, CAR.KIA_SORENTO_HEV_4TH_GEN):
      ret.wheelbase = 2.81
      ret.steerRatio = 13.5  # average of the platforms
      if candidate == CAR.KIA_SORENTO_4TH_GEN:
        ret.mass = 3957 * CV.LB_TO_KG
      else:
        ret.mass = 4396 * CV.LB_TO_KG
    elif candidate == CAR.KIA_CARNIVAL_4TH_GEN:
      ret.mass = 2087.
      ret.wheelbase = 3.09
      ret.steerRatio = 14.23
    elif candidate == CAR.KIA_K8_HEV_1ST_GEN:
      ret.mass = 1630.  # https://carprices.ae/brands/kia/2023/k8/1.6-turbo-hybrid
      ret.wheelbase = 2.895
      ret.steerRatio = 13.27  # guesstimate from K5 platform

    # Genesis
    elif candidate == CAR.GENESIS_GV60_EV_1ST_GEN:
      ret.mass = 2205
      ret.wheelbase = 2.9
      # https://www.motor1.com/reviews/586376/2023-genesis-gv60-first-drive/#:~:text=Relative%20to%20the%20related%20Ioniq,5%2FEV6%27s%2014.3%3A1.
      ret.steerRatio = 12.6
    elif candidate == CAR.GENESIS_G70:
      ret.steerActuatorDelay = 0.1
      ret.mass = 1640.0
      ret.wheelbase = 2.84
      ret.steerRatio = 13.56
    elif candidate in (CAR.GENESIS_G70_2020, CAR.GENESIS_G70_2021_NON_SCC):
      ret.mass = 3673.0 * CV.LB_TO_KG
      ret.wheelbase = 2.83
      ret.steerRatio = 12.9
    elif candidate == CAR.GENESIS_GV70_1ST_GEN:
      ret.mass = 1950.
      ret.wheelbase = 2.87
      ret.steerRatio = 14.6
    elif candidate == CAR.GENESIS_G80:
      ret.mass = 2060.
      ret.wheelbase = 3.01
      ret.steerRatio = 16.5
    elif candidate == CAR.GENESIS_G90:
      ret.mass = 2200.
      ret.wheelbase = 3.15
      ret.steerRatio = 12.069
    elif candidate == CAR.GENESIS_GV80:
      ret.mass = 2258.
      ret.wheelbase = 2.95
      ret.steerRatio = 14.14

    # *** longitudinal control ***
    if candidate in CANFD_CAR:
      ret.longitudinalTuning.kpV = [0.1]
      ret.longitudinalTuning.kiV = [0.0]
      ret.experimentalLongitudinalAvailable = candidate not in (CANFD_UNSUPPORTED_LONGITUDINAL_CAR | CANFD_RADAR_SCC_CAR | NON_SCC_CAR)
    else:
      ret.longitudinalTuning.kpV = [0.5]
      ret.longitudinalTuning.kiV = [0.0]
      ret.experimentalLongitudinalAvailable = candidate not in (UNSUPPORTED_LONGITUDINAL_CAR | NON_SCC_CAR)
      if candidate in CAMERA_SCC_CAR:
        ret.spFlags |= HyundaiFlagsSP.SP_CAMERA_SCC_LEAD.value
        ret.radarUnavailable = False
    ret.openpilotLongitudinalControl = experimental_long and ret.experimentalLongitudinalAvailable
    ret.pcmCruise = not ret.openpilotLongitudinalControl

    ret.stoppingControl = True
    ret.startingState = True
    ret.vEgoStarting = 0.1
    ret.startAccel = 1.0
    ret.longitudinalActuatorDelayLowerBound = 0.5
    ret.longitudinalActuatorDelayUpperBound = 0.5

    # *** feature detection ***
    if candidate in CANFD_CAR:
      ret.enableBsm = 0x1e5 in fingerprint[CAN.ECAN]

      if 0x1fa in fingerprint[CAN.ECAN]:
        ret.spFlags |= HyundaiFlagsSP.SP_NAV_MSG.value
      if Params().get("DongleId", encoding='utf8') in ("012c95f06918eca4", "68d6a96e703c00c9"):
        ret.spFlags |= HyundaiFlagsSP.SP_UPSTREAM_TACO.value
    else:
      ret.enableBsm = 0x58b in fingerprint[0]

      if 0x544 in fingerprint[0]:
        ret.spFlags |= HyundaiFlagsSP.SP_NAV_MSG.value

    # *** panda safety config ***
    ret.safetyConfigs = set_safety_config_hyundai(candidate, CAN, can_fd=(candidate in CANFD_CAR))

    if hda2:
      ret.flags |= HyundaiFlags.CANFD_HDA2.value
      ret.safetyConfigs[-1].safetyParam |= Panda.FLAG_HYUNDAI_CANFD_HDA2

    if candidate in CANFD_CAR:
      if hda2 and ret.flags & HyundaiFlags.CANFD_HDA2_ALT_STEERING:
        ret.safetyConfigs[-1].safetyParam |= Panda.FLAG_HYUNDAI_CANFD_HDA2_ALT_STEERING
      if ret.flags & HyundaiFlags.CANFD_ALT_BUTTONS:
        ret.safetyConfigs[-1].safetyParam |= Panda.FLAG_HYUNDAI_CANFD_ALT_BUTTONS
<<<<<<< HEAD
      if ret.flags & HyundaiFlags.CANFD_CAMERA_SCC:
        ret.safetyConfigs[-1].safetyParam |= Panda.FLAG_HYUNDAI_CAMERA_SCC
      if ret.spFlags & HyundaiFlagsSP.SP_UPSTREAM_TACO:
        ret.safetyConfigs[-1].safetyParam |= Panda.FLAG_HYUNDAI_UPSTREAM_TACO
=======
>>>>>>> 5ea1d441
    else:
      if 0x391 in fingerprint[0]:
        ret.spFlags |= HyundaiFlagsSP.SP_CAN_LFA_BTN.value
        ret.safetyConfigs[0].safetyParam |= Panda.FLAG_HYUNDAI_LFA_BTN
      if candidate in NON_SCC_CAR:
        ret.safetyConfigs[0].safetyParam |= Panda.FLAG_HYUNDAI_NON_SCC

    if ret.flags & HyundaiFlags.CANFD_CAMERA_SCC or candidate in CAMERA_SCC_CAR:
      ret.safetyConfigs[-1].safetyParam |= Panda.FLAG_HYUNDAI_CAMERA_SCC
    if ret.spFlags & HyundaiFlagsSP.SP_ENHANCED_SCC:
      ret.safetyConfigs[0].safetyParam |= Panda.FLAG_HYUNDAI_ESCC
    if ret.openpilotLongitudinalControl:
      ret.safetyConfigs[-1].safetyParam |= Panda.FLAG_HYUNDAI_LONG
    if ret.flags & HyundaiFlags.HYBRID:
      ret.safetyConfigs[-1].safetyParam |= Panda.FLAG_HYUNDAI_HYBRID_GAS
    elif ret.flags & HyundaiFlags.EV:
      ret.safetyConfigs[-1].safetyParam |= Panda.FLAG_HYUNDAI_EV_GAS

    if candidate in (CAR.KONA, CAR.KONA_EV, CAR.KONA_HEV, CAR.KONA_EV_2022, CAR.KONA_NON_SCC):
      ret.flags |= HyundaiFlags.ALT_LIMITS.value
      ret.safetyConfigs[-1].safetyParam |= Panda.FLAG_HYUNDAI_ALT_LIMITS

    ret.centerToFront = ret.wheelbase * 0.4

    # Detect smartMDPS, which bypasses EPS low speed lockout, allowing sunnypilot to send steering commands down to 0
    if 0x2AA in fingerprint[0]:
      ret.minSteerSpeed = 0.

    if Params().get_bool("HkgSmoothStop"):
      ret.vEgoStopping = 0.1

    return ret

  @staticmethod
  def init(CP, logcan, sendcan):
    if CP.openpilotLongitudinalControl and not ((CP.flags & HyundaiFlags.CANFD_CAMERA_SCC.value) or (CP.spFlags & HyundaiFlagsSP.SP_ENHANCED_SCC)) and \
      CP.carFingerprint not in CAMERA_SCC_CAR:
      addr, bus = 0x7d0, 0
      if CP.flags & HyundaiFlags.CANFD_HDA2.value:
        addr, bus = 0x730, CanBus(CP).ECAN
      disable_ecu(logcan, sendcan, bus=bus, addr=addr, com_cont_req=b'\x28\x83\x01')

    # for blinkers
    if CP.flags & HyundaiFlags.ENABLE_BLINKERS:
      disable_ecu(logcan, sendcan, bus=CanBus(CP).ECAN, addr=0x7B1, com_cont_req=b'\x28\x83\x01')

    # for enabling radar tracks on startup
    # some CAN platforms are able to enable radar tracks config at the radar ECU,
    # but the config is reset after ignition cycle
    if CP.spFlags & HyundaiFlagsSP.SP_RADAR_TRACKS:
      enable_radar_tracks(logcan, sendcan, bus=0, addr=0x7d0, config_data_id=b'\x01\x42')

  def _update(self, c):
    ret = self.CS.update(self.cp, self.cp_cam)
    self.CS = self.sp_update_params(self.CS)

    buttonEvents = create_button_events(self.CS.cruise_buttons[-1], self.CS.prev_cruise_buttons, BUTTONS_DICT)

    self.CS.accEnabled, buttonEvents = self.get_sp_v_cruise_non_pcm_state(ret, self.CS.accEnabled,
                                                                          buttonEvents, c.vCruise)

    self.CS.mads_enabled = False if not self.mads_main_toggle else self.CS.mads_enabled

    if ret.cruiseState.available:
      if not self.CP.pcmCruiseSpeed:
        if self.CS.prev_main_buttons == 1:
          if self.CS.main_buttons[-1] != 1:
            self.CS.accEnabled = True
          elif self.CS.prev_cruise_buttons == 4:
            if self.CS.cruise_buttons[-1] != 4:
              self.accEnabled = True
      if self.enable_mads:
        if not self.CS.prev_mads_enabled and self.CS.mads_enabled:
          self.CS.madsEnabled = True
        if self.CS.prev_lfa_enabled != 1 and self.CS.lfa_enabled == 1:
          self.CS.madsEnabled = not self.CS.madsEnabled
        self.CS.madsEnabled = self.get_acc_mads(ret.cruiseState.enabled, self.CS.accEnabled, self.CS.madsEnabled)
      ret, self.CS = self.toggle_gac(ret, self.CS, (self.CS.cruise_buttons[-1] == 3), 1, 3, 4, "-")
    else:
      self.CS.madsEnabled = False

    if not self.CP.pcmCruise or not self.CP.pcmCruiseSpeed:
      if not self.CP.pcmCruise:
        if any(b.type == ButtonType.cancel for b in buttonEvents):
          self.CS.madsEnabled, self.CS.accEnabled = self.get_sp_cancel_cruise_state(self.CS.madsEnabled)
      if not self.CP.pcmCruiseSpeed:
        if not ret.cruiseState.enabled:
          self.CS.madsEnabled, self.CS.accEnabled = self.get_sp_cancel_cruise_state(self.CS.madsEnabled)
    if self.get_sp_pedal_disengage(ret):
      self.CS.madsEnabled, self.CS.accEnabled = self.get_sp_cancel_cruise_state(self.CS.madsEnabled)
      ret.cruiseState.enabled = False if self.CP.pcmCruise else self.CS.accEnabled

    ret, self.CS = self.get_sp_common_state(ret, self.CS, gap_button=(self.CS.cruise_buttons[-1] == 3))

    # MADS BUTTON
    if self.CS.out.madsEnabled != self.CS.madsEnabled:
      if self.mads_event_lock:
        buttonEvents.append(create_mads_event(self.mads_event_lock))
        self.mads_event_lock = False
    else:
      if not self.mads_event_lock:
        buttonEvents.append(create_mads_event(self.mads_event_lock))
        self.mads_event_lock = True

    ret.buttonEvents = buttonEvents

    # On some newer model years, the CANCEL button acts as a pause/resume button based on the PCM state
    # To avoid re-engaging when openpilot cancels, check user engagement intention via buttons
    # Main button also can trigger an engagement on these cars
    allow_enable = any(btn in ENABLE_BUTTONS for btn in self.CS.cruise_buttons) or any(self.CS.main_buttons)
    events = self.create_common_events(ret, c, extra_gears=[GearShifter.sport, GearShifter.low, GearShifter.manumatic],
                                       pcm_enable=False, allow_enable=allow_enable)

    events, ret = self.create_sp_events(self.CS, ret, events, main_enabled=True, allow_enable=allow_enable)

    # low speed steer alert hysteresis logic (only for cars with steer cut off above 10 m/s)
    if ret.vEgo < (self.CP.minSteerSpeed + 2.) and self.CP.minSteerSpeed > 10.:
      self.low_speed_alert = True
    if ret.vEgo > (self.CP.minSteerSpeed + 4.):
      self.low_speed_alert = False
    if self.low_speed_alert and self.CS.madsEnabled:
      events.add(car.CarEvent.EventName.belowSteerSpeed)

    ret.customStockLong = self.CS.update_custom_stock_long(self.CC.cruise_button, self.CC.final_speed_kph,
                                                           self.CC.target_speed, self.CC.v_set_dis,
                                                           self.CC.speed_diff, self.CC.button_type)

    ret.events = events.to_msg()

    return ret

  def apply(self, c, now_nanos):
    return self.CC.update(c, self.CS, now_nanos)<|MERGE_RESOLUTION|>--- conflicted
+++ resolved
@@ -345,13 +345,8 @@
         ret.safetyConfigs[-1].safetyParam |= Panda.FLAG_HYUNDAI_CANFD_HDA2_ALT_STEERING
       if ret.flags & HyundaiFlags.CANFD_ALT_BUTTONS:
         ret.safetyConfigs[-1].safetyParam |= Panda.FLAG_HYUNDAI_CANFD_ALT_BUTTONS
-<<<<<<< HEAD
-      if ret.flags & HyundaiFlags.CANFD_CAMERA_SCC:
-        ret.safetyConfigs[-1].safetyParam |= Panda.FLAG_HYUNDAI_CAMERA_SCC
       if ret.spFlags & HyundaiFlagsSP.SP_UPSTREAM_TACO:
         ret.safetyConfigs[-1].safetyParam |= Panda.FLAG_HYUNDAI_UPSTREAM_TACO
-=======
->>>>>>> 5ea1d441
     else:
       if 0x391 in fingerprint[0]:
         ret.spFlags |= HyundaiFlagsSP.SP_CAN_LFA_BTN.value
