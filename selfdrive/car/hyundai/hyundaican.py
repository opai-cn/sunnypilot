import crcmod
from openpilot.selfdrive.car.hyundai.values import CAR, HyundaiFlags

hyundai_checksum = crcmod.mkCrcFun(0x11D, initCrc=0xFD, rev=False, xorOut=0xdf)

def create_lkas11(packer, frame, CP, apply_steer, steer_req,
                  torque_fault, lkas11, sys_warning, sys_state, enabled,
                  left_lane, right_lane,
                  left_lane_depart, right_lane_depart):
  values = {s: lkas11[s] for s in [
    "CF_Lkas_LdwsActivemode",
    "CF_Lkas_LdwsSysState",
    "CF_Lkas_SysWarning",
    "CF_Lkas_LdwsLHWarning",
    "CF_Lkas_LdwsRHWarning",
    "CF_Lkas_HbaLamp",
    "CF_Lkas_FcwBasReq",
    "CF_Lkas_HbaSysState",
    "CF_Lkas_FcwOpt",
    "CF_Lkas_HbaOpt",
    "CF_Lkas_FcwSysState",
    "CF_Lkas_FcwCollisionWarning",
    "CF_Lkas_FusionState",
    "CF_Lkas_FcwOpt_USM",
    "CF_Lkas_LdwsOpt_USM",
  ]}
  values["CF_Lkas_LdwsSysState"] = sys_state
  values["CF_Lkas_SysWarning"] = 3 if sys_warning else 0
  values["CF_Lkas_LdwsLHWarning"] = left_lane_depart
  values["CF_Lkas_LdwsRHWarning"] = right_lane_depart
  values["CR_Lkas_StrToqReq"] = apply_steer
  values["CF_Lkas_ActToi"] = steer_req
  values["CF_Lkas_ToiFlt"] = torque_fault  # seems to allow actuation on CR_Lkas_StrToqReq
  values["CF_Lkas_MsgCount"] = frame % 0x10

  if CP.carFingerprint in (CAR.HYUNDAI_SONATA, CAR.HYUNDAI_PALISADE, CAR.KIA_NIRO_EV, CAR.KIA_NIRO_HEV_2021, CAR.HYUNDAI_SANTA_FE,
                           CAR.HYUNDAI_IONIQ_EV_2020, CAR.HYUNDAI_IONIQ_PHEV, CAR.KIA_SELTOS, CAR.HYUNDAI_ELANTRA_2021, CAR.GENESIS_G70_2020,
                           CAR.HYUNDAI_ELANTRA_HEV_2021, CAR.HYUNDAI_SONATA_HYBRID, CAR.HYUNDAI_KONA_EV, CAR.HYUNDAI_KONA_HEV, CAR.HYUNDAI_KONA_EV_2022,
                           CAR.HYUNDAI_SANTA_FE_2022, CAR.KIA_K5_2021, CAR.HYUNDAI_IONIQ_HEV_2022, CAR.HYUNDAI_SANTA_FE_HEV_2022,
                           CAR.HYUNDAI_SANTA_FE_PHEV_2022, CAR.KIA_STINGER_2022, CAR.KIA_K5_HEV_2020, CAR.KIA_CEED,
                           CAR.HYUNDAI_AZERA_6TH_GEN, CAR.HYUNDAI_AZERA_HEV_6TH_GEN, CAR.HYUNDAI_CUSTIN_1ST_GEN):
    values["CF_Lkas_LdwsActivemode"] = int(left_lane) + (int(right_lane) << 1)
    values["CF_Lkas_LdwsOpt_USM"] = 2

    # FcwOpt_USM 5 = Orange blinking car + lanes
    # FcwOpt_USM 4 = Orange car + lanes
    # FcwOpt_USM 3 = Green blinking car + lanes
    # FcwOpt_USM 2 = Green car + lanes
    # FcwOpt_USM 1 = White car + lanes
    # FcwOpt_USM 0 = No car + lanes
    values["CF_Lkas_FcwOpt_USM"] = 2 if enabled else 1

    # SysWarning 4 = keep hands on wheel
    # SysWarning 5 = keep hands on wheel (red)
    # SysWarning 6 = keep hands on wheel (red) + beep
    # Note: the warning is hidden while the blinkers are on
    values["CF_Lkas_SysWarning"] = 4 if sys_warning else 0

  # Likely cars lacking the ability to show individual lane lines in the dash
  elif CP.carFingerprint in (CAR.KIA_OPTIMA_G4, CAR.KIA_OPTIMA_G4_FL):
    # SysWarning 4 = keep hands on wheel + beep
    values["CF_Lkas_SysWarning"] = 4 if sys_warning else 0

    # SysState 0 = no icons
    # SysState 1-2 = white car + lanes
    # SysState 3 = green car + lanes, green steering wheel
    # SysState 4 = green car + lanes
    values["CF_Lkas_LdwsSysState"] = 3 if enabled else 1
    values["CF_Lkas_LdwsOpt_USM"] = 2  # non-2 changes above SysState definition

    # these have no effect
    values["CF_Lkas_LdwsActivemode"] = 0
    values["CF_Lkas_FcwOpt_USM"] = 0

  elif CP.carFingerprint == CAR.HYUNDAI_GENESIS:
    # This field is actually LdwsActivemode
    # Genesis and Optima fault when forwarding while engaged
    values["CF_Lkas_LdwsActivemode"] = 2

  dat = packer.make_can_msg("LKAS11", 0, values)[2]

  if CP.flags & HyundaiFlags.CHECKSUM_CRC8:
    # CRC Checksum as seen on 2019 Hyundai Santa Fe
    dat = dat[:6] + dat[7:8]
    checksum = hyundai_checksum(dat)
  elif CP.flags & HyundaiFlags.CHECKSUM_6B:
    # Checksum of first 6 Bytes, as seen on 2018 Kia Sorento
    checksum = sum(dat[:6]) % 256
  else:
    # Checksum of first 6 Bytes and last Byte as seen on 2018 Kia Stinger
    checksum = (sum(dat[:6]) + dat[7]) % 256

  values["CF_Lkas_Chksum"] = checksum

  return packer.make_can_msg("LKAS11", 0, values)


def create_clu11(packer, frame, clu11, button, CP, CAN):
  values = {s: clu11[s] for s in [
    "CF_Clu_CruiseSwState",
    "CF_Clu_CruiseSwMain",
    "CF_Clu_SldMainSW",
    "CF_Clu_ParityBit1",
    "CF_Clu_VanzDecimal",
    "CF_Clu_Vanz",
    "CF_Clu_SPEED_UNIT",
    "CF_Clu_DetentOut",
    "CF_Clu_RheostatLevel",
    "CF_Clu_CluInfo",
    "CF_Clu_AmpInfo",
    "CF_Clu_AliveCnt1",
  ]}
  values["CF_Clu_CruiseSwState"] = button
  values["CF_Clu_AliveCnt1"] = frame % 0x10
  # send buttons to camera on camera-scc based cars
<<<<<<< HEAD
  bus = 2 if CP.flags & HyundaiFlags.CAMERA_SCC else CAN.ECAN if CP.flags & HyundaiFlags.CAN_CANFD else 0
=======
  bus = 2 if CP.flags & HyundaiFlags.CAMERA_SCC else CAN.ECAN if CP.flags & HyundaiFlags.CAN_CANFD_HYBRID else 0
>>>>>>> 876460bd
  return packer.make_can_msg("CLU11", bus, values)


def create_lfahda_mfc(packer, enabled, hda_set_speed=0):
  values = {
    "LFA_Icon_State": 2 if enabled else 0,
    "HDA_Active": 1 if hda_set_speed else 0,
    "HDA_Icon_State": 2 if hda_set_speed else 0,
    "HDA_VSetReq": hda_set_speed,
  }
  return packer.make_can_msg("LFAHDA_MFC", 0, values)

def create_acc_commands(packer, enabled, accel, upper_jerk, idx, hud_control, set_speed, stopping, long_override, use_fca):
  commands = []

  scc11_values = {
    "MainMode_ACC": 1,
    "TauGapSet": hud_control.leadDistanceBars,
    "VSetDis": set_speed if enabled else 0,
    "AliveCounterACC": idx % 0x10,
    "ObjValid": 1, # close lead makes controls tighter
    "ACC_ObjStatus": 1, # close lead makes controls tighter
    "ACC_ObjLatPos": 0,
    "ACC_ObjRelSpd": 0,
    "ACC_ObjDist": 1, # close lead makes controls tighter
    }
  commands.append(packer.make_can_msg("SCC11", 0, scc11_values))

  scc12_values = {
    "ACCMode": 2 if enabled and long_override else 1 if enabled else 0,
    "StopReq": 1 if stopping else 0,
    "aReqRaw": accel,
    "aReqValue": accel,  # stock ramps up and down respecting jerk limit until it reaches aReqRaw
    "CR_VSM_Alive": idx % 0xF,
  }

  # show AEB disabled indicator on dash with SCC12 if not sending FCA messages.
  # these signals also prevent a TCS fault on non-FCA cars with alpha longitudinal
  if not use_fca:
    scc12_values["CF_VSM_ConfMode"] = 1
    scc12_values["AEB_Status"] = 1  # AEB disabled

  scc12_dat = packer.make_can_msg("SCC12", 0, scc12_values)[2]
  scc12_values["CR_VSM_ChkSum"] = 0x10 - sum(sum(divmod(i, 16)) for i in scc12_dat) % 0x10

  commands.append(packer.make_can_msg("SCC12", 0, scc12_values))

  scc14_values = {
    "ComfortBandUpper": 0.0, # stock usually is 0 but sometimes uses higher values
    "ComfortBandLower": 0.0, # stock usually is 0 but sometimes uses higher values
    "JerkUpperLimit": upper_jerk, # stock usually is 1.0 but sometimes uses higher values
    "JerkLowerLimit": 5.0, # stock usually is 0.5 but sometimes uses higher values
    "ACCMode": 2 if enabled and long_override else 1 if enabled else 4, # stock will always be 4 instead of 0 after first disengage
    "ObjGap": 2 if hud_control.leadVisible else 0, # 5: >30, m, 4: 25-30 m, 3: 20-25 m, 2: < 20 m, 0: no lead
  }
  commands.append(packer.make_can_msg("SCC14", 0, scc14_values))

  # Only send FCA11 on cars where it exists on the bus
  if use_fca:
    # note that some vehicles most likely have an alternate checksum/counter definition
    # https://github.com/commaai/opendbc/commit/9ddcdb22c4929baf310295e832668e6e7fcfa602
    fca11_values = {
      "CR_FCA_Alive": idx % 0xF,
      "PAINT1_Status": 1,
      "FCA_DrvSetStatus": 1,
      "FCA_Status": 1,  # AEB disabled
    }
    fca11_dat = packer.make_can_msg("FCA11", 0, fca11_values)[2]
    fca11_values["CR_FCA_ChkSum"] = hyundai_checksum(fca11_dat[:7])
    commands.append(packer.make_can_msg("FCA11", 0, fca11_values))

  return commands

def create_acc_opt(packer):
  commands = []

  scc13_values = {
    "SCCDrvModeRValue": 2,
    "SCC_Equip": 1,
    "Lead_Veh_Dep_Alert_USM": 2,
  }
  commands.append(packer.make_can_msg("SCC13", 0, scc13_values))

  # TODO: this needs to be detected and conditionally sent on unsupported long cars
  fca12_values = {
    "FCA_DrvSetState": 2,
    "FCA_USM": 1, # AEB disabled
  }
  commands.append(packer.make_can_msg("FCA12", 0, fca12_values))

  return commands

def create_frt_radar_opt(packer):
  frt_radar11_values = {
    "CF_FCA_Equip_Front_Radar": 1,
  }
  return packer.make_can_msg("FRT_RADAR11", 0, frt_radar11_values)<|MERGE_RESOLUTION|>--- conflicted
+++ resolved
@@ -113,11 +113,7 @@
   values["CF_Clu_CruiseSwState"] = button
   values["CF_Clu_AliveCnt1"] = frame % 0x10
   # send buttons to camera on camera-scc based cars
-<<<<<<< HEAD
-  bus = 2 if CP.flags & HyundaiFlags.CAMERA_SCC else CAN.ECAN if CP.flags & HyundaiFlags.CAN_CANFD else 0
-=======
   bus = 2 if CP.flags & HyundaiFlags.CAMERA_SCC else CAN.ECAN if CP.flags & HyundaiFlags.CAN_CANFD_HYBRID else 0
->>>>>>> 876460bd
   return packer.make_can_msg("CLU11", bus, values)
 
 
