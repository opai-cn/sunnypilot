from cereal import car
from common.realtime import DT_CTRL
from opendbc.can.packer import CANPacker
from openpilot.selfdrive.car import apply_std_steer_angle_limits
from openpilot.selfdrive.car.nissan import nissancan
from openpilot.selfdrive.car.nissan.values import CAR, CarControllerParams

VisualAlert = car.CarControl.HUDControl.VisualAlert


class CarController:
  def __init__(self, dbc_name, CP, VM):
    self.CP = CP
    self.car_fingerprint = CP.carFingerprint
    self.frame = 0

    self.lkas_max_torque = 0
    self.apply_angle_last = 0

    self.packer = CANPacker(dbc_name)

    self.disengage_blink = 0.
    self.lat_disengage_init = False
    self.lat_active_last = False

  def update(self, CC, CS, now_nanos):
    actuators = CC.actuators
    hud_control = CC.hudControl
    pcm_cancel_cmd = CC.cruiseControl.cancel

    lateral_paused = CS.madsEnabled and not CC.latActive
    if CC.latActive:
      self.lat_disengage_init = False
    elif self.lat_active_last:
      self.lat_disengage_init = True

    if not self.lat_disengage_init:
      self.disengage_blink = self.frame

    blinking_icon = (self.frame - self.disengage_blink) * DT_CTRL < 1.0 if self.lat_disengage_init else False

    self.lat_active_last = CC.latActive

    can_sends = []

    ### STEER ###
    steer_hud_alert = 1 if hud_control.visualAlert in (VisualAlert.steerRequired, VisualAlert.ldw) else 0

    if CC.latActive:
      # windup slower
      apply_angle = apply_std_steer_angle_limits(actuators.steeringAngleDeg, self.apply_angle_last, CS.out.vEgoRaw, CarControllerParams)

      # Max torque from driver before EPS will give up and not apply torque
      if not bool(CS.out.steeringPressed):
        self.lkas_max_torque = CarControllerParams.LKAS_MAX_TORQUE
      else:
        # Scale max torque based on how much torque the driver is applying to the wheel
        self.lkas_max_torque = max(
          # Scale max torque down to half LKAX_MAX_TORQUE as a minimum
          CarControllerParams.LKAS_MAX_TORQUE * 0.5,
          # Start scaling torque at STEER_THRESHOLD
          CarControllerParams.LKAS_MAX_TORQUE - 0.6 * max(0, abs(CS.out.steeringTorque) - CarControllerParams.STEER_THRESHOLD)
        )

    else:
      apply_angle = CS.out.steeringAngleDeg
      self.lkas_max_torque = 0

    self.apply_angle_last = apply_angle

    if self.CP.carFingerprint in (CAR.ROGUE, CAR.XTRAIL, CAR.ALTIMA) and pcm_cancel_cmd:
      can_sends.append(nissancan.create_acc_cancel_cmd(self.packer, self.car_fingerprint, CS.cruise_throttle_msg))

    # TODO: Find better way to cancel!
    # For some reason spamming the cancel button is unreliable on the Leaf
    # We now cancel by making propilot think the seatbelt is unlatched,
    # this generates a beep and a warning message every time you disengage
    if self.CP.carFingerprint in (CAR.LEAF, CAR.LEAF_IC) and self.frame % 2 == 0:
      can_sends.append(nissancan.create_cancel_msg(self.packer, CS.cancel_msg, pcm_cancel_cmd))

    can_sends.append(nissancan.create_steering_control(
      self.packer, apply_angle, self.frame, CC.latActive, self.lkas_max_torque))

    # Below are the HUD messages. We copy the stock message and modify
    if self.CP.carFingerprint != CAR.ALTIMA:
      if self.frame % 2 == 0:
<<<<<<< HEAD
        can_sends.append(nissancan.create_lkas_hud_msg(
          self.packer, CS.lkas_hud_msg, CC.latActive, blinking_icon, lateral_paused, hud_control.leftLaneVisible, hud_control.rightLaneVisible, hud_control.leftLaneDepart, hud_control.rightLaneDepart))
=======
        can_sends.append(nissancan.create_lkas_hud_msg(self.packer, CS.lkas_hud_msg, CC.enabled, hud_control.leftLaneVisible, hud_control.rightLaneVisible,
                                                       hud_control.leftLaneDepart, hud_control.rightLaneDepart))
>>>>>>> 27c485c6

      if self.frame % 50 == 0:
        can_sends.append(nissancan.create_lkas_hud_info_msg(
          self.packer, CS.lkas_hud_info_msg, steer_hud_alert
        ))

    new_actuators = actuators.copy()
    new_actuators.steeringAngleDeg = apply_angle

    self.frame += 1
    return new_actuators, can_sends<|MERGE_RESOLUTION|>--- conflicted
+++ resolved
@@ -1,5 +1,5 @@
 from cereal import car
-from common.realtime import DT_CTRL
+from openpilot.common.realtime import DT_CTRL
 from opendbc.can.packer import CANPacker
 from openpilot.selfdrive.car import apply_std_steer_angle_limits
 from openpilot.selfdrive.car.nissan import nissancan
@@ -84,13 +84,9 @@
     # Below are the HUD messages. We copy the stock message and modify
     if self.CP.carFingerprint != CAR.ALTIMA:
       if self.frame % 2 == 0:
-<<<<<<< HEAD
-        can_sends.append(nissancan.create_lkas_hud_msg(
-          self.packer, CS.lkas_hud_msg, CC.latActive, blinking_icon, lateral_paused, hud_control.leftLaneVisible, hud_control.rightLaneVisible, hud_control.leftLaneDepart, hud_control.rightLaneDepart))
-=======
-        can_sends.append(nissancan.create_lkas_hud_msg(self.packer, CS.lkas_hud_msg, CC.enabled, hud_control.leftLaneVisible, hud_control.rightLaneVisible,
+        can_sends.append(nissancan.create_lkas_hud_msg(self.packer, CS.lkas_hud_msg, CC.latActive, blinking_icon, lateral_paused,
+                                                       hud_control.leftLaneVisible, hud_control.rightLaneVisible,
                                                        hud_control.leftLaneDepart, hud_control.rightLaneDepart))
->>>>>>> 27c485c6
 
       if self.frame % 50 == 0:
         can_sends.append(nissancan.create_lkas_hud_info_msg(
