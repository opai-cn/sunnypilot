def create_steer_command(packer, steer, steer_req):
  """Creates a CAN message for the Toyota Steer Command."""

  values = {
    "STEER_REQUEST": steer_req,
    "STEER_TORQUE_CMD": steer,
    "SET_ME_1": 1,
  }
  return packer.make_can_msg("STEERING_LKA", 0, values)


def create_lta_steer_command(packer, steer_angle, steer_req, frame, setme_x64):
  """Creates a CAN message for the Toyota LTA Steer Command."""

  values = {
    "COUNTER": frame + 128,
    "SETME_X1": 1,
    "SETME_X3": 3,
    "PERCENTAGE": 100,
    "SETME_X64": setme_x64,
    "ANGLE": 0,
    "STEER_ANGLE_CMD": steer_angle,
    "STEER_REQUEST": steer_req,
    "STEER_REQUEST_2": steer_req,
    "CLEAR_HOLD_STEERING_ALERT": 0,
  }
  return packer.make_can_msg("STEERING_LTA", 0, values)


<<<<<<< HEAD
def create_accel_command(packer, accel, pcm_cancel, standstill_req, lead, acc_type, reverse_acc):
=======
def create_accel_command(packer, accel, pcm_cancel, standstill_req, lead, acc_type, fcw_alert):
>>>>>>> ed7a0bf0
  # TODO: find the exact canceling bit that does not create a chime
  values = {
    "ACCEL_CMD": accel,
    "ACC_TYPE": acc_type,
    "DISTANCE": 0,
    "MINI_CAR": lead,
    "PERMIT_BRAKING": 1,
    "RELEASE_STANDSTILL": not standstill_req,
    "CANCEL_REQ": pcm_cancel,
<<<<<<< HEAD
    "ALLOW_LONG_PRESS": reverse_acc,
=======
    "ALLOW_LONG_PRESS": 1,
    "ACC_CUT_IN": fcw_alert,  # only shown when ACC enabled
>>>>>>> ed7a0bf0
  }
  return packer.make_can_msg("ACC_CONTROL", 0, values)


def create_acc_cancel_command(packer):
  values = {
    "GAS_RELEASED": 0,
    "CRUISE_ACTIVE": 0,
    "ACC_BRAKING": 0,
    "ACCEL_NET": 0,
    "CRUISE_STATE": 0,
    "CANCEL_REQ": 1,
  }
  return packer.make_can_msg("PCM_CRUISE", 0, values)


def create_fcw_command(packer, fcw):
  values = {
    "PCS_INDICATOR": 1,  # PCS turned off
    "FCW": fcw,
    "SET_ME_X20": 0x20,
    "SET_ME_X10": 0x10,
    "PCS_OFF": 1,
    "PCS_SENSITIVITY": 0,
  }
  return packer.make_can_msg("PCS_HUD", 0, values)


def create_ui_command(packer, steer, chime, left_line, right_line, left_lane_depart, right_lane_depart, enabled, stock_lkas_hud):
  values = {
    "TWO_BEEPS": chime,
    "LDA_ALERT": steer,
    "RIGHT_LINE": 3 if right_lane_depart else 1 if right_line else 2,
    "LEFT_LINE": 3 if left_lane_depart else 1 if left_line else 2,
    "BARRIERS": 1 if enabled else 0,

    # static signals
    "SET_ME_X02": 2,
    "SET_ME_X01": 1,
    "LKAS_STATUS": 1,
    "REPEATED_BEEPS": 0,
    "LANE_SWAY_FLD": 7,
    "LANE_SWAY_BUZZER": 0,
    "LANE_SWAY_WARNING": 0,
    "LDA_FRONT_CAMERA_BLOCKED": 0,
    "TAKE_CONTROL": 0,
    "LANE_SWAY_SENSITIVITY": 2,
    "LANE_SWAY_TOGGLE": 1,
    "LDA_ON_MESSAGE": 0,
    "LDA_MESSAGES": 0,
    "LDA_SA_TOGGLE": 1,
    "LDA_SENSITIVITY": 2,
    "LDA_UNAVAILABLE": 0,
    "LDA_MALFUNCTION": 0,
    "LDA_UNAVAILABLE_QUIET": 0,
    "ADJUSTING_CAMERA": 0,
    "LDW_EXIST": 1,
  }

  # lane sway functionality
  # not all cars have LKAS_HUD — update with camera values if available
  if len(stock_lkas_hud):
    values.update({s: stock_lkas_hud[s] for s in [
      "LANE_SWAY_FLD",
      "LANE_SWAY_BUZZER",
      "LANE_SWAY_WARNING",
      "LANE_SWAY_SENSITIVITY",
      "LANE_SWAY_TOGGLE",
    ]})

  return packer.make_can_msg("LKAS_HUD", 0, values)<|MERGE_RESOLUTION|>--- conflicted
+++ resolved
@@ -27,11 +27,7 @@
   return packer.make_can_msg("STEERING_LTA", 0, values)
 
 
-<<<<<<< HEAD
-def create_accel_command(packer, accel, pcm_cancel, standstill_req, lead, acc_type, reverse_acc):
-=======
-def create_accel_command(packer, accel, pcm_cancel, standstill_req, lead, acc_type, fcw_alert):
->>>>>>> ed7a0bf0
+def create_accel_command(packer, accel, pcm_cancel, standstill_req, lead, acc_type, fcw_alert, reverse_acc):
   # TODO: find the exact canceling bit that does not create a chime
   values = {
     "ACCEL_CMD": accel,
@@ -41,12 +37,8 @@
     "PERMIT_BRAKING": 1,
     "RELEASE_STANDSTILL": not standstill_req,
     "CANCEL_REQ": pcm_cancel,
-<<<<<<< HEAD
     "ALLOW_LONG_PRESS": reverse_acc,
-=======
-    "ALLOW_LONG_PRESS": 1,
     "ACC_CUT_IN": fcw_alert,  # only shown when ACC enabled
->>>>>>> ed7a0bf0
   }
   return packer.make_can_msg("ACC_CONTROL", 0, values)
 
