--- conflicted
+++ resolved
@@ -1,12 +1,8 @@
 from cereal import car
 from common.numpy_fast import clip, interp
-<<<<<<< HEAD
 from common.params import Params
-from selfdrive.car import apply_meas_steer_torque_limits, create_gas_interceptor_command, make_can_msg
-=======
 from selfdrive.car import apply_meas_steer_torque_limits, apply_std_steer_angle_limits, \
                           create_gas_interceptor_command, make_can_msg
->>>>>>> fa310d9e
 from selfdrive.car.toyota.toyotacan import create_steer_command, create_ui_command, \
                                            create_accel_command, create_acc_cancel_command, \
                                            create_fcw_command, create_lta_steer_command
