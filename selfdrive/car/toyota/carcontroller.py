--- conflicted
+++ resolved
@@ -88,13 +88,9 @@
     # toyota can trace shows STEERING_LKA at 42Hz, with counter adding alternatively 1 and 2;
     # sending it at 100Hz seem to allow a higher rate limit, as the rate limit seems imposed
     # on consecutive messages
-<<<<<<< HEAD
     can_sends.append(toyotacan.create_steer_command(self.packer, apply_steer, apply_steer_req and lat_active))
-=======
-    can_sends.append(toyotacan.create_steer_command(self.packer, apply_steer, apply_steer_req))
 
     # STEERING_LTA does not seem to allow more rate by sending faster, and may wind up easier
->>>>>>> daae551e
     if self.frame % 2 == 0 and self.CP.carFingerprint in TSS2_CAR:
       lta_active = lat_active and self.CP.steerControlType == SteerControlType.angle
       # cut steering torque with TORQUE_WIND_DOWN when either EPS torque or driver torque is above
