import copy

from cereal import car
from common.conversions import Conversions as CV
from common.numpy_fast import mean
from common.filter_simple import FirstOrderFilter
from common.realtime import DT_CTRL
from opendbc.can.can_define import CANDefine
from opendbc.can.parser import CANParser
from selfdrive.car.interfaces import CarStateBase
from selfdrive.car.toyota.values import ToyotaFlags, CAR, DBC, STEER_THRESHOLD, NO_STOP_TIMER_CAR, TSS2_CAR, RADAR_ACC_CAR, EPS_SCALE, UNSUPPORTED_DSU_CAR

<<<<<<< HEAD
_TRAFFIC_SINGAL_MAP = {
  1: "kph",
  36: "mph",
  65: "No overtake",
  66: "No overtake"
}
=======
SteerControlType = car.CarParams.SteerControlType

# These steering fault definitions seem to be common across LKA (torque) and LTA (angle):
# - high steer rate fault: goes to 21 or 25 for 1 frame, then 9 for 2 seconds
# - lka/lta msg drop out: goes to 9 then 11 for a combined total of 2 seconds, then 3.
#     if using the other control command, goes directly to 3 after 1.5 seconds
# - initializing: LTA can report 0 as long as STEER_TORQUE_SENSOR->STEER_ANGLE_INITIALIZING is 1,
#     and is a catch-all for LKA
TEMP_STEER_FAULTS = (0, 9, 11, 21, 25)
# - lka/lta msg drop out: 3 (recoverable)
# - prolonged high driver torque: 17 (permanent)
PERM_STEER_FAULTS = (3, 17)
>>>>>>> fa310d9e


class CarState(CarStateBase):
  def __init__(self, CP):
    super().__init__(CP)
    can_define = CANDefine(DBC[CP.carFingerprint]["pt"])
    self.shifter_values = can_define.dv["GEAR_PACKET"]["GEAR"]
    self.eps_torque_scale = EPS_SCALE[CP.carFingerprint] / 100.
    self.cluster_speed_hyst_gap = CV.KPH_TO_MS / 2.
    self.cluster_min_speed = CV.KPH_TO_MS / 2.

    # On cars with cp.vl["STEER_TORQUE_SENSOR"]["STEER_ANGLE"]
    # the signal is zeroed to where the steering angle is at start.
    # Need to apply an offset as soon as the steering angle measurements are both received
    self.accurate_steer_angle_seen = False
    self.angle_offset = FirstOrderFilter(None, 60.0, DT_CTRL, initialized=False)
    self._init_traffic_signals()

    self.low_speed_lockout = False
    self.acc_type = 1
    self.lkas_hud = {}

  def update(self, cp, cp_cam):
    ret = car.CarState.new_message()

    ret.doorOpen = any([cp.vl["BODY_CONTROL_STATE"]["DOOR_OPEN_FL"], cp.vl["BODY_CONTROL_STATE"]["DOOR_OPEN_FR"],
                        cp.vl["BODY_CONTROL_STATE"]["DOOR_OPEN_RL"], cp.vl["BODY_CONTROL_STATE"]["DOOR_OPEN_RR"]])
    ret.seatbeltUnlatched = cp.vl["BODY_CONTROL_STATE"]["SEATBELT_DRIVER_UNLATCHED"] != 0
    ret.parkingBrake = cp.vl["BODY_CONTROL_STATE"]["PARKING_BRAKE"] == 1

    ret.brakePressed = cp.vl["BRAKE_MODULE"]["BRAKE_PRESSED"] != 0
    ret.brakeHoldActive = cp.vl["ESP_CONTROL"]["BRAKE_HOLD_ACTIVE"] == 1
    ret.brakeLights = bool(cp.vl["ESP_CONTROL"]["BRAKE_LIGHTS_ACC"])
    if self.CP.enableGasInterceptor:
      ret.gas = (cp.vl["GAS_SENSOR"]["INTERCEPTOR_GAS"] + cp.vl["GAS_SENSOR"]["INTERCEPTOR_GAS2"]) // 2
      ret.gasPressed = ret.gas > 805
    else:
      # TODO: find a new, common signal
      msg = "GAS_PEDAL_HYBRID" if (self.CP.flags & ToyotaFlags.HYBRID) else "GAS_PEDAL"
      ret.gas = cp.vl[msg]["GAS_PEDAL"]
      ret.gasPressed = cp.vl["PCM_CRUISE"]["GAS_RELEASED"] == 0

    ret.wheelSpeeds = self.get_wheel_speeds(
      cp.vl["WHEEL_SPEEDS"]["WHEEL_SPEED_FL"],
      cp.vl["WHEEL_SPEEDS"]["WHEEL_SPEED_FR"],
      cp.vl["WHEEL_SPEEDS"]["WHEEL_SPEED_RL"],
      cp.vl["WHEEL_SPEEDS"]["WHEEL_SPEED_RR"],
    )
    ret.vEgoRaw = mean([ret.wheelSpeeds.fl, ret.wheelSpeeds.fr, ret.wheelSpeeds.rl, ret.wheelSpeeds.rr])
    ret.vEgo, ret.aEgo = self.update_speed_kf(ret.vEgoRaw)
    ret.vEgoCluster = ret.vEgo * 1.015  # minimum of all the cars

    ret.standstill = ret.vEgoRaw == 0

    ret.steeringAngleDeg = cp.vl["STEER_ANGLE_SENSOR"]["STEER_ANGLE"] + cp.vl["STEER_ANGLE_SENSOR"]["STEER_FRACTION"]
    torque_sensor_angle_deg = cp.vl["STEER_TORQUE_SENSOR"]["STEER_ANGLE"]

    # On some cars, the angle measurement is non-zero while initializing
    if abs(torque_sensor_angle_deg) > 1e-3 and not bool(cp.vl["STEER_TORQUE_SENSOR"]["STEER_ANGLE_INITIALIZING"]):
      self.accurate_steer_angle_seen = True

    if self.accurate_steer_angle_seen:
      # Offset seems to be invalid for large steering angles
      if abs(ret.steeringAngleDeg) < 90 and cp.can_valid:
        self.angle_offset.update(torque_sensor_angle_deg - ret.steeringAngleDeg)

      if self.angle_offset.initialized:
        ret.steeringAngleOffsetDeg = self.angle_offset.x
        ret.steeringAngleDeg = torque_sensor_angle_deg - self.angle_offset.x

    ret.steeringRateDeg = cp.vl["STEER_ANGLE_SENSOR"]["STEER_RATE"]

    can_gear = int(cp.vl["GEAR_PACKET"]["GEAR"])
    ret.gearShifter = self.parse_gear_shifter(self.shifter_values.get(can_gear, None))
    ret.leftBlinker = cp.vl["BLINKERS_STATE"]["TURN_SIGNALS"] == 1
    ret.rightBlinker = cp.vl["BLINKERS_STATE"]["TURN_SIGNALS"] == 2

    ret.steeringTorque = cp.vl["STEER_TORQUE_SENSOR"]["STEER_TORQUE_DRIVER"]
    ret.steeringTorqueEps = cp.vl["STEER_TORQUE_SENSOR"]["STEER_TORQUE_EPS"] * self.eps_torque_scale
    # we could use the override bit from dbc, but it's triggered at too high torque values
    ret.steeringPressed = abs(ret.steeringTorque) > STEER_THRESHOLD

    # Check EPS LKA/LTA fault status
    ret.steerFaultTemporary = cp.vl["EPS_STATUS"]["LKA_STATE"] in TEMP_STEER_FAULTS
    ret.steerFaultPermanent = cp.vl["EPS_STATUS"]["LKA_STATE"] in PERM_STEER_FAULTS

    if self.CP.steerControlType == SteerControlType.angle:
      ret.steerFaultTemporary = ret.steerFaultTemporary or cp.vl["EPS_STATUS"]["LTA_STATE"] in TEMP_STEER_FAULTS
      ret.steerFaultPermanent = ret.steerFaultPermanent or cp.vl["EPS_STATUS"]["LTA_STATE"] in PERM_STEER_FAULTS

    if self.CP.carFingerprint in UNSUPPORTED_DSU_CAR:
      # TODO: find the bit likely in DSU_CRUISE that describes an ACC fault. one may also exist in CLUTCH
      ret.cruiseState.available = cp.vl["DSU_CRUISE"]["MAIN_ON"] != 0
      ret.cruiseState.speed = cp.vl["DSU_CRUISE"]["SET_SPEED"] * CV.KPH_TO_MS
      cluster_set_speed = cp.vl["PCM_CRUISE_ALT"]["UI_SET_SPEED"]
    else:
      ret.accFaulted = cp.vl["PCM_CRUISE_2"]["ACC_FAULTED"] != 0
      ret.cruiseState.available = cp.vl["PCM_CRUISE_2"]["MAIN_ON"] != 0
      ret.cruiseState.speed = cp.vl["PCM_CRUISE_2"]["SET_SPEED"] * CV.KPH_TO_MS
      cluster_set_speed = cp.vl["PCM_CRUISE_SM"]["UI_SET_SPEED"]

    # UI_SET_SPEED is always non-zero when main is on, hide until first enable
    if ret.cruiseState.speed != 0:
      is_metric = cp.vl["BODY_CONTROL_STATE_2"]["UNITS"] in (1, 2)
      conversion_factor = CV.KPH_TO_MS if is_metric else CV.MPH_TO_MS
      ret.cruiseState.speedCluster = cluster_set_speed * conversion_factor

    cp_acc = cp_cam if self.CP.carFingerprint in (TSS2_CAR - RADAR_ACC_CAR) else cp

    if self.CP.carFingerprint in (TSS2_CAR | RADAR_ACC_CAR):
      if not (self.CP.flags & ToyotaFlags.SMART_DSU.value):
        self.acc_type = cp_acc.vl["ACC_CONTROL"]["ACC_TYPE"]
      ret.stockFcw = bool(cp_acc.vl["ACC_HUD"]["FCW"])
      self.gap_dist_button = cp_cam.vl["ACC_CONTROL"]["DISTANCE"]

    if self.CP.flags & ToyotaFlags.SMART_DSU:
      self.gap_dist_button = cp.vl["SDSU"]["FD_BUTTON"]

    # some TSS2 cars have low speed lockout permanently set, so ignore on those cars
    # these cars are identified by an ACC_TYPE value of 2.
    # TODO: it is possible to avoid the lockout and gain stop and go if you
    # send your own ACC_CONTROL msg on startup with ACC_TYPE set to 1
    if (self.CP.carFingerprint not in TSS2_CAR and self.CP.carFingerprint not in UNSUPPORTED_DSU_CAR) or \
       (self.CP.carFingerprint in TSS2_CAR and self.acc_type == 1):
      self.low_speed_lockout = cp.vl["PCM_CRUISE_2"]["LOW_SPEED_LOCKOUT"] == 2

    self.pcm_acc_status = cp.vl["PCM_CRUISE"]["CRUISE_STATE"]
    if self.CP.carFingerprint not in (NO_STOP_TIMER_CAR - TSS2_CAR):
      # ignore standstill state in certain vehicles, since pcm allows to restart with just an acceleration request
      ret.cruiseState.standstill = self.pcm_acc_status == 7
    ret.cruiseState.enabled = bool(cp.vl["PCM_CRUISE"]["CRUISE_ACTIVE"])
    ret.cruiseState.nonAdaptive = cp.vl["PCM_CRUISE"]["CRUISE_STATE"] in (1, 2, 3, 4, 5, 6)

    ret.genericToggle = bool(cp.vl["LIGHT_STALK"]["AUTO_HIGH_BEAM"])
    ret.espDisabled = cp.vl["ESP_CONTROL"]["TC_DISABLED"] != 0

    if not self.CP.enableDsu:
      ret.stockAeb = bool(cp_acc.vl["PRE_COLLISION"]["PRECOLLISION_ACTIVE"] and cp_acc.vl["PRE_COLLISION"]["FORCE"] < -1e-5)

    if self.CP.enableBsm:
      ret.leftBlindspot = (cp.vl["BSM"]["L_ADJACENT"] == 1) or (cp.vl["BSM"]["L_APPROACHING"] == 1)
      ret.rightBlindspot = (cp.vl["BSM"]["R_ADJACENT"] == 1) or (cp.vl["BSM"]["R_APPROACHING"] == 1)

    if self.CP.carFingerprint != CAR.PRIUS_V:
      self.lkas_hud = copy.copy(cp_cam.vl["LKAS_HUD"])

    self._update_traffic_signals(cp_cam)
    ret.cruiseState.speedLimit = self._calculate_speed_limit()

    return ret

  def _init_traffic_signals(self):
    self._tsgn1 = None
    self._spdval1 = None
    self._splsgn1 = None
    self._tsgn2 = None
    self._splsgn2 = None
    self._tsgn3 = None
    self._splsgn3 = None
    self._tsgn4 = None
    self._splsgn4 = None

  def _update_traffic_signals(self, cp_cam):
    # Print out car signals for traffic signal detection
    tsgn1 = cp_cam.vl["RSA1"]['TSGN1']
    spdval1 = cp_cam.vl["RSA1"]['SPDVAL1']
    splsgn1 = cp_cam.vl["RSA1"]['SPLSGN1']
    tsgn2 = cp_cam.vl["RSA1"]['TSGN2']
    splsgn2 = cp_cam.vl["RSA1"]['SPLSGN2']
    tsgn3 = cp_cam.vl["RSA2"]['TSGN3']
    splsgn3 = cp_cam.vl["RSA2"]['SPLSGN3']
    tsgn4 = cp_cam.vl["RSA2"]['TSGN4']
    splsgn4 = cp_cam.vl["RSA2"]['SPLSGN4']

    has_changed = tsgn1 != self._tsgn1 \
      or spdval1 != self._spdval1 \
      or splsgn1 != self._splsgn1 \
      or tsgn2 != self._tsgn2 \
      or splsgn2 != self._splsgn2 \
      or tsgn3 != self._tsgn3 \
      or splsgn3 != self._splsgn3 \
      or tsgn4 != self._tsgn4 \
      or splsgn4 != self._splsgn4

    self._tsgn1 = tsgn1
    self._spdval1 = spdval1
    self._splsgn1 = splsgn1
    self._tsgn2 = tsgn2
    self._splsgn2 = splsgn2
    self._tsgn3 = tsgn3
    self._splsgn3 = splsgn3
    self._tsgn4 = tsgn4
    self._splsgn4 = splsgn4

    if not has_changed:
      return

    print('---- TRAFFIC SIGNAL UPDATE -----')
    if tsgn1 is not None and tsgn1 != 0:
      print(f'TSGN1: {self._traffic_signal_description(tsgn1)}')
    if spdval1 is not None and spdval1 != 0:
      print(f'SPDVAL1: {spdval1}')
    if splsgn1 is not None and splsgn1 != 0:
      print(f'SPLSGN1: {splsgn1}')
    if tsgn2 is not None and tsgn2 != 0:
      print(f'TSGN2: {self._traffic_signal_description(tsgn2)}')
    if splsgn2 is not None and splsgn2 != 0:
      print(f'SPLSGN2: {splsgn2}')
    if tsgn3 is not None and tsgn3 != 0:
      print(f'TSGN3: {self._traffic_signal_description(tsgn3)}')
    if splsgn3 is not None and splsgn3 != 0:
      print(f'SPLSGN3: {splsgn3}')
    if tsgn4 is not None and tsgn4 != 0:
      print(f'TSGN4: {self._traffic_signal_description(tsgn4)}')
    if splsgn4 is not None and splsgn4 != 0:
      print(f'SPLSGN4: {splsgn4}')
    print('------------------------')

  def _traffic_signal_description(self, tsgn):
    desc = _TRAFFIC_SINGAL_MAP.get(int(tsgn))
    return f'{tsgn}: {desc}' if desc is not None else f'{tsgn}'

  def _calculate_speed_limit(self):
    if self._tsgn1 == 1:
      return self._spdval1 * CV.KPH_TO_MS
    if self._tsgn1 == 36:
      return self._spdval1 * CV.MPH_TO_MS
    return 0

  @staticmethod
  def get_can_parser(CP):
    signals = [
      # sig_name, sig_address
      ("STEER_ANGLE", "STEER_ANGLE_SENSOR"),
      ("GEAR", "GEAR_PACKET"),
      ("BRAKE_PRESSED", "BRAKE_MODULE"),
      ("WHEEL_SPEED_FL", "WHEEL_SPEEDS"),
      ("WHEEL_SPEED_FR", "WHEEL_SPEEDS"),
      ("WHEEL_SPEED_RL", "WHEEL_SPEEDS"),
      ("WHEEL_SPEED_RR", "WHEEL_SPEEDS"),
      ("DOOR_OPEN_FL", "BODY_CONTROL_STATE"),
      ("DOOR_OPEN_FR", "BODY_CONTROL_STATE"),
      ("DOOR_OPEN_RL", "BODY_CONTROL_STATE"),
      ("DOOR_OPEN_RR", "BODY_CONTROL_STATE"),
      ("SEATBELT_DRIVER_UNLATCHED", "BODY_CONTROL_STATE"),
      ("PARKING_BRAKE", "BODY_CONTROL_STATE"),
      ("UNITS", "BODY_CONTROL_STATE_2"),
      ("TC_DISABLED", "ESP_CONTROL"),
      ("BRAKE_HOLD_ACTIVE", "ESP_CONTROL"),
      ("BRAKE_LIGHTS_ACC", "ESP_CONTROL"),
      ("STEER_FRACTION", "STEER_ANGLE_SENSOR"),
      ("STEER_RATE", "STEER_ANGLE_SENSOR"),
      ("CRUISE_ACTIVE", "PCM_CRUISE"),
      ("CRUISE_STATE", "PCM_CRUISE"),
      ("GAS_RELEASED", "PCM_CRUISE"),
      ("UI_SET_SPEED", "PCM_CRUISE_SM"),
      ("STEER_TORQUE_DRIVER", "STEER_TORQUE_SENSOR"),
      ("STEER_TORQUE_EPS", "STEER_TORQUE_SENSOR"),
      ("STEER_ANGLE", "STEER_TORQUE_SENSOR"),
      ("STEER_ANGLE_INITIALIZING", "STEER_TORQUE_SENSOR"),
      ("TURN_SIGNALS", "BLINKERS_STATE"),
      ("LKA_STATE", "EPS_STATUS"),
      ("AUTO_HIGH_BEAM", "LIGHT_STALK"),
    ]

    # Check LTA state if using LTA angle control
    if CP.steerControlType == SteerControlType.angle:
      signals.append(("LTA_STATE", "EPS_STATUS"))

    checks = [
      ("GEAR_PACKET", 1),
      ("LIGHT_STALK", 1),
      ("BLINKERS_STATE", 0.15),
      ("BODY_CONTROL_STATE", 3),
      ("BODY_CONTROL_STATE_2", 2),
      ("ESP_CONTROL", 3),
      ("EPS_STATUS", 25),
      ("BRAKE_MODULE", 40),
      ("WHEEL_SPEEDS", 80),
      ("STEER_ANGLE_SENSOR", 80),
      ("PCM_CRUISE", 33),
      ("PCM_CRUISE_SM", 1),
      ("STEER_TORQUE_SENSOR", 50),
    ]

    if CP.flags & ToyotaFlags.HYBRID:
      signals.append(("GAS_PEDAL", "GAS_PEDAL_HYBRID"))
      checks.append(("GAS_PEDAL_HYBRID", 33))
    else:
      signals.append(("GAS_PEDAL", "GAS_PEDAL"))
      checks.append(("GAS_PEDAL", 33))

    if CP.carFingerprint in UNSUPPORTED_DSU_CAR:
      signals.append(("MAIN_ON", "DSU_CRUISE"))
      signals.append(("SET_SPEED", "DSU_CRUISE"))
      signals.append(("UI_SET_SPEED", "PCM_CRUISE_ALT"))
      checks.append(("DSU_CRUISE", 5))
      checks.append(("PCM_CRUISE_ALT", 1))
    else:
      signals.append(("MAIN_ON", "PCM_CRUISE_2"))
      signals.append(("SET_SPEED", "PCM_CRUISE_2"))
      signals.append(("ACC_FAULTED", "PCM_CRUISE_2"))
      signals.append(("LOW_SPEED_LOCKOUT", "PCM_CRUISE_2"))
      checks.append(("PCM_CRUISE_2", 33))

    # add gas interceptor reading if we are using it
    if CP.enableGasInterceptor:
      signals.append(("INTERCEPTOR_GAS", "GAS_SENSOR"))
      signals.append(("INTERCEPTOR_GAS2", "GAS_SENSOR"))
      checks.append(("GAS_SENSOR", 50))

    if CP.enableBsm:
      signals += [
        ("L_ADJACENT", "BSM"),
        ("L_APPROACHING", "BSM"),
        ("R_ADJACENT", "BSM"),
        ("R_APPROACHING", "BSM"),
      ]
      checks.append(("BSM", 1))

    if CP.carFingerprint in RADAR_ACC_CAR:
      if not CP.flags & ToyotaFlags.SMART_DSU.value:
        signals += [
          ("ACC_TYPE", "ACC_CONTROL"),
        ]
        checks += [
          ("ACC_CONTROL", 33),
        ]
      signals += [
        ("FCW", "ACC_HUD"),
      ]
      checks += [
        ("ACC_HUD", 1),
      ]

    if CP.carFingerprint not in (TSS2_CAR - RADAR_ACC_CAR) and not CP.enableDsu:
      signals += [
        ("FORCE", "PRE_COLLISION"),
        ("PRECOLLISION_ACTIVE", "PRE_COLLISION"),
      ]
      checks += [
        ("PRE_COLLISION", 33),
      ]

    if CP.flags & ToyotaFlags.SMART_DSU:
       signals.append(("FD_BUTTON", "SDSU", 0))
       checks.append(("SDSU", 33))

    return CANParser(DBC[CP.carFingerprint]["pt"], signals, checks, 0)

  @staticmethod
  def get_cam_can_parser(CP):
    signals = []
    checks = []

    # Include traffic signal signals.
    signals += [
      ("TSGN1", "RSA1", 0),
      ("SPDVAL1", "RSA1", 0),
      ("SPLSGN1", "RSA1", 0),
      ("TSGN2", "RSA1", 0),
      ("SPLSGN2", "RSA1", 0),
      ("TSGN3", "RSA2", 0),
      ("SPLSGN3", "RSA2", 0),
      ("TSGN4", "RSA2", 0),
      ("SPLSGN4", "RSA2", 0),
    ]

    checks += [
      ("RSA1", 0),
      ("RSA2", 0),
    ]

    if CP.carFingerprint != CAR.PRIUS_V:
      signals += [
        ("LANE_SWAY_FLD", "LKAS_HUD"),
        ("LANE_SWAY_BUZZER", "LKAS_HUD"),
        ("LANE_SWAY_WARNING", "LKAS_HUD"),
        ("LANE_SWAY_SENSITIVITY", "LKAS_HUD"),
        ("LANE_SWAY_TOGGLE", "LKAS_HUD"),
      ]
      checks += [
        ("LKAS_HUD", 1),
      ]

    if CP.carFingerprint in (TSS2_CAR - RADAR_ACC_CAR):
      signals += [
        ("PRECOLLISION_ACTIVE", "PRE_COLLISION"),
        ("FORCE", "PRE_COLLISION"),
        ("ACC_TYPE", "ACC_CONTROL"),
        ("FCW", "ACC_HUD"),
        ("DISTANCE", 'ACC_CONTROL'),
      ]
      checks += [
        ("PRE_COLLISION", 33),
        ("ACC_CONTROL", 33),
        ("ACC_HUD", 1),
      ]

    return CANParser(DBC[CP.carFingerprint]["pt"], signals, checks, 2)<|MERGE_RESOLUTION|>--- conflicted
+++ resolved
@@ -10,14 +10,6 @@
 from selfdrive.car.interfaces import CarStateBase
 from selfdrive.car.toyota.values import ToyotaFlags, CAR, DBC, STEER_THRESHOLD, NO_STOP_TIMER_CAR, TSS2_CAR, RADAR_ACC_CAR, EPS_SCALE, UNSUPPORTED_DSU_CAR
 
-<<<<<<< HEAD
-_TRAFFIC_SINGAL_MAP = {
-  1: "kph",
-  36: "mph",
-  65: "No overtake",
-  66: "No overtake"
-}
-=======
 SteerControlType = car.CarParams.SteerControlType
 
 # These steering fault definitions seem to be common across LKA (torque) and LTA (angle):
@@ -30,7 +22,13 @@
 # - lka/lta msg drop out: 3 (recoverable)
 # - prolonged high driver torque: 17 (permanent)
 PERM_STEER_FAULTS = (3, 17)
->>>>>>> fa310d9e
+
+_TRAFFIC_SINGAL_MAP = {
+  1: "kph",
+  36: "mph",
+  65: "No overtake",
+  66: "No overtake"
+}
 
 
 class CarState(CarStateBase):
