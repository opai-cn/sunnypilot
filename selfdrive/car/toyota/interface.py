from cereal import car
from openpilot.common.numpy_fast import clip
from openpilot.common.params import Params
from panda import Panda
from panda.python import uds
from openpilot.selfdrive.car.toyota.values import Ecu, CAR, DBC, ToyotaFlags, ToyotaFlagsSP, CarControllerParams, TSS2_CAR, RADAR_ACC_CAR, NO_DSU_CAR, \
                                        MIN_ACC_SPEED, EPS_SCALE, UNSUPPORTED_DSU_CAR, NO_STOP_TIMER_CAR, ANGLE_CONTROL_CAR
from openpilot.selfdrive.car import create_button_events, get_safety_config
from openpilot.selfdrive.car.disable_ecu import disable_ecu
from openpilot.selfdrive.car.interfaces import CarInterfaceBase

ButtonType = car.CarState.ButtonEvent.Type
EventName = car.CarEvent.EventName
SteerControlType = car.CarParams.SteerControlType
GearShifter = car.CarState.GearShifter

class CarInterface(CarInterfaceBase):
  @staticmethod
  def get_pid_accel_limits(CP, current_speed, cruise_speed):
    return CarControllerParams.ACCEL_MIN, CarControllerParams.ACCEL_MAX

  @staticmethod
  def _get_params(ret, candidate, fingerprint, car_fw, experimental_long, docs):
    ret.carName = "toyota"
    ret.safetyConfigs = [get_safety_config(car.CarParams.SafetyModel.toyota)]
    ret.safetyConfigs[0].safetyParam = EPS_SCALE[candidate]

    # BRAKE_MODULE is on a different address for these cars
    if DBC[candidate]["pt"] == "toyota_new_mc_pt_generated":
      ret.safetyConfigs[0].safetyParam |= Panda.FLAG_TOYOTA_ALT_BRAKE

    if candidate in ANGLE_CONTROL_CAR:
      ret.steerControlType = SteerControlType.angle
      ret.safetyConfigs[0].safetyParam |= Panda.FLAG_TOYOTA_LTA

      # LTA control can be more delayed and winds up more often
      ret.steerActuatorDelay = 0.18
      ret.steerLimitTimer = 0.8
    else:
      CarInterfaceBase.configure_torque_tune(candidate, ret.lateralTuning)

      ret.steerActuatorDelay = 0.12  # Default delay, Prius has larger delay
      ret.steerLimitTimer = 0.4

      if 0x23 in fingerprint[0]:  # Detect if ZSS is present
        ret.spFlags |= ToyotaFlagsSP.SP_ZSS.value

    ret.stoppingControl = False  # Toyota starts braking more when it thinks you want to stop

    stop_and_go = candidate in TSS2_CAR

    # Detect smartDSU, which intercepts ACC_CMD from the DSU (or radar) allowing openpilot to send it
    # 0x2AA is sent by a similar device which intercepts the radar instead of DSU on NO_DSU_CARs
    if 0x2FF in fingerprint[0] or (0x2AA in fingerprint[0] and candidate in NO_DSU_CAR):
      ret.flags |= ToyotaFlags.SMART_DSU.value
      ret.safetyConfigs[0].safetyParam |= Panda.FLAG_TOYOTA_SDSU

    if 0x2AA in fingerprint[0] and candidate in NO_DSU_CAR:
      ret.flags |= ToyotaFlags.RADAR_CAN_FILTER.value

    # In TSS2 cars, the camera does long control
    found_ecus = [fw.ecu for fw in car_fw]
    ret.enableDsu = len(found_ecus) > 0 and Ecu.dsu not in found_ecus and candidate not in (NO_DSU_CAR | UNSUPPORTED_DSU_CAR) \
                                        and not (ret.flags & ToyotaFlags.SMART_DSU)

    if candidate == CAR.TOYOTA_PRIUS:
      zss = ret.spFlags & ToyotaFlagsSP.SP_ZSS
      stop_and_go = True
      ret.steerRatio = 15.0 if zss else 15.74   # unknown end-to-end spec
      ret.mass = 1529. if zss else 1381.
      # Only give steer angle deadzone to for bad angle sensor prius
      for fw in car_fw:
        if fw.ecu == "eps" and not fw.fwVersion == b'8965B47060\x00\x00\x00\x00\x00\x00':
          ret.steerActuatorDelay = 0.25
          CarInterfaceBase.configure_torque_tune(candidate, ret.lateralTuning, steering_angle_deadzone_deg=0.0 if zss else 0.2)

    elif candidate in (CAR.LEXUS_RX, CAR.LEXUS_RX_TSS2):
      stop_and_go = True
      ret.wheelSpeedFactor = 1.035

    elif candidate in (CAR.TOYOTA_AVALON, CAR.TOYOTA_AVALON_2019, CAR.TOYOTA_AVALON_TSS2):
      # starting from 2019, all Avalon variants have stop and go
      # https://engage.toyota.com/static/images/toyota_safety_sense/TSS_Applicability_Chart.pdf
      stop_and_go = candidate != CAR.TOYOTA_AVALON

    elif candidate in (CAR.TOYOTA_RAV4_TSS2, CAR.TOYOTA_RAV4_TSS2_2022, CAR.TOYOTA_RAV4_TSS2_2023):
      ret.lateralTuning.init('pid')
      ret.lateralTuning.pid.kiBP = [0.0]
      ret.lateralTuning.pid.kpBP = [0.0]
      ret.lateralTuning.pid.kpV = [0.6]
      ret.lateralTuning.pid.kiV = [0.1]
      ret.lateralTuning.pid.kf = 0.00007818594

      # 2019+ RAV4 TSS2 uses two different steering racks and specific tuning seems to be necessary.
      # See https://github.com/commaai/openpilot/pull/21429#issuecomment-873652891
      for fw in car_fw:
        if fw.ecu == "eps" and (fw.fwVersion.startswith(b'\x02') or fw.fwVersion in [b'8965B42181\x00\x00\x00\x00\x00\x00']):
          ret.lateralTuning.pid.kpV = [0.15]
          ret.lateralTuning.pid.kiV = [0.05]
          ret.lateralTuning.pid.kf = 0.00004
          break

    elif candidate in (CAR.TOYOTA_CHR, CAR.TOYOTA_CAMRY, CAR.TOYOTA_SIENNA, CAR.LEXUS_CTH, CAR.LEXUS_NX):
      # TODO: Some of these platforms are not advertised to have full range ACC, are they similar to SNG_WITHOUT_DSU cars?
      stop_and_go = True

    # TODO: these models can do stop and go, but unclear if it requires sDSU or unplugging DSU.
    #  For now, don't list stop and go functionality in the docs
    if ret.flags & ToyotaFlags.SNG_WITHOUT_DSU:
      stop_and_go = stop_and_go or bool(ret.flags & ToyotaFlags.SMART_DSU.value) or (ret.enableDsu and not docs)

    ret.centerToFront = ret.wheelbase * 0.44

    # TODO: Some TSS-P platforms have BSM, but are flipped based on region or driving direction.
    # Detect flipped signals and enable for C-HR and others
    ret.enableBsm = 0x3F6 in fingerprint[0] and candidate in TSS2_CAR

    # No radar dbc for cars without DSU which are not TSS 2.0
    # TODO: make an adas dbc file for dsu-less models
    ret.radarUnavailable = DBC[candidate]['radar'] is None or candidate in (NO_DSU_CAR - TSS2_CAR)

    # if the smartDSU is detected, openpilot can send ACC_CONTROL and the smartDSU will block it from the DSU or radar.
    # since we don't yet parse radar on TSS2/TSS-P radar-based ACC cars, gate longitudinal behind experimental toggle
    use_sdsu = bool(ret.flags & ToyotaFlags.SMART_DSU)
    if candidate in (RADAR_ACC_CAR | NO_DSU_CAR):
      ret.experimentalLongitudinalAvailable = use_sdsu or candidate in RADAR_ACC_CAR

      if not use_sdsu:
        # Disabling radar is only supported on TSS2 radar-ACC cars
        if experimental_long and candidate in RADAR_ACC_CAR:
          ret.flags |= ToyotaFlags.DISABLE_RADAR.value
      else:
        use_sdsu = use_sdsu and experimental_long

    # openpilot longitudinal enabled by default:
    #  - non-(TSS2 radar ACC cars) w/ smartDSU installed
    #  - cars w/ DSU disconnected
    #  - TSS2 cars with camera sending ACC_CONTROL where we can block it
    # openpilot longitudinal behind experimental long toggle:
    #  - TSS2 radar ACC cars w/ smartDSU installed
    #  - TSS2 radar ACC cars w/o smartDSU installed (disables radar)
    #  - TSS-P DSU-less cars w/ CAN filter installed (no radar parser yet)
    ret.openpilotLongitudinalControl = (use_sdsu or ret.enableDsu or candidate in (TSS2_CAR - RADAR_ACC_CAR) or bool(ret.flags & ToyotaFlags.DISABLE_RADAR.value)) and \
                                       not Params().get_bool("StockLongToyota")
    ret.autoResumeSng = ret.openpilotLongitudinalControl and candidate in NO_STOP_TIMER_CAR
    ret.enableGasInterceptorDEPRECATED = 0x201 in fingerprint[0] and ret.openpilotLongitudinalControl

    if not ret.openpilotLongitudinalControl:
      ret.safetyConfigs[0].safetyParam |= Panda.FLAG_TOYOTA_STOCK_LONGITUDINAL

    if ret.enableGasInterceptorDEPRECATED:
      ret.safetyConfigs[0].safetyParam |= Panda.FLAG_TOYOTA_GAS_INTERCEPTOR

    if candidate in UNSUPPORTED_DSU_CAR:
      ret.safetyConfigs[0].safetyParam |= Panda.FLAG_TOYOTA_UNSUPPORTED_DSU_CAR

    # min speed to enable ACC. if car can do stop and go, then set enabling speed
    # to a negative value, so it won't matter.
    ret.minEnableSpeed = -1. if (stop_and_go or ret.enableGasInterceptorDEPRECATED) else MIN_ACC_SPEED

    sp_tss2_long_tune = Params().get_bool("ToyotaTSS2Long")

    # hand tuned (July 1, 2024)
    def custom_tss2_longitudinal_tuning():
      ret.vEgoStopping = 0.01
      ret.vEgoStarting = 0.01
      ret.stoppingDecelRate = 0.40

    def default_tss2_longitudinal_tuning():
      ret.vEgoStopping = 0.25
      ret.vEgoStarting = 0.25
      ret.stoppingDecelRate = 0.3  # reach stopping target smoothly

    def default_longitudinal_tuning():
      tune.kiBP = [0., 5., 35.]
      tune.kiV = [3.6, 2.4, 1.5]

    tune = ret.longitudinalTuning
    if candidate in TSS2_CAR or ret.enableGasInterceptorDEPRECATED:
      if sp_tss2_long_tune:
        tune.kiBP = [0.,  12.,  16,   20.,  27.,  36.,  50]
        tune.kiV = [0.33, 0.22, 0.19, 0.17, 0.10, 0.07, 0.01]
        custom_tss2_longitudinal_tuning()
      else:
        tune.kpV = [0.0]
        tune.kiV = [0.5]
      if candidate in TSS2_CAR:
        default_tss2_longitudinal_tuning()
    else:
      default_longitudinal_tuning()

    if Params().get_bool("ToyotaEnhancedBsm"):
      ret.spFlags |= ToyotaFlagsSP.SP_ENHANCED_BSM.value

    if candidate == CAR.TOYOTA_PRIUS_TSS2:
      ret.spFlags |= ToyotaFlagsSP.SP_NEED_DEBUG_BSM.value

    return ret

  @staticmethod
  def init(CP, logcan, sendcan):
    # disable radar if alpha longitudinal toggled on radar-ACC car without CAN filter/smartDSU
    if CP.flags & ToyotaFlags.DISABLE_RADAR.value:
      communication_control = bytes([uds.SERVICE_TYPE.COMMUNICATION_CONTROL, uds.CONTROL_TYPE.ENABLE_RX_DISABLE_TX, uds.MESSAGE_TYPE.NORMAL])
      disable_ecu(logcan, sendcan, bus=0, addr=0x750, sub_addr=0xf, com_cont_req=communication_control)

  # returns a car.CarState
  def _update(self, c):
    ret = self.CS.update(self.cp, self.cp_cam)

    distance_button = 0

    if self.CP.carFingerprint in (TSS2_CAR - RADAR_ACC_CAR) or (self.CP.flags & ToyotaFlags.SMART_DSU and not self.CP.flags & ToyotaFlags.RADAR_CAN_FILTER):
      self.CS.button_events = create_button_events(self.CS.distance_button, self.CS.prev_distance_button, {1: ButtonType.gapAdjustCruise})
      distance_button = self.CS.distance_button

    self.CS.mads_enabled = self.get_sp_cruise_main_state(ret)

    if ret.cruiseState.available:
      if self.enable_mads:
        if not self.CS.prev_mads_enabled and self.CS.mads_enabled:
          self.CS.madsEnabled = True
        if self.CS.params_list.toyota_lkas_toggle:
          if self.CS.lta_status_active:
            if (self.CS.prev_lkas_enabled == 16 and self.CS.lkas_enabled == 0) or \
              (self.CS.prev_lkas_enabled == 0 and self.CS.lkas_enabled == 16):
              self.CS.madsEnabled = not self.CS.madsEnabled
          else:
            if (not self.CS.prev_lkas_enabled and self.CS.lkas_enabled) or \
              (self.CS.prev_lkas_enabled == 1 and not self.CS.lkas_enabled):
              self.CS.madsEnabled = not self.CS.madsEnabled
        self.CS.madsEnabled = self.get_acc_mads(ret)
    else:
      self.CS.madsEnabled = False

    if self.get_sp_pedal_disengage(ret):
      self.get_sp_cancel_cruise_state()
      if not self.CP.pcmCruise:
        ret.cruiseState.enabled = self.CS.accEnabled

<<<<<<< HEAD
    ret = self.get_sp_common_state(ret, gap_button=bool(distance_button))
=======
    ret, self.CS = self.get_sp_common_state(ret, self.CS)
>>>>>>> 853fed44

    ret.buttonEvents = [
      *self.CS.button_events,
      *self.button_events.create_cancel_event(ret.cruiseState.enabled, self.CS.out.cruiseState.enabled),
      *self.button_events.create_mads_event(self.CS.madsEnabled, self.CS.out.madsEnabled)  # MADS BUTTON
    ]

    # events
    events = self.create_common_events(ret, c, extra_gears=[GearShifter.sport, GearShifter.low, GearShifter.brake],
                                       pcm_enable=False)

    events, ret = self.create_sp_events(ret, events)

    # Lane Tracing Assist control is unavailable (EPS_STATUS->LTA_STATE=0) until
    # the more accurate angle sensor signal is initialized
    if self.CP.steerControlType == SteerControlType.angle and not self.CS.accurate_steer_angle_seen:
      events.add(EventName.vehicleSensorsInvalid)

    if self.CP.openpilotLongitudinalControl:
      if ret.cruiseState.standstill and not ret.brakePressed and not self.CP.enableGasInterceptorDEPRECATED:
        events.add(EventName.resumeRequired)
      if self.CS.low_speed_lockout:
        events.add(EventName.lowSpeedLockout)
      if ret.vEgo < self.CP.minEnableSpeed:
        events.add(EventName.belowEngageSpeed)
        if c.actuators.accel > 0.3:
          # some margin on the actuator to not false trigger cancellation while stopping
          events.add(EventName.speedTooLow)
        if ret.vEgo < 0.001:
          # while in standstill, send a user alert
          events.add(EventName.manualRestart)

    ret.events = events.to_msg()

    return ret<|MERGE_RESOLUTION|>--- conflicted
+++ resolved
@@ -238,11 +238,7 @@
       if not self.CP.pcmCruise:
         ret.cruiseState.enabled = self.CS.accEnabled
 
-<<<<<<< HEAD
-    ret = self.get_sp_common_state(ret, gap_button=bool(distance_button))
-=======
-    ret, self.CS = self.get_sp_common_state(ret, self.CS)
->>>>>>> 853fed44
+    ret = self.get_sp_common_state(ret)
 
     ret.buttonEvents = [
       *self.CS.button_events,
