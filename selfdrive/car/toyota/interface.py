#!/usr/bin/env python3
from cereal import car
<<<<<<< HEAD
from common.conversions import Conversions as CV
from common.params import Params
=======
from openpilot.common.conversions import Conversions as CV
>>>>>>> ed7a0bf0
from panda import Panda
from panda.python import uds
from openpilot.selfdrive.car.toyota.values import Ecu, CAR, DBC, ToyotaFlags, CarControllerParams, TSS2_CAR, RADAR_ACC_CAR, NO_DSU_CAR, \
                                        MIN_ACC_SPEED, EPS_SCALE, EV_HYBRID_CAR, UNSUPPORTED_DSU_CAR, NO_STOP_TIMER_CAR, ANGLE_CONTROL_CAR
from openpilot.selfdrive.car import get_safety_config
from openpilot.selfdrive.car.disable_ecu import disable_ecu
from openpilot.selfdrive.car.interfaces import CarInterfaceBase

EventName = car.CarEvent.EventName
SteerControlType = car.CarParams.SteerControlType


class CarInterface(CarInterfaceBase):
  @staticmethod
  def get_pid_accel_limits(CP, current_speed, cruise_speed):
    return CarControllerParams.ACCEL_MIN, CarControllerParams.ACCEL_MAX

  @staticmethod
  def _get_params(ret, candidate, fingerprint, car_fw, experimental_long, docs):
    ret.carName = "toyota"
    ret.safetyConfigs = [get_safety_config(car.CarParams.SafetyModel.toyota)]
    ret.safetyConfigs[0].safetyParam = EPS_SCALE[candidate]

    # BRAKE_MODULE is on a different address for these cars
    if DBC[candidate]["pt"] == "toyota_new_mc_pt_generated":
      ret.safetyConfigs[0].safetyParam |= Panda.FLAG_TOYOTA_ALT_BRAKE

    if candidate in ANGLE_CONTROL_CAR:
      ret.dashcamOnly = True
      ret.steerControlType = SteerControlType.angle
      ret.safetyConfigs[0].safetyParam |= Panda.FLAG_TOYOTA_LTA

      # LTA control can be more delayed and winds up more often
      ret.steerActuatorDelay = 0.25
      ret.steerLimitTimer = 0.8
    else:
      CarInterfaceBase.configure_torque_tune(candidate, ret.lateralTuning)

      ret.steerActuatorDelay = 0.12  # Default delay, Prius has larger delay
      ret.steerLimitTimer = 0.4

    ret.stoppingControl = False  # Toyota starts braking more when it thinks you want to stop

    stop_and_go = candidate in TSS2_CAR

    if candidate == CAR.PRIUS:
      stop_and_go = True
      ret.wheelbase = 2.70
      ret.steerRatio = 15.74   # unknown end-to-end spec
      ret.tireStiffnessFactor = 0.6371   # hand-tune
      ret.mass = 3045. * CV.LB_TO_KG
      # Only give steer angle deadzone to for bad angle sensor prius
      for fw in car_fw:
        if fw.ecu == "eps" and not fw.fwVersion == b'8965B47060\x00\x00\x00\x00\x00\x00':
          ret.steerActuatorDelay = 0.25
          CarInterfaceBase.configure_torque_tune(candidate, ret.lateralTuning, steering_angle_deadzone_deg=0.2)

    elif candidate == CAR.PRIUS_V:
      stop_and_go = True
      ret.wheelbase = 2.78
      ret.steerRatio = 17.4
      ret.tireStiffnessFactor = 0.5533
      ret.mass = 3340. * CV.LB_TO_KG

    elif candidate in (CAR.RAV4, CAR.RAV4H):
      stop_and_go = True if (candidate in CAR.RAV4H) else False
      ret.wheelbase = 2.65
      ret.steerRatio = 16.88   # 14.5 is spec end-to-end
      ret.tireStiffnessFactor = 0.5533
      ret.mass = 3650. * CV.LB_TO_KG  # mean between normal and hybrid

    elif candidate == CAR.COROLLA:
      ret.wheelbase = 2.70
      ret.steerRatio = 18.27
      ret.tireStiffnessFactor = 0.444  # not optimized yet
      ret.mass = 2860. * CV.LB_TO_KG  # mean between normal and hybrid

    elif candidate in (CAR.LEXUS_RX, CAR.LEXUS_RXH, CAR.LEXUS_RX_TSS2, CAR.LEXUS_RXH_TSS2):
      stop_and_go = True
      ret.wheelbase = 2.79
      ret.steerRatio = 16.  # 14.8 is spec end-to-end
      ret.wheelSpeedFactor = 1.035
      ret.tireStiffnessFactor = 0.5533
      ret.mass = 4481. * CV.LB_TO_KG  # mean between min and max

    elif candidate in (CAR.CHR, CAR.CHRH, CAR.CHR_TSS2, CAR.CHRH_TSS2):
      stop_and_go = True
      ret.wheelbase = 2.63906
      ret.steerRatio = 13.6
      ret.tireStiffnessFactor = 0.7933
      ret.mass = 3300. * CV.LB_TO_KG

    elif candidate in (CAR.CAMRY, CAR.CAMRYH, CAR.CAMRY_TSS2, CAR.CAMRYH_TSS2):
      stop_and_go = True
      ret.wheelbase = 2.82448
      ret.steerRatio = 13.7
      ret.tireStiffnessFactor = 0.7933
      ret.mass = 3400. * CV.LB_TO_KG  # mean between normal and hybrid

    elif candidate in (CAR.HIGHLANDER, CAR.HIGHLANDERH, CAR.HIGHLANDER_TSS2, CAR.HIGHLANDERH_TSS2):
      stop_and_go = True
      ret.wheelbase = 2.8194  # average of 109.8 and 112.2 in
      ret.steerRatio = 16.0
      ret.tireStiffnessFactor = 0.8
      ret.mass = 4516. * CV.LB_TO_KG  # mean between normal and hybrid

    elif candidate in (CAR.AVALON, CAR.AVALON_2019, CAR.AVALONH_2019, CAR.AVALON_TSS2, CAR.AVALONH_TSS2):
      # starting from 2019, all Avalon variants have stop and go
      # https://engage.toyota.com/static/images/toyota_safety_sense/TSS_Applicability_Chart.pdf
      stop_and_go = candidate != CAR.AVALON
      ret.wheelbase = 2.82
      ret.steerRatio = 14.8  # Found at https://pressroom.toyota.com/releases/2016+avalon+product+specs.download
      ret.tireStiffnessFactor = 0.7983
      ret.mass = 3505. * CV.LB_TO_KG  # mean between normal and hybrid

    elif candidate in (CAR.RAV4_TSS2, CAR.RAV4_TSS2_2022, CAR.RAV4H_TSS2, CAR.RAV4H_TSS2_2022,
                       CAR.RAV4_TSS2_2023, CAR.RAV4H_TSS2_2023):
      ret.wheelbase = 2.68986
      ret.steerRatio = 14.3
      ret.tireStiffnessFactor = 0.7933
      ret.mass = 3585. * CV.LB_TO_KG  # Average between ICE and Hybrid
      ret.lateralTuning.init('pid')
      ret.lateralTuning.pid.kiBP = [0.0]
      ret.lateralTuning.pid.kpBP = [0.0]
      ret.lateralTuning.pid.kpV = [0.6]
      ret.lateralTuning.pid.kiV = [0.1]
      ret.lateralTuning.pid.kf = 0.00007818594

      # 2019+ RAV4 TSS2 uses two different steering racks and specific tuning seems to be necessary.
      # See https://github.com/commaai/openpilot/pull/21429#issuecomment-873652891
      for fw in car_fw:
        if fw.ecu == "eps" and (fw.fwVersion.startswith(b'\x02') or fw.fwVersion in [b'8965B42181\x00\x00\x00\x00\x00\x00']):
          ret.lateralTuning.pid.kpV = [0.15]
          ret.lateralTuning.pid.kiV = [0.05]
          ret.lateralTuning.pid.kf = 0.00004
          break

    elif candidate in (CAR.COROLLA_TSS2, CAR.COROLLAH_TSS2):
      ret.wheelbase = 2.67  # Average between 2.70 for sedan and 2.64 for hatchback
      ret.steerRatio = 13.9
      ret.tireStiffnessFactor = 0.444  # not optimized yet
      ret.mass = 3060. * CV.LB_TO_KG

    elif candidate in (CAR.LEXUS_ES, CAR.LEXUS_ESH, CAR.LEXUS_ES_TSS2, CAR.LEXUS_ESH_TSS2):
      if candidate not in (CAR.LEXUS_ES,):  # TODO: LEXUS_ES may have sng
        stop_and_go = True
      ret.wheelbase = 2.8702
      ret.steerRatio = 16.0  # not optimized
      ret.tireStiffnessFactor = 0.444  # not optimized yet
      ret.mass = 3677. * CV.LB_TO_KG  # mean between min and max

    elif candidate == CAR.SIENNA:
      stop_and_go = True
      ret.wheelbase = 3.03
      ret.steerRatio = 15.5
      ret.tireStiffnessFactor = 0.444
      ret.mass = 4590. * CV.LB_TO_KG

    elif candidate in (CAR.LEXUS_IS, CAR.LEXUS_IS_TSS2, CAR.LEXUS_RC):
      ret.wheelbase = 2.79908
      ret.steerRatio = 13.3
      ret.tireStiffnessFactor = 0.444
      ret.mass = 3736.8 * CV.LB_TO_KG

    elif candidate == CAR.LEXUS_CTH:
      stop_and_go = True
      ret.wheelbase = 2.60
      ret.steerRatio = 18.6
      ret.tireStiffnessFactor = 0.517
      ret.mass = 3108 * CV.LB_TO_KG  # mean between min and max

    elif candidate in (CAR.LEXUS_NX, CAR.LEXUS_NXH, CAR.LEXUS_NX_TSS2, CAR.LEXUS_NXH_TSS2):
      stop_and_go = True
      ret.wheelbase = 2.66
      ret.steerRatio = 14.7
      ret.tireStiffnessFactor = 0.444  # not optimized yet
      ret.mass = 4070 * CV.LB_TO_KG

    elif candidate == CAR.PRIUS_TSS2:
      ret.wheelbase = 2.70002  # from toyota online sepc.
      ret.steerRatio = 13.4   # True steerRatio from older prius
      ret.tireStiffnessFactor = 0.6371   # hand-tune
      ret.mass = 3115. * CV.LB_TO_KG

    elif candidate == CAR.MIRAI:
      stop_and_go = True
      ret.wheelbase = 2.91
      ret.steerRatio = 14.8
      ret.tireStiffnessFactor = 0.8
      ret.mass = 4300. * CV.LB_TO_KG

    elif candidate in (CAR.ALPHARD_TSS2, CAR.ALPHARDH_TSS2):
      ret.wheelbase = 3.00
      ret.steerRatio = 14.2
      ret.tireStiffnessFactor = 0.444
      ret.mass = 4305. * CV.LB_TO_KG

    ret.centerToFront = ret.wheelbase * 0.44

    # TODO: Some TSS-P platforms have BSM, but are flipped based on region or driving direction.
    # Detect flipped signals and enable for C-HR and others
    ret.enableBsm = 0x3F6 in fingerprint[0] and candidate in TSS2_CAR

    # Detect smartDSU, which intercepts ACC_CMD from the DSU (or radar) allowing openpilot to send it
    if 0x2FF in fingerprint[0]:
      ret.flags |= ToyotaFlags.SMART_DSU.value

    # No radar dbc for cars without DSU which are not TSS 2.0
    # TODO: make an adas dbc file for dsu-less models
    ret.radarUnavailable = DBC[candidate]['radar'] is None or candidate in (NO_DSU_CAR - TSS2_CAR)

    # In TSS2 cars, the camera does long control
    found_ecus = [fw.ecu for fw in car_fw]
    ret.enableDsu = len(found_ecus) > 0 and Ecu.dsu not in found_ecus and candidate not in (NO_DSU_CAR | UNSUPPORTED_DSU_CAR) \
                                        and not (ret.flags & ToyotaFlags.SMART_DSU)
    ret.enableGasInterceptor = 0x201 in fingerprint[0]

    # if the smartDSU is detected, openpilot can send ACC_CONTROL and the smartDSU will block it from the DSU or radar.
    # since we don't yet parse radar on TSS2 radar-based ACC cars, gate longitudinal behind experimental toggle
    use_sdsu = bool(ret.flags & ToyotaFlags.SMART_DSU)
    if candidate in RADAR_ACC_CAR:
      ret.experimentalLongitudinalAvailable = use_sdsu

      if not use_sdsu:
        if experimental_long and False:  # TODO: disabling radar isn't supported yet
          ret.flags |= ToyotaFlags.DISABLE_RADAR.value
      else:
        use_sdsu = use_sdsu and experimental_long

    # openpilot longitudinal enabled by default:
    #  - non-(TSS2 radar ACC cars) w/ smartDSU installed
    #  - cars w/ DSU disconnected
    #  - TSS2 cars with camera sending ACC_CONTROL where we can block it
    # openpilot longitudinal behind experimental long toggle:
    #  - TSS2 radar ACC cars w/ smartDSU installed
    #  - TSS2 radar ACC cars w/o smartDSU installed (disables radar)
    ret.openpilotLongitudinalControl = use_sdsu or ret.enableDsu or candidate in (TSS2_CAR - RADAR_ACC_CAR) or bool(ret.flags & ToyotaFlags.DISABLE_RADAR.value)
    ret.autoResumeSng = ret.openpilotLongitudinalControl and candidate in NO_STOP_TIMER_CAR

    if not ret.openpilotLongitudinalControl:
      ret.safetyConfigs[0].safetyParam |= Panda.FLAG_TOYOTA_STOCK_LONGITUDINAL

    # we can't use the fingerprint to detect this reliably, since
    # the EV gas pedal signal can take a couple seconds to appear
    if candidate in EV_HYBRID_CAR:
      ret.flags |= ToyotaFlags.HYBRID.value

    # min speed to enable ACC. if car can do stop and go, then set enabling speed
    # to a negative value, so it won't matter.
    ret.minEnableSpeed = -1. if (stop_and_go or ret.enableGasInterceptor) else MIN_ACC_SPEED

    sp_tss2_long_tune = Params().get_bool("ToyotaTSS2Long")

    tune = ret.longitudinalTuning
    tune.deadzoneBP = [0., 9.]
    tune.deadzoneV = [.0, .15]
    if candidate in TSS2_CAR or ret.enableGasInterceptor:
      tune.kpBP = [0., 5., 20., 30.] if sp_tss2_long_tune else [0., 5., 20.]
      tune.kpV = [1.3, 1.0, 0.7, 0.1] if sp_tss2_long_tune else [1.3, 1.0, 0.7]
      tune.kiBP = [0.,   1.,    2.,    3.,   4.,   5.,    12.,  20.,  27., 40.] if sp_tss2_long_tune else [0., 5., 12., 20., 27.]
      tune.kiV = [.348, .3361, .3168, .2831, .2571, .226, .198, .17,  .10, .01] if sp_tss2_long_tune else [.35, .23, .20, .17, .1]
      if candidate in TSS2_CAR:
        ret.vEgoStopping = 0.15 if sp_tss2_long_tune else 0.25
        ret.vEgoStarting = 0.15 if sp_tss2_long_tune else 0.25
        ret.stopAccel = -0.4 if sp_tss2_long_tune else 0
        ret.stoppingDecelRate = 0.05 if sp_tss2_long_tune else 0.3  # reach stopping target smoothly
    else:
      tune.kpBP = [0., 5., 35.]
      tune.kiBP = [0., 35.]
      tune.kpV = [3.6, 2.4, 1.5]
      tune.kiV = [0.54, 0.36]

    return ret

  @staticmethod
  def init(CP, logcan, sendcan):
    # disable radar if alpha longitudinal toggled on radar-ACC car without CAN filter/smartDSU
    if CP.flags & ToyotaFlags.DISABLE_RADAR.value:
      communication_control = bytes([uds.SERVICE_TYPE.COMMUNICATION_CONTROL, uds.CONTROL_TYPE.ENABLE_RX_DISABLE_TX, uds.MESSAGE_TYPE.NORMAL])
      disable_ecu(logcan, sendcan, bus=0, addr=0x750, sub_addr=0xf, com_cont_req=communication_control)

  # returns a car.CarState
  def _update(self, c):
    ret = self.CS.update(self.cp, self.cp_cam)

    # events
    events = self.create_common_events(ret)

    # Lane Tracing Assist control is unavailable (EPS_STATUS->LTA_STATE=0) until
    # the more accurate angle sensor signal is initialized
    if self.CP.steerControlType == SteerControlType.angle and not self.CS.accurate_steer_angle_seen:
      events.add(EventName.vehicleSensorsInvalid)

    if self.CP.openpilotLongitudinalControl:
      if ret.cruiseState.standstill and not ret.brakePressed and not self.CP.enableGasInterceptor:
        events.add(EventName.resumeRequired)
      if self.CS.low_speed_lockout:
        events.add(EventName.lowSpeedLockout)
      if ret.vEgo < self.CP.minEnableSpeed:
        events.add(EventName.belowEngageSpeed)
        if c.actuators.accel > 0.3:
          # some margin on the actuator to not false trigger cancellation while stopping
          events.add(EventName.speedTooLow)
        if ret.vEgo < 0.001:
          # while in standstill, send a user alert
          events.add(EventName.manualRestart)

    ret.events = events.to_msg()

    return ret

  # pass in a car.CarControl
  # to be called @ 100hz
  def apply(self, c, now_nanos):
    return self.CC.update(c, self.CS, now_nanos)<|MERGE_RESOLUTION|>--- conflicted
+++ resolved
@@ -1,11 +1,7 @@
 #!/usr/bin/env python3
 from cereal import car
-<<<<<<< HEAD
-from common.conversions import Conversions as CV
-from common.params import Params
-=======
 from openpilot.common.conversions import Conversions as CV
->>>>>>> ed7a0bf0
+from openpilot.common.params import Params
 from panda import Panda
 from panda.python import uds
 from openpilot.selfdrive.car.toyota.values import Ecu, CAR, DBC, ToyotaFlags, CarControllerParams, TSS2_CAR, RADAR_ACC_CAR, NO_DSU_CAR, \
