--- conflicted
+++ resolved
@@ -48,12 +48,9 @@
 KIA NIRO HYBRID 2ND GEN: [2.42, 2.5, 0.12]
 KIA NIRO EV 2ND GEN: [2.05, 2.5, 0.14]
 GENESIS GV80 2023: [2.5, 2.5, 0.1]
-<<<<<<< HEAD
-HONDA ACCORD 4CYL 9TH GEN: [1.7, 0.35, 0.21]
-=======
 KIA CARNIVAL 4TH GEN: [1.75, 1.75, 0.15]
 GMC ACADIA DENALI 2018: [1.6, 1.6, 0.2]
->>>>>>> fa310d9e
+HONDA ACCORD 4CYL 9TH GEN: [1.7, 0.35, 0.21]
 
 # Dashcam or fallback configured as ideal car
 mock: [10.0, 10, 0.0]
