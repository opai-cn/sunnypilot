#!/usr/bin/env python3
from cereal import car
from panda import Panda
from openpilot.selfdrive.car import get_safety_config
from openpilot.selfdrive.car.chrysler.values import CAR, RAM_HD, RAM_DT, RAM_CARS, ChryslerFlags
from openpilot.selfdrive.car.interfaces import CarInterfaceBase


class CarInterface(CarInterfaceBase):
  @staticmethod
  def _get_params(ret, candidate, fingerprint, car_fw, experimental_long, docs):
    ret.carName = "chrysler"

    # radar parsing needs some work, see https://github.com/commaai/openpilot/issues/26842
    ret.radarUnavailable = True # DBC[candidate]['radar'] is None
    ret.steerActuatorDelay = 0.1
    ret.steerLimitTimer = 0.4
    ret.customStockLongAvailable = True

    # safety config
    ret.safetyConfigs = [get_safety_config(car.CarParams.SafetyModel.chrysler)]
    if candidate in RAM_HD:
      ret.safetyConfigs[0].safetyParam |= Panda.FLAG_CHRYSLER_RAM_HD
    elif candidate in RAM_DT:
      ret.safetyConfigs[0].safetyParam |= Panda.FLAG_CHRYSLER_RAM_DT

    CarInterfaceBase.configure_torque_tune(candidate, ret.lateralTuning)
    if candidate not in RAM_CARS:
      # Newer FW versions standard on the following platforms, or flashed by a dealer onto older platforms have a higher minimum steering speed.
      new_eps_platform = candidate in (CAR.PACIFICA_2019_HYBRID, CAR.PACIFICA_2020, CAR.JEEP_GRAND_CHEROKEE_2019, CAR.DODGE_DURANGO)
      new_eps_firmware = any(fw.ecu == 'eps' and fw.fwVersion[:4] >= b"6841" for fw in car_fw)
      if new_eps_platform or new_eps_firmware:
        ret.flags |= ChryslerFlags.HIGHER_MIN_STEERING_SPEED.value

    # Chrysler
    if candidate in (CAR.PACIFICA_2017_HYBRID, CAR.PACIFICA_2018, CAR.PACIFICA_2018_HYBRID, CAR.PACIFICA_2019_HYBRID, CAR.PACIFICA_2020, CAR.DODGE_DURANGO):
      ret.lateralTuning.init('pid')
      ret.lateralTuning.pid.kpBP, ret.lateralTuning.pid.kiBP = [[9., 20.], [9., 20.]]
      ret.lateralTuning.pid.kpV, ret.lateralTuning.pid.kiV = [[0.15, 0.30], [0.03, 0.05]]
      ret.lateralTuning.pid.kf = 0.00006

    # Jeep
    elif candidate in (CAR.JEEP_GRAND_CHEROKEE, CAR.JEEP_GRAND_CHEROKEE_2019):
      ret.steerActuatorDelay = 0.2

      ret.lateralTuning.init('pid')
      ret.lateralTuning.pid.kpBP, ret.lateralTuning.pid.kiBP = [[9., 20.], [9., 20.]]
      ret.lateralTuning.pid.kpV, ret.lateralTuning.pid.kiV = [[0.15, 0.30], [0.03, 0.05]]
      ret.lateralTuning.pid.kf = 0.00006

    # Ram
    elif candidate == CAR.RAM_1500:
      ret.steerActuatorDelay = 0.2
      ret.wheelbase = 3.88
<<<<<<< HEAD
      ret.steerRatio = 16.3
      ret.mass = 2493.
      ret.minSteerSpeed = 0.5
      ret.minEnableSpeed = 14.5
      if any(fw.ecu == 'eps' and fw.fwVersion in (b"68273275AF", b"68273275AG", b"68312176AE", b"68312176AG",) for fw in car_fw):
        ret.minEnableSpeed = 0.
=======
      # Older EPS FW allow steer to zero
      if any(fw.ecu == 'eps' and b"68" < fw.fwVersion[:4] <= b"6831" for fw in car_fw):
        ret.minSteerSpeed = 0.
>>>>>>> 56e343b3

    elif candidate == CAR.RAM_HD:
      ret.steerActuatorDelay = 0.2
      CarInterfaceBase.configure_torque_tune(candidate, ret.lateralTuning, 1.0, False)

    else:
      raise ValueError(f"Unsupported car: {candidate}")

    if ret.flags & ChryslerFlags.HIGHER_MIN_STEERING_SPEED:
      # TODO: allow these cars to steer down to 13 m/s if already engaged.
      # TODO: Durango 2020 may be able to steer to zero once above 38 kph
      ret.minSteerSpeed = 17.5  # m/s 17 on the way up, 13 on the way down once engaged.

    ret.centerToFront = ret.wheelbase * 0.44
    ret.enableBsm = 720 in fingerprint[0]

    return ret

  def _update(self, c):
    ret = self.CS.update(self.cp, self.cp_cam)

    # events
    events = self.create_common_events(ret, extra_gears=[car.CarState.GearShifter.low])

    # Low speed steer alert hysteresis logic
    if self.CP.carFingerprint in RAM_DT:
      if self.CS.out.vEgo >= self.CP.minEnableSpeed:
        self.low_speed_alert = False
      if (self.CP.minEnableSpeed >= 14.5) and (self.CS.out.gearShifter != car.CarState.GearShifter.drive):
        self.low_speed_alert = True
    else:
      if self.CP.minSteerSpeed > 0. and ret.vEgo < (self.CP.minSteerSpeed + 0.5):
        self.low_speed_alert = True
      elif ret.vEgo > (self.CP.minSteerSpeed + 1.):
        self.low_speed_alert = False
    if self.low_speed_alert:
      events.add(car.CarEvent.EventName.belowSteerSpeed)

    ret.events = events.to_msg()

    return ret

  def apply(self, c, now_nanos):
    return self.CC.update(c, self.CS, now_nanos)<|MERGE_RESOLUTION|>--- conflicted
+++ resolved
@@ -52,18 +52,9 @@
     elif candidate == CAR.RAM_1500:
       ret.steerActuatorDelay = 0.2
       ret.wheelbase = 3.88
-<<<<<<< HEAD
-      ret.steerRatio = 16.3
-      ret.mass = 2493.
-      ret.minSteerSpeed = 0.5
-      ret.minEnableSpeed = 14.5
-      if any(fw.ecu == 'eps' and fw.fwVersion in (b"68273275AF", b"68273275AG", b"68312176AE", b"68312176AG",) for fw in car_fw):
-        ret.minEnableSpeed = 0.
-=======
       # Older EPS FW allow steer to zero
       if any(fw.ecu == 'eps' and b"68" < fw.fwVersion[:4] <= b"6831" for fw in car_fw):
         ret.minSteerSpeed = 0.
->>>>>>> 56e343b3
 
     elif candidate == CAR.RAM_HD:
       ret.steerActuatorDelay = 0.2
