from cereal import car
from openpilot.common.conversions import Conversions as CV
from opendbc.can.parser import CANParser
from opendbc.can.can_define import CANDefine
<<<<<<< HEAD
from selfdrive.car.interfaces import CarStateBase
from selfdrive.car.chrysler.values import DBC, STEER_THRESHOLD, RAM_CARS, BUTTON_STATES
=======
from openpilot.selfdrive.car.interfaces import CarStateBase
from openpilot.selfdrive.car.chrysler.values import DBC, STEER_THRESHOLD, RAM_CARS
>>>>>>> 27c485c6


class CarState(CarStateBase):
  def __init__(self, CP):
    super().__init__(CP)
    self.CP = CP
    can_define = CANDefine(DBC[CP.carFingerprint]["pt"])

    self.auto_high_beam = 0
    self.button_counter = 0
    self.lkas_car_model = -1

    if CP.carFingerprint in RAM_CARS:
      self.shifter_values = can_define.dv["Transmission_Status"]["Gear_State"]
    else:
      self.shifter_values = can_define.dv["GEAR"]["PRNDL"]

    self.lkas_enabled = False
    self.prev_lkas_enabled = False
    self.lkas_heartbit = None

    self.buttonStates = BUTTON_STATES.copy()
    self.buttonStatesPrev = BUTTON_STATES.copy()

  def update(self, cp, cp_cam):

    ret = car.CarState.new_message()

    self.prev_mads_enabled = self.mads_enabled
    self.prev_lkas_enabled = self.lkas_enabled
    self.buttonStatesPrev = self.buttonStates.copy()

    # lock info
    ret.doorOpen = any([cp.vl["BCM_1"]["DOOR_OPEN_FL"],
                        cp.vl["BCM_1"]["DOOR_OPEN_FR"],
                        cp.vl["BCM_1"]["DOOR_OPEN_RL"],
                        cp.vl["BCM_1"]["DOOR_OPEN_RR"]])
    ret.seatbeltUnlatched = cp.vl["ORC_1"]["SEATBELT_DRIVER_UNLATCHED"] == 1

    # brake pedal
    ret.brake = 0
    ret.brakePressed = cp.vl["ESP_1"]['Brake_Pedal_State'] == 1  # Physical brake pedal switch
    ret.brakeLights = bool(cp.vl["ESP_1"]["BRAKE_PRESSED_ACC"])

    # gas pedal
    ret.gas = cp.vl["ECM_5"]["Accelerator_Position"]
    ret.gasPressed = ret.gas > 1e-5

    # car speed
    if self.CP.carFingerprint in RAM_CARS:
      ret.vEgoRaw = cp.vl["ESP_8"]["Vehicle_Speed"] * CV.KPH_TO_MS
      ret.gearShifter = self.parse_gear_shifter(self.shifter_values.get(cp.vl["Transmission_Status"]["Gear_State"], None))
    else:
      ret.vEgoRaw = (cp.vl["SPEED_1"]["SPEED_LEFT"] + cp.vl["SPEED_1"]["SPEED_RIGHT"]) / 2.
      ret.gearShifter = self.parse_gear_shifter(self.shifter_values.get(cp.vl["GEAR"]["PRNDL"], None))
    ret.vEgo, ret.aEgo = self.update_speed_kf(ret.vEgoRaw)
    ret.standstill = not ret.vEgoRaw > 0.001
    ret.wheelSpeeds = self.get_wheel_speeds(
      cp.vl["ESP_6"]["WHEEL_SPEED_FL"],
      cp.vl["ESP_6"]["WHEEL_SPEED_FR"],
      cp.vl["ESP_6"]["WHEEL_SPEED_RL"],
      cp.vl["ESP_6"]["WHEEL_SPEED_RR"],
      unit=1,
    )

    # button presses
    ret.leftBlinker, ret.rightBlinker = ret.leftBlinkerOn, ret.rightBlinkerOn = self.update_blinker_from_stalk(200, cp.vl["STEERING_LEVERS"]["TURN_SIGNALS"] == 1,
                                                                                                                    cp.vl["STEERING_LEVERS"]["TURN_SIGNALS"] == 2)
    ret.genericToggle = cp.vl["STEERING_LEVERS"]["HIGH_BEAM_PRESSED"] == 1

    # steering wheel
    ret.steeringAngleDeg = cp.vl["STEERING"]["STEERING_ANGLE"] + cp.vl["STEERING"]["STEERING_ANGLE_HP"]
    ret.steeringRateDeg = cp.vl["STEERING"]["STEERING_RATE"]
    ret.steeringTorque = cp.vl["EPS_2"]["COLUMN_TORQUE"]
    ret.steeringTorqueEps = cp.vl["EPS_2"]["EPS_TORQUE_MOTOR"]
    ret.steeringPressed = abs(ret.steeringTorque) > STEER_THRESHOLD

    # cruise state
    cp_cruise = cp_cam if self.CP.carFingerprint in RAM_CARS else cp

    ret.cruiseState.available = cp_cruise.vl["DAS_3"]["ACC_AVAILABLE"] == 1
    ret.cruiseState.enabled = cp_cruise.vl["DAS_3"]["ACC_ACTIVE"] == 1
    ret.cruiseState.speed = cp_cruise.vl["DAS_4"]["ACC_SET_SPEED_KPH"] * CV.KPH_TO_MS
    ret.cruiseState.nonAdaptive = cp_cruise.vl["DAS_4"]["ACC_STATE"] in (1, 2)  # 1 NormalCCOn and 2 NormalCCSet
    ret.cruiseState.standstill = cp_cruise.vl["DAS_3"]["ACC_STANDSTILL"] == 1
    ret.accFaulted = cp_cruise.vl["DAS_3"]["ACC_FAULTED"] != 0

    if self.CP.carFingerprint in RAM_CARS:
<<<<<<< HEAD
      self.auto_high_beam = cp_cam.vl["DAS_6"]['AUTO_HIGH_BEAM_ON']  # Auto High Beam isn't Located in this message on chrysler or jeep currently located in 729 message
      self.lkas_enabled = cp.vl["Center_Stack_2"]["LKAS_Button"] == 1 or cp.vl["Center_Stack_1"]["LKAS_Button"] == 1
=======
      # Auto High Beam isn't Located in this message on chrysler or jeep currently located in 729 message
      self.auto_high_beam = cp_cam.vl["DAS_6"]['AUTO_HIGH_BEAM_ON']
>>>>>>> 27c485c6
      ret.steerFaultTemporary = cp.vl["EPS_3"]["DASM_FAULT"] == 1
    else:
      self.lkas_enabled = cp.vl["TRACTION_BUTTON"]["TOGGLE_LKAS"] == 1
      self.lkas_heartbit = cp_cam.vl["LKAS_HEARTBIT"]
      ret.steerFaultTemporary = cp.vl["EPS_2"]["LKAS_TEMPORARY_FAULT"] == 1
      ret.steerFaultPermanent = cp.vl["EPS_2"]["LKAS_STATE"] == 4

    # blindspot sensors
    if self.CP.enableBsm:
      ret.leftBlindspot = cp.vl["BSM_1"]["LEFT_STATUS"] == 1
      ret.rightBlindspot = cp.vl["BSM_1"]["RIGHT_STATUS"] == 1

    self.buttonStates["accelCruise"] = bool(cp.vl["CRUISE_BUTTONS"]["ACC_Accel"])
    self.buttonStates["decelCruise"] = bool(cp.vl["CRUISE_BUTTONS"]["ACC_Decel"])
    self.buttonStates["cancel"] = bool(cp.vl["CRUISE_BUTTONS"]["ACC_Cancel"])
    self.buttonStates["resumeCruise"] = bool(cp.vl["CRUISE_BUTTONS"]["ACC_Resume"])

    self.lkas_car_model = cp_cam.vl["DAS_6"]["CAR_MODEL"]
    self.button_counter = cp.vl["CRUISE_BUTTONS"]["COUNTER"]
    self.cruise_buttons = cp.vl["CRUISE_BUTTONS"]

    return ret

  @staticmethod
  def get_cruise_messages():
    messages = [
      ("DAS_3", 50),
      ("DAS_4", 50),
    ]
    return messages

  @staticmethod
  def get_can_parser(CP):
<<<<<<< HEAD
    signals = [
      # sig_name, sig_address
      ("DOOR_OPEN_FL", "BCM_1"),
      ("DOOR_OPEN_FR", "BCM_1"),
      ("DOOR_OPEN_RL", "BCM_1"),
      ("DOOR_OPEN_RR", "BCM_1"),
      ("Brake_Pedal_State", "ESP_1"),
      ("BRAKE_PRESSED_ACC", "ESP_1"),
      ("Accelerator_Position", "ECM_5"),
      ("WHEEL_SPEED_FL", "ESP_6"),
      ("WHEEL_SPEED_RR", "ESP_6"),
      ("WHEEL_SPEED_RL", "ESP_6"),
      ("WHEEL_SPEED_FR", "ESP_6"),
      ("STEERING_ANGLE", "STEERING"),
      ("STEERING_ANGLE_HP", "STEERING"),
      ("STEERING_RATE", "STEERING"),
      ("TURN_SIGNALS", "STEERING_LEVERS"),
      ("HIGH_BEAM_PRESSED", "STEERING_LEVERS"),
      ("SEATBELT_DRIVER_UNLATCHED", "ORC_1"),
      ("COUNTER", "EPS_2",),
      ("COLUMN_TORQUE", "EPS_2"),
      ("EPS_TORQUE_MOTOR", "EPS_2"),
      ("LKAS_TEMPORARY_FAULT", "EPS_2"),
      ("LKAS_STATE", "EPS_2"),
      ("COUNTER", "CRUISE_BUTTONS"),

      ("ACC_Accel", "CRUISE_BUTTONS"),
      ("ACC_Decel", "CRUISE_BUTTONS"),
      ("ACC_Cancel", "CRUISE_BUTTONS"),
      ("ACC_Resume", "CRUISE_BUTTONS"),
      ("Cruise_OnOff", "CRUISE_BUTTONS"),
      ("ACC_OnOff", "CRUISE_BUTTONS"),
      ("ACC_Distance_Inc", "CRUISE_BUTTONS"),
      ("ACC_Distance_Dec", "CRUISE_BUTTONS"),
    ]

    checks = [
=======
    messages = [
>>>>>>> 27c485c6
      # sig_address, frequency
      ("ESP_1", 50),
      ("EPS_2", 100),
      ("ESP_6", 50),
      ("STEERING", 100),
      ("ECM_5", 50),
      ("CRUISE_BUTTONS", 50),
      ("STEERING_LEVERS", 10),
      ("ORC_1", 2),
      ("BCM_1", 1),
    ]

    if CP.enableBsm:
      messages.append(("BSM_1", 2))

    if CP.carFingerprint in RAM_CARS:
<<<<<<< HEAD
      signals += [
        ("DASM_FAULT", "EPS_3"),
        ("Vehicle_Speed", "ESP_8"),
        ("Gear_State", "Transmission_Status"),
        ("LKAS_Button", "Center_Stack_1"),
        ("LKAS_Button", "Center_Stack_2"),
      ]
      checks += [
=======
      messages += [
>>>>>>> 27c485c6
        ("ESP_8", 50),
        ("EPS_3", 50),
        ("Transmission_Status", 50),
        ("Center_Stack_1", 1),
        ("Center_Stack_2", 1),
      ]
    else:
<<<<<<< HEAD
      signals += [
        ("PRNDL", "GEAR"),
        ("SPEED_LEFT", "SPEED_1"),
        ("SPEED_RIGHT", "SPEED_1"),
        ("TOGGLE_LKAS", "TRACTION_BUTTON"),
      ]
      checks += [
=======
      messages += [
>>>>>>> 27c485c6
        ("GEAR", 50),
        ("SPEED_1", 100),
        ("TRACTION_BUTTON", 1),
      ]
      messages += CarState.get_cruise_messages()

    return CANParser(DBC[CP.carFingerprint]["pt"], messages, 0)

  @staticmethod
  def get_cam_can_parser(CP):
    messages = [
      ("DAS_6", 4),
    ]

    if CP.carFingerprint in RAM_CARS:
<<<<<<< HEAD
      signals += [
        ("AUTO_HIGH_BEAM_ON", "DAS_6"),
      ]
      signals += CarState.get_cruise_signals()[0]
      checks += CarState.get_cruise_signals()[1]
    else:
      # LKAS_HEARTBIT data needs to be forwarded!
      forward_lkas_heartbit_signals = [
        ("AUTO_HIGH_BEAM", "LKAS_HEARTBIT"),
        ("FORWARD_1", "LKAS_HEARTBIT"),
        ("FORWARD_2", "LKAS_HEARTBIT"),
        ("FORWARD_3", "LKAS_HEARTBIT"),
      ]

      signals += forward_lkas_heartbit_signals
      checks.append(("LKAS_HEARTBIT", 10))
=======
      messages += CarState.get_cruise_messages()
>>>>>>> 27c485c6

    return CANParser(DBC[CP.carFingerprint]["pt"], messages, 2)<|MERGE_RESOLUTION|>--- conflicted
+++ resolved
@@ -2,13 +2,8 @@
 from openpilot.common.conversions import Conversions as CV
 from opendbc.can.parser import CANParser
 from opendbc.can.can_define import CANDefine
-<<<<<<< HEAD
-from selfdrive.car.interfaces import CarStateBase
-from selfdrive.car.chrysler.values import DBC, STEER_THRESHOLD, RAM_CARS, BUTTON_STATES
-=======
 from openpilot.selfdrive.car.interfaces import CarStateBase
-from openpilot.selfdrive.car.chrysler.values import DBC, STEER_THRESHOLD, RAM_CARS
->>>>>>> 27c485c6
+from openpilot.selfdrive.car.chrysler.values import DBC, STEER_THRESHOLD, RAM_CARS, BUTTON_STATES
 
 
 class CarState(CarStateBase):
@@ -97,13 +92,9 @@
     ret.accFaulted = cp_cruise.vl["DAS_3"]["ACC_FAULTED"] != 0
 
     if self.CP.carFingerprint in RAM_CARS:
-<<<<<<< HEAD
-      self.auto_high_beam = cp_cam.vl["DAS_6"]['AUTO_HIGH_BEAM_ON']  # Auto High Beam isn't Located in this message on chrysler or jeep currently located in 729 message
-      self.lkas_enabled = cp.vl["Center_Stack_2"]["LKAS_Button"] == 1 or cp.vl["Center_Stack_1"]["LKAS_Button"] == 1
-=======
       # Auto High Beam isn't Located in this message on chrysler or jeep currently located in 729 message
       self.auto_high_beam = cp_cam.vl["DAS_6"]['AUTO_HIGH_BEAM_ON']
->>>>>>> 27c485c6
+      self.lkas_enabled = cp.vl["Center_Stack_2"]["LKAS_Button"] == 1 or cp.vl["Center_Stack_1"]["LKAS_Button"] == 1
       ret.steerFaultTemporary = cp.vl["EPS_3"]["DASM_FAULT"] == 1
     else:
       self.lkas_enabled = cp.vl["TRACTION_BUTTON"]["TOGGLE_LKAS"] == 1
@@ -137,47 +128,7 @@
 
   @staticmethod
   def get_can_parser(CP):
-<<<<<<< HEAD
-    signals = [
-      # sig_name, sig_address
-      ("DOOR_OPEN_FL", "BCM_1"),
-      ("DOOR_OPEN_FR", "BCM_1"),
-      ("DOOR_OPEN_RL", "BCM_1"),
-      ("DOOR_OPEN_RR", "BCM_1"),
-      ("Brake_Pedal_State", "ESP_1"),
-      ("BRAKE_PRESSED_ACC", "ESP_1"),
-      ("Accelerator_Position", "ECM_5"),
-      ("WHEEL_SPEED_FL", "ESP_6"),
-      ("WHEEL_SPEED_RR", "ESP_6"),
-      ("WHEEL_SPEED_RL", "ESP_6"),
-      ("WHEEL_SPEED_FR", "ESP_6"),
-      ("STEERING_ANGLE", "STEERING"),
-      ("STEERING_ANGLE_HP", "STEERING"),
-      ("STEERING_RATE", "STEERING"),
-      ("TURN_SIGNALS", "STEERING_LEVERS"),
-      ("HIGH_BEAM_PRESSED", "STEERING_LEVERS"),
-      ("SEATBELT_DRIVER_UNLATCHED", "ORC_1"),
-      ("COUNTER", "EPS_2",),
-      ("COLUMN_TORQUE", "EPS_2"),
-      ("EPS_TORQUE_MOTOR", "EPS_2"),
-      ("LKAS_TEMPORARY_FAULT", "EPS_2"),
-      ("LKAS_STATE", "EPS_2"),
-      ("COUNTER", "CRUISE_BUTTONS"),
-
-      ("ACC_Accel", "CRUISE_BUTTONS"),
-      ("ACC_Decel", "CRUISE_BUTTONS"),
-      ("ACC_Cancel", "CRUISE_BUTTONS"),
-      ("ACC_Resume", "CRUISE_BUTTONS"),
-      ("Cruise_OnOff", "CRUISE_BUTTONS"),
-      ("ACC_OnOff", "CRUISE_BUTTONS"),
-      ("ACC_Distance_Inc", "CRUISE_BUTTONS"),
-      ("ACC_Distance_Dec", "CRUISE_BUTTONS"),
-    ]
-
-    checks = [
-=======
     messages = [
->>>>>>> 27c485c6
       # sig_address, frequency
       ("ESP_1", 50),
       ("EPS_2", 100),
@@ -194,18 +145,7 @@
       messages.append(("BSM_1", 2))
 
     if CP.carFingerprint in RAM_CARS:
-<<<<<<< HEAD
-      signals += [
-        ("DASM_FAULT", "EPS_3"),
-        ("Vehicle_Speed", "ESP_8"),
-        ("Gear_State", "Transmission_Status"),
-        ("LKAS_Button", "Center_Stack_1"),
-        ("LKAS_Button", "Center_Stack_2"),
-      ]
-      checks += [
-=======
       messages += [
->>>>>>> 27c485c6
         ("ESP_8", 50),
         ("EPS_3", 50),
         ("Transmission_Status", 50),
@@ -213,17 +153,7 @@
         ("Center_Stack_2", 1),
       ]
     else:
-<<<<<<< HEAD
-      signals += [
-        ("PRNDL", "GEAR"),
-        ("SPEED_LEFT", "SPEED_1"),
-        ("SPEED_RIGHT", "SPEED_1"),
-        ("TOGGLE_LKAS", "TRACTION_BUTTON"),
-      ]
-      checks += [
-=======
       messages += [
->>>>>>> 27c485c6
         ("GEAR", 50),
         ("SPEED_1", 100),
         ("TRACTION_BUTTON", 1),
@@ -239,25 +169,8 @@
     ]
 
     if CP.carFingerprint in RAM_CARS:
-<<<<<<< HEAD
-      signals += [
-        ("AUTO_HIGH_BEAM_ON", "DAS_6"),
-      ]
-      signals += CarState.get_cruise_signals()[0]
-      checks += CarState.get_cruise_signals()[1]
+      messages += CarState.get_cruise_messages()
     else:
-      # LKAS_HEARTBIT data needs to be forwarded!
-      forward_lkas_heartbit_signals = [
-        ("AUTO_HIGH_BEAM", "LKAS_HEARTBIT"),
-        ("FORWARD_1", "LKAS_HEARTBIT"),
-        ("FORWARD_2", "LKAS_HEARTBIT"),
-        ("FORWARD_3", "LKAS_HEARTBIT"),
-      ]
-
-      signals += forward_lkas_heartbit_signals
-      checks.append(("LKAS_HEARTBIT", 10))
-=======
-      messages += CarState.get_cruise_messages()
->>>>>>> 27c485c6
+      messages.append(("LKAS_HEARTBIT", 10))
 
     return CANParser(DBC[CP.carFingerprint]["pt"], messages, 2)