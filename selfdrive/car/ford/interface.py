--- conflicted
+++ resolved
@@ -3,12 +3,8 @@
 from openpilot.common.conversions import Conversions as CV
 from openpilot.selfdrive.car import create_button_events, get_safety_config, create_mads_event
 from openpilot.selfdrive.car.ford.fordcan import CanBus
-<<<<<<< HEAD
 from openpilot.common.params import Params
-from openpilot.selfdrive.car.ford.values import CANFD_CAR, CAR, Ecu, BUTTON_STATES, FordFlagsSP
-=======
-from openpilot.selfdrive.car.ford.values import Ecu, FordFlags, BUTTON_STATES
->>>>>>> 2efdba4d
+from openpilot.selfdrive.car.ford.values import Ecu, FordFlags, BUTTON_STATES, FordFlagsSP
 from openpilot.selfdrive.car.interfaces import CarInterfaceBase
 
 ButtonType = car.CarState.ButtonEvent.Type
@@ -50,60 +46,12 @@
     if ret.flags & FordFlags.CANFD:
       ret.safetyConfigs[-1].safetyParam |= Panda.FLAG_FORD_CANFD
 
-<<<<<<< HEAD
     if ret.spFlags & FordFlagsSP.SP_ENHANCED_LAT_CONTROL:
       ret.safetyConfigs[-1].safetyParam |= Panda.FLAG_FORD_ENHANCED_LAT_CONTROL
 
     if Params().get("DongleId", encoding='utf8') in ("4fde83db16dc0802", "112e4d6e0cad05e1", "e36b272d5679115f", "24574459dd7fb3e0", "83a4e056c7072678"):
       ret.spFlags |= FordFlagsSP.SP_ENHANCED_LAT_CONTROL.value
 
-    if candidate == CAR.BRONCO_SPORT_MK1:
-      ret.wheelbase = 2.67
-      ret.steerRatio = 17.7
-      ret.mass = 1625
-
-    elif candidate == CAR.ESCAPE_MK4:
-      ret.wheelbase = 2.71
-      ret.steerRatio = 16.7
-      ret.mass = 1750
-
-    elif candidate == CAR.EXPLORER_MK6:
-      ret.wheelbase = 3.025
-      ret.steerRatio = 16.8
-      ret.mass = 2050
-
-    elif candidate == CAR.F_150_MK14:
-      # required trim only on SuperCrew
-      ret.wheelbase = 3.69
-      ret.steerRatio = 17.0
-      ret.mass = 2000
-
-    elif candidate == CAR.F_150_LIGHTNING_MK1:
-      # required trim only on SuperCrew
-      ret.wheelbase = 3.70
-      ret.steerRatio = 16.9
-      ret.mass = 2948
-
-    elif candidate == CAR.MUSTANG_MACH_E_MK1:
-      ret.wheelbase = 2.984
-      ret.steerRatio = 17.0  # guess
-      ret.mass = 2200
-
-    elif candidate == CAR.FOCUS_MK4:
-      ret.wheelbase = 2.7
-      ret.steerRatio = 15.0
-      ret.mass = 1350
-
-    elif candidate == CAR.MAVERICK_MK1:
-      ret.wheelbase = 3.076
-      ret.steerRatio = 17.0
-      ret.mass = 1650
-
-    else:
-      raise ValueError(f"Unsupported car: {candidate}")
-
-=======
->>>>>>> 2efdba4d
     # Auto Transmission: 0x732 ECU or Gear_Shift_by_Wire_FD1
     found_ecus = [fw.ecu for fw in car_fw]
     if Ecu.shiftByWire in found_ecus or 0x5A in fingerprint[CAN.main] or docs:
