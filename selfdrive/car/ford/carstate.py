--- conflicted
+++ resolved
@@ -28,17 +28,12 @@
   def update(self, cp, cp_cam):
     ret = car.CarState.new_message()
 
-<<<<<<< HEAD
     self.prev_mads_enabled = self.mads_enabled
     self.prev_lkas_enabled = self.lkas_enabled
     self.buttonStatesPrev = self.buttonStates.copy()
 
-    # Hybrid variants experience a bug where a message from the PCM sends invalid checksums,
-    # we do not support these cars at this time.
-=======
     # Ford Q3 hybrid variants experience a bug where a message from the PCM sends invalid checksums,
     # this must be root-caused before enabling support. Ford Q4 hybrids do not have this problem.
->>>>>>> daae551e
     # TrnAin_Tq_Actl and its quality flag are only set on ICE platform variants
     self.unsupported_platform = (cp.vl["VehicleOperatingModes"]["TrnAinTq_D_Qf"] == 0 and
                                  self.CP.carFingerprint not in CANFD_CAR)
