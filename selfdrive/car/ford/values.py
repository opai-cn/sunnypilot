import copy
from dataclasses import dataclass, field, replace
from enum import Enum, IntFlag

import panda.python.uds as uds
from cereal import car
from openpilot.selfdrive.car import AngleRateLimit, CarSpecs, dbc_dict, DbcDict, PlatformConfig, Platforms
from openpilot.selfdrive.car.docs_definitions import CarFootnote, CarHarness, CarDocs, CarParts, Column, \
                                                     Device
from openpilot.selfdrive.car.fw_query_definitions import FwQueryConfig, Request, StdQueries, p16

Ecu = car.CarParams.Ecu


class CarControllerParams:
  STEER_STEP = 5        # LateralMotionControl, 20Hz
  LKA_STEP = 3          # Lane_Assist_Data1, 33Hz
  ACC_CONTROL_STEP = 2  # ACCDATA, 50Hz
  LKAS_UI_STEP = 100    # IPMA_Data, 1Hz
  ACC_UI_STEP = 20      # ACCDATA_3, 5Hz
  BUTTONS_STEP = 5      # Steering_Data_FD1, 10Hz, but send twice as fast

  CURVATURE_MAX = 0.02  # Max curvature for steering command, m^-1
  STEER_DRIVER_ALLOWANCE = 1.0  # Driver intervention threshold, Nm

  # Curvature rate limits
  # The curvature signal is limited to 0.003 to 0.009 m^-1/sec by the EPS depending on speed and direction
  # Limit to ~2 m/s^3 up, ~3 m/s^3 down at 75 mph
  # Worst case, the low speed limits will allow 4.3 m/s^3 up, 4.9 m/s^3 down at 75 mph
  ANGLE_RATE_LIMIT_UP = AngleRateLimit(speed_bp=[5, 25], angle_v=[0.0002, 0.0001])
  ANGLE_RATE_LIMIT_DOWN = AngleRateLimit(speed_bp=[5, 25], angle_v=[0.000225, 0.00015])
  CURVATURE_ERROR = 0.002  # ~6 degrees at 10 m/s, ~10 degrees at 35 m/s

  ACCEL_MAX = 2.0               # m/s^2 max acceleration
  ACCEL_MIN = -3.5              # m/s^2 max deceleration
  MIN_GAS = -0.5
  INACTIVE_GAS = -5.0

  def __init__(self, CP):
    pass


<<<<<<< HEAD
BUTTON_STATES = {
  "accelCruise": False,
  "decelCruise": False,
  "cancel": False,
  "setCruise": False,
  "resumeCruise": False,
  "gapAdjustCruise": False
}
=======
class FordFlags(IntFlag):
  # Static flags
  CANFD = 1
>>>>>>> 3adbebd7


class RADAR:
  DELPHI_ESR = 'ford_fusion_2018_adas'
  DELPHI_MRR = 'FORD_CADS'


class Footnote(Enum):
  FOCUS = CarFootnote(
    "Refers only to the Focus Mk4 (C519) available in Europe/China/Taiwan/Australasia, not the Focus Mk3 (C346) in " +
    "North and South America/Southeast Asia.",
    Column.MODEL,
  )


@dataclass
class FordCarDocs(CarDocs):
  package: str = "Co-Pilot360 Assist+"
  hybrid: bool = False
  plug_in_hybrid: bool = False

  def init_make(self, CP: car.CarParams):
    harness = CarHarness.ford_q4 if CP.flags & FordFlags.CANFD else CarHarness.ford_q3
    if CP.carFingerprint in (CAR.FORD_BRONCO_SPORT_MK1, CAR.FORD_MAVERICK_MK1, CAR.FORD_F_150_MK14, CAR.FORD_F_150_LIGHTNING_MK1):
      self.car_parts = CarParts([Device.threex_angled_mount, harness])
    else:
      self.car_parts = CarParts([Device.threex, harness])


@dataclass
class FordPlatformConfig(PlatformConfig):
  dbc_dict: DbcDict = field(default_factory=lambda: dbc_dict('ford_lincoln_base_pt', RADAR.DELPHI_MRR))

  def init(self):
    for car_docs in list(self.car_docs):
      if car_docs.hybrid:
        name = f"{car_docs.make} {car_docs.model} Hybrid {car_docs.years}"
        self.car_docs.append(replace(copy.deepcopy(car_docs), name=name))
      if car_docs.plug_in_hybrid:
        name = f"{car_docs.make} {car_docs.model} Plug-in Hybrid {car_docs.years}"
        self.car_docs.append(replace(copy.deepcopy(car_docs), name=name))


@dataclass
class FordCANFDPlatformConfig(FordPlatformConfig):
  dbc_dict: DbcDict = field(default_factory=lambda: dbc_dict('ford_lincoln_base_pt', None))

  def init(self):
    super().init()
    self.flags |= FordFlags.CANFD


class CAR(Platforms):
  FORD_BRONCO_SPORT_MK1 = FordPlatformConfig(
    [FordCarDocs("Ford Bronco Sport 2021-23")],
    CarSpecs(mass=1625, wheelbase=2.67, steerRatio=17.7),
  )
  FORD_ESCAPE_MK4 = FordPlatformConfig(
    [
      FordCarDocs("Ford Escape 2020-22", hybrid=True, plug_in_hybrid=True),
      FordCarDocs("Ford Kuga 2020-22", "Adaptive Cruise Control with Lane Centering", hybrid=True, plug_in_hybrid=True),
    ],
    CarSpecs(mass=1750, wheelbase=2.71, steerRatio=16.7),
  )
  FORD_EXPLORER_MK6 = FordPlatformConfig(
    [
      FordCarDocs("Ford Explorer 2020-23", hybrid=True),  # Hybrid: Limited and Platinum only
      FordCarDocs("Lincoln Aviator 2020-23", "Co-Pilot360 Plus", plug_in_hybrid=True),  # Hybrid: Grand Touring only
    ],
    CarSpecs(mass=2050, wheelbase=3.025, steerRatio=16.8),
  )
  FORD_F_150_MK14 = FordCANFDPlatformConfig(
    [FordCarDocs("Ford F-150 2022-23", "Co-Pilot360 Active 2.0", hybrid=True)],
    CarSpecs(mass=2000, wheelbase=3.69, steerRatio=17.0),
  )
  FORD_F_150_LIGHTNING_MK1 = FordCANFDPlatformConfig(
    [FordCarDocs("Ford F-150 Lightning 2021-23", "Co-Pilot360 Active 2.0")],
    CarSpecs(mass=2948, wheelbase=3.70, steerRatio=16.9),
  )
  FORD_FOCUS_MK4 = FordPlatformConfig(
    [FordCarDocs("Ford Focus 2018", "Adaptive Cruise Control with Lane Centering", footnotes=[Footnote.FOCUS], hybrid=True)],  # mHEV only
    CarSpecs(mass=1350, wheelbase=2.7, steerRatio=15.0),
  )
  FORD_MAVERICK_MK1 = FordPlatformConfig(
    [
      FordCarDocs("Ford Maverick 2022", "LARIAT Luxury", hybrid=True),
      FordCarDocs("Ford Maverick 2023-24", "Co-Pilot360 Assist", hybrid=True),
    ],
    CarSpecs(mass=1650, wheelbase=3.076, steerRatio=17.0),
  )
  FORD_MUSTANG_MACH_E_MK1 = FordCANFDPlatformConfig(
    [FordCarDocs("Ford Mustang Mach-E 2021-23", "Co-Pilot360 Active 2.0")],
    CarSpecs(mass=2200, wheelbase=2.984, steerRatio=17.0),  # TODO: check steer ratio
  )
  FORD_RANGER_MK2 = FordCANFDPlatformConfig(
    [FordCarDocs("Ford Ranger 2024", "Adaptive Cruise Control with Lane Centering")],
    CarSpecs(mass=2000, wheelbase=3.27, steerRatio=17.0),
  )


DATA_IDENTIFIER_FORD_ASBUILT = 0xDE00

ASBUILT_BLOCKS: list[tuple[int, list]] = [
  (1, [Ecu.debug, Ecu.fwdCamera, Ecu.eps]),
  (2, [Ecu.abs, Ecu.debug, Ecu.eps]),
  (3, [Ecu.abs, Ecu.debug, Ecu.eps]),
  (4, [Ecu.debug, Ecu.fwdCamera]),
  (5, [Ecu.debug]),
  (6, [Ecu.debug]),
  (7, [Ecu.debug]),
  (8, [Ecu.debug]),
  (9, [Ecu.debug]),
  (16, [Ecu.debug, Ecu.fwdCamera]),
  (18, [Ecu.fwdCamera]),
  (20, [Ecu.fwdCamera]),
  (21, [Ecu.fwdCamera]),
]


def ford_asbuilt_block_request(block_id: int):
  return bytes([uds.SERVICE_TYPE.READ_DATA_BY_IDENTIFIER]) + p16(DATA_IDENTIFIER_FORD_ASBUILT + block_id - 1)


def ford_asbuilt_block_response(block_id: int):
  return bytes([uds.SERVICE_TYPE.READ_DATA_BY_IDENTIFIER + 0x40]) + p16(DATA_IDENTIFIER_FORD_ASBUILT + block_id - 1)


FW_QUERY_CONFIG = FwQueryConfig(
  requests=[
    # CAN and CAN FD queries are combined.
    # FIXME: For CAN FD, ECUs respond with frames larger than 8 bytes on the powertrain bus
    Request(
      [StdQueries.TESTER_PRESENT_REQUEST, StdQueries.MANUFACTURER_SOFTWARE_VERSION_REQUEST],
      [StdQueries.TESTER_PRESENT_RESPONSE, StdQueries.MANUFACTURER_SOFTWARE_VERSION_RESPONSE],
      whitelist_ecus=[Ecu.abs, Ecu.debug, Ecu.engine, Ecu.eps, Ecu.fwdCamera, Ecu.fwdRadar, Ecu.shiftByWire],
      logging=True,
    ),
    Request(
      [StdQueries.TESTER_PRESENT_REQUEST, StdQueries.MANUFACTURER_SOFTWARE_VERSION_REQUEST],
      [StdQueries.TESTER_PRESENT_RESPONSE, StdQueries.MANUFACTURER_SOFTWARE_VERSION_RESPONSE],
      whitelist_ecus=[Ecu.abs, Ecu.debug, Ecu.engine, Ecu.eps, Ecu.fwdCamera, Ecu.fwdRadar, Ecu.shiftByWire],
      bus=0,
      auxiliary=True,
    ),
    *[Request(
      [StdQueries.TESTER_PRESENT_REQUEST, ford_asbuilt_block_request(block_id)],
      [StdQueries.TESTER_PRESENT_RESPONSE, ford_asbuilt_block_response(block_id)],
      whitelist_ecus=ecus,
      bus=0,
      logging=True,
    ) for block_id, ecus in ASBUILT_BLOCKS],
  ],
  extra_ecus=[
    (Ecu.engine, 0x7e0, None),        # Powertrain Control Module
                                      # Note: We are unlikely to get a response from behind the gateway
    (Ecu.shiftByWire, 0x732, None),   # Gear Shift Module
    (Ecu.debug, 0x7d0, None),         # Accessory Protocol Interface Module
  ],
)

DBC = CAR.create_dbc_map()<|MERGE_RESOLUTION|>--- conflicted
+++ resolved
@@ -40,7 +40,11 @@
     pass
 
 
-<<<<<<< HEAD
+class FordFlags(IntFlag):
+  # Static flags
+  CANFD = 1
+
+
 BUTTON_STATES = {
   "accelCruise": False,
   "decelCruise": False,
@@ -49,11 +53,6 @@
   "resumeCruise": False,
   "gapAdjustCruise": False
 }
-=======
-class FordFlags(IntFlag):
-  # Static flags
-  CANFD = 1
->>>>>>> 3adbebd7
 
 
 class RADAR:
