#!/usr/bin/env python3
from cereal import car
from panda import Panda
from common.conversions import Conversions as CV
from common.numpy_fast import interp
from selfdrive.car.honda.values import CarControllerParams, CruiseButtons, HondaFlags, CAR, HONDA_BOSCH, HONDA_NIDEC_ALT_SCM_MESSAGES, HONDA_BOSCH_ALT_BRAKE_SIGNAL, HONDA_BOSCH_RADARLESS
from selfdrive.car import STD_CARGO_KG, CivicParams, create_button_event, scale_tire_stiffness, get_safety_config
from selfdrive.car.interfaces import CarInterfaceBase
from selfdrive.car.disable_ecu import disable_ecu


ButtonType = car.CarState.ButtonEvent.Type
EventName = car.CarEvent.EventName
GearShifter = car.CarState.GearShifter
TransmissionType = car.CarParams.TransmissionType
BUTTONS_DICT = {CruiseButtons.RES_ACCEL: ButtonType.accelCruise, CruiseButtons.DECEL_SET: ButtonType.decelCruise,
                CruiseButtons.MAIN: ButtonType.altButton3, CruiseButtons.CANCEL: ButtonType.cancel}


class CarInterface(CarInterfaceBase):
  @staticmethod
  def get_pid_accel_limits(CP, current_speed, cruise_speed):
    if CP.carFingerprint in HONDA_BOSCH:
      return CarControllerParams.BOSCH_ACCEL_MIN, CarControllerParams.BOSCH_ACCEL_MAX
    elif CP.enableGasInterceptor:
      return CarControllerParams.NIDEC_ACCEL_MIN, CarControllerParams.NIDEC_ACCEL_MAX
    else:
      # NIDECs don't allow acceleration near cruise_speed,
      # so limit limits of pid to prevent windup
      ACCEL_MAX_VALS = [CarControllerParams.NIDEC_ACCEL_MAX, 0.2]
      ACCEL_MAX_BP = [cruise_speed - 2., cruise_speed - .2]
      return CarControllerParams.NIDEC_ACCEL_MIN, interp(current_speed, ACCEL_MAX_BP, ACCEL_MAX_VALS)

  @staticmethod
  def _get_params(ret, candidate, fingerprint, car_fw, experimental_long, docs):
    ret.carName = "honda"

    if candidate in HONDA_BOSCH:
      ret.safetyConfigs = [get_safety_config(car.CarParams.SafetyModel.hondaBosch)]
      ret.radarUnavailable = True
      # Disable the radar and let openpilot control longitudinal
      # WARNING: THIS DISABLES AEB!
      # If Bosch radarless, this blocks ACC messages from the camera
      ret.experimentalLongitudinalAvailable = True
      ret.openpilotLongitudinalControl = experimental_long
      ret.pcmCruise = not ret.openpilotLongitudinalControl
      ret.customStockLongAvailable = True
    else:
      ret.safetyConfigs = [get_safety_config(car.CarParams.SafetyModel.hondaNidec)]
      ret.enableGasInterceptor = 0x201 in fingerprint[0]
      ret.openpilotLongitudinalControl = True

      ret.pcmCruise = not ret.enableGasInterceptor

    if candidate == CAR.CRV_5G:
      ret.enableBsm = 0x12f8bfa7 in fingerprint[0]

    # Detect Bosch cars with new HUD msgs
    if any(0x33DA in f for f in fingerprint.values()):
      ret.flags |= HondaFlags.BOSCH_EXT_HUD.value

    # Accord 1.5T CVT has different gearbox message
    if candidate == CAR.ACCORD and 0x191 in fingerprint[1]:
      ret.transmissionType = TransmissionType.cvt

    # Certain Hondas have an extra steering sensor at the bottom of the steering rack,
    # which improves controls quality as it removes the steering column torsion from feedback.
    # Tire stiffness factor fictitiously lower if it includes the steering column torsion effect.
    # For modeling details, see p.198-200 in "The Science of Vehicle Dynamics (2014), M. Guiggiani"
    ret.lateralParams.torqueBP, ret.lateralParams.torqueV = [[0], [0]]
    ret.lateralTuning.pid.kiBP, ret.lateralTuning.pid.kpBP = [[0.], [0.]]
    ret.lateralTuning.pid.kf = 0.00006  # conservative feed-forward

    if candidate in HONDA_BOSCH:
      ret.longitudinalTuning.kpV = [0.25]
      ret.longitudinalTuning.kiV = [0.05]
      ret.longitudinalActuatorDelayUpperBound = 0.5 # s
      if candidate in HONDA_BOSCH_RADARLESS:
        ret.stopAccel = CarControllerParams.BOSCH_ACCEL_MIN  # stock uses -4.0 m/s^2 once stopped but limited by safety model
    else:
      # default longitudinal tuning for all hondas
      ret.longitudinalTuning.kpBP = [0., 5., 35.]
      ret.longitudinalTuning.kpV = [1.2, 0.8, 0.5]
      ret.longitudinalTuning.kiBP = [0., 35.]
      ret.longitudinalTuning.kiV = [0.18, 0.12]

    eps_modified = False
    for fw in car_fw:
      if fw.ecu == "eps" and b"," in fw.fwVersion:
        eps_modified = True

    if candidate == CAR.CIVIC:
      ret.mass = CivicParams.MASS
      ret.wheelbase = CivicParams.WHEELBASE
      ret.centerToFront = CivicParams.CENTER_TO_FRONT
      ret.steerRatio = 15.38  # 10.93 is end-to-end spec
      if eps_modified:
        # stock request input values:     0x0000, 0x00DE, 0x014D, 0x01EF, 0x0290, 0x0377, 0x0454, 0x0610, 0x06EE
        # stock request output values:    0x0000, 0x0917, 0x0DC5, 0x1017, 0x119F, 0x140B, 0x1680, 0x1680, 0x1680
        # modified request output values: 0x0000, 0x0917, 0x0DC5, 0x1017, 0x119F, 0x140B, 0x1680, 0x2880, 0x3180
        # stock filter output values:     0x009F, 0x0108, 0x0108, 0x0108, 0x0108, 0x0108, 0x0108, 0x0108, 0x0108
        # modified filter output values:  0x009F, 0x0108, 0x0108, 0x0108, 0x0108, 0x0108, 0x0108, 0x0400, 0x0480
        # note: max request allowed is 4096, but request is capped at 3840 in firmware, so modifications result in 2x max
        ret.lateralParams.torqueBP, ret.lateralParams.torqueV = [[0, 2560, 8000], [0, 2560, 3840]]
        ret.lateralTuning.pid.kpV, ret.lateralTuning.pid.kiV = [[0.3], [0.1]]
      else:
        ret.lateralParams.torqueBP, ret.lateralParams.torqueV = [[0, 2560], [0, 2560]]
        ret.lateralTuning.pid.kpV, ret.lateralTuning.pid.kiV = [[1.1], [0.33]]
      tire_stiffness_factor = 1.

    elif candidate in (CAR.CIVIC_BOSCH, CAR.CIVIC_BOSCH_DIESEL, CAR.CIVIC_2022):
      ret.mass = CivicParams.MASS
      ret.wheelbase = CivicParams.WHEELBASE
      ret.centerToFront = CivicParams.CENTER_TO_FRONT
      ret.steerRatio = 15.38  # 10.93 is end-to-end spec
      ret.lateralParams.torqueBP, ret.lateralParams.torqueV = [[0, 4096], [0, 4096]]  # TODO: determine if there is a dead zone at the top end
      tire_stiffness_factor = 1.
      ret.lateralTuning.pid.kpV, ret.lateralTuning.pid.kiV = [[0.8], [0.24]]

    elif candidate in (CAR.ACCORD, CAR.ACCORDH):
      ret.mass = 3279. * CV.LB_TO_KG + STD_CARGO_KG
      ret.wheelbase = 2.83
      ret.centerToFront = ret.wheelbase * 0.39
      ret.steerRatio = 16.33  # 11.82 is spec end-to-end
      ret.lateralParams.torqueBP, ret.lateralParams.torqueV = [[0, 4096], [0, 4096]]  # TODO: determine if there is a dead zone at the top end
      tire_stiffness_factor = 0.8467

      if eps_modified:
        ret.lateralTuning.pid.kpV, ret.lateralTuning.pid.kiV = [[0.3], [0.09]]
      else:
        ret.lateralTuning.pid.kpV, ret.lateralTuning.pid.kiV = [[0.6], [0.18]]

    elif candidate == CAR.ACURA_ILX:
      ret.mass = 3095. * CV.LB_TO_KG + STD_CARGO_KG
      ret.wheelbase = 2.67
      ret.centerToFront = ret.wheelbase * 0.37
      ret.steerRatio = 18.61  # 15.3 is spec end-to-end
      ret.lateralParams.torqueBP, ret.lateralParams.torqueV = [[0, 3840], [0, 3840]]  # TODO: determine if there is a dead zone at the top end
      tire_stiffness_factor = 0.72
      ret.lateralTuning.pid.kpV, ret.lateralTuning.pid.kiV = [[0.8], [0.24]]

    elif candidate in (CAR.CRV, CAR.CRV_EU):
      ret.mass = 3572. * CV.LB_TO_KG + STD_CARGO_KG
      ret.wheelbase = 2.62
      ret.centerToFront = ret.wheelbase * 0.41
      ret.steerRatio = 16.89  # as spec
      ret.lateralParams.torqueBP, ret.lateralParams.torqueV = [[0, 1000], [0, 1000]]  # TODO: determine if there is a dead zone at the top end
      tire_stiffness_factor = 0.444
      ret.lateralTuning.pid.kpV, ret.lateralTuning.pid.kiV = [[0.8], [0.24]]
      ret.wheelSpeedFactor = 1.025

    elif candidate == CAR.CRV_5G:
      ret.mass = 3410. * CV.LB_TO_KG + STD_CARGO_KG
      ret.wheelbase = 2.66
      ret.centerToFront = ret.wheelbase * 0.41
      ret.steerRatio = 16.0  # 12.3 is spec end-to-end
      if eps_modified:
        # stock request input values:     0x0000, 0x00DB, 0x01BB, 0x0296, 0x0377, 0x0454, 0x0532, 0x0610, 0x067F
        # stock request output values:    0x0000, 0x0500, 0x0A15, 0x0E6D, 0x1100, 0x1200, 0x129A, 0x134D, 0x1400
        # modified request output values: 0x0000, 0x0500, 0x0A15, 0x0E6D, 0x1100, 0x1200, 0x1ACD, 0x239A, 0x2800
        ret.lateralParams.torqueBP, ret.lateralParams.torqueV = [[0, 2560, 10000], [0, 2560, 3840]]
        ret.lateralTuning.pid.kpV, ret.lateralTuning.pid.kiV = [[0.21], [0.07]]
      else:
        ret.lateralParams.torqueBP, ret.lateralParams.torqueV = [[0, 3840], [0, 3840]]
        ret.lateralTuning.pid.kpV, ret.lateralTuning.pid.kiV = [[0.64], [0.192]]
      tire_stiffness_factor = 0.677
      ret.wheelSpeedFactor = 1.025

    elif candidate == CAR.CRV_HYBRID:
      ret.mass = 1667. + STD_CARGO_KG  # mean of 4 models in kg
      ret.wheelbase = 2.66
      ret.centerToFront = ret.wheelbase * 0.41
      ret.steerRatio = 16.0  # 12.3 is spec end-to-end
      ret.lateralParams.torqueBP, ret.lateralParams.torqueV = [[0, 4096], [0, 4096]]  # TODO: determine if there is a dead zone at the top end
      tire_stiffness_factor = 0.677
      ret.lateralTuning.pid.kpV, ret.lateralTuning.pid.kiV = [[0.6], [0.18]]
      ret.wheelSpeedFactor = 1.025

    elif candidate == CAR.FIT:
      ret.mass = 2644. * CV.LB_TO_KG + STD_CARGO_KG
      ret.wheelbase = 2.53
      ret.centerToFront = ret.wheelbase * 0.39
      ret.steerRatio = 13.06
      ret.lateralParams.torqueBP, ret.lateralParams.torqueV = [[0, 4096], [0, 4096]]  # TODO: determine if there is a dead zone at the top end
      tire_stiffness_factor = 0.75
      ret.lateralTuning.pid.kpV, ret.lateralTuning.pid.kiV = [[0.2], [0.05]]

    elif candidate == CAR.FREED:
      ret.mass = 3086. * CV.LB_TO_KG + STD_CARGO_KG
      ret.wheelbase = 2.74
      # the remaining parameters were copied from FIT
      ret.centerToFront = ret.wheelbase * 0.39
      ret.steerRatio = 13.06
      ret.lateralParams.torqueBP, ret.lateralParams.torqueV = [[0, 4096], [0, 4096]]
      tire_stiffness_factor = 0.75
      ret.lateralTuning.pid.kpV, ret.lateralTuning.pid.kiV = [[0.2], [0.05]]

    elif candidate in (CAR.HRV, CAR.HRV_3G):
      ret.mass = 3125 * CV.LB_TO_KG + STD_CARGO_KG
      ret.wheelbase = 2.61
      ret.centerToFront = ret.wheelbase * 0.41
      ret.steerRatio = 15.2
      ret.lateralParams.torqueBP, ret.lateralParams.torqueV = [[0, 4096], [0, 4096]]
      tire_stiffness_factor = 0.5
      if candidate == CAR.HRV:
        ret.lateralTuning.pid.kpV, ret.lateralTuning.pid.kiV = [[0.16], [0.025]]
        ret.wheelSpeedFactor = 1.025
      else:
        ret.lateralTuning.pid.kpV, ret.lateralTuning.pid.kiV = [[0.8], [0.24]]  # TODO: can probably use some tuning

    elif candidate == CAR.ACURA_RDX:
      ret.mass = 3935. * CV.LB_TO_KG + STD_CARGO_KG
      ret.wheelbase = 2.68
      ret.centerToFront = ret.wheelbase * 0.38
      ret.steerRatio = 15.0  # as spec
      tire_stiffness_factor = 0.444
      ret.lateralParams.torqueBP, ret.lateralParams.torqueV = [[0, 1000], [0, 1000]]  # TODO: determine if there is a dead zone at the top end
      ret.lateralTuning.pid.kpV, ret.lateralTuning.pid.kiV = [[0.8], [0.24]]

    elif candidate == CAR.ACURA_RDX_3G:
      ret.mass = 4068. * CV.LB_TO_KG + STD_CARGO_KG
      ret.wheelbase = 2.75
      ret.centerToFront = ret.wheelbase * 0.41
      ret.steerRatio = 11.95  # as spec
      ret.lateralParams.torqueBP, ret.lateralParams.torqueV = [[0, 3840], [0, 3840]]
      ret.lateralTuning.pid.kpV, ret.lateralTuning.pid.kiV = [[0.2], [0.06]]
      tire_stiffness_factor = 0.677

    elif candidate in (CAR.ODYSSEY, CAR.ODYSSEY_CHN):
      ret.mass = 1900. + STD_CARGO_KG
      ret.wheelbase = 3.00
      ret.centerToFront = ret.wheelbase * 0.41
      ret.steerRatio = 14.35  # as spec
      tire_stiffness_factor = 0.82
      ret.lateralTuning.pid.kpV, ret.lateralTuning.pid.kiV = [[0.28], [0.08]]
      if candidate == CAR.ODYSSEY_CHN:
        ret.lateralParams.torqueBP, ret.lateralParams.torqueV = [[0, 32767], [0, 32767]]  # TODO: determine if there is a dead zone at the top end
      else:
        ret.lateralParams.torqueBP, ret.lateralParams.torqueV = [[0, 4096], [0, 4096]]  # TODO: determine if there is a dead zone at the top end

    elif candidate == CAR.PILOT:
      ret.mass = 4278. * CV.LB_TO_KG + STD_CARGO_KG  # average weight
      ret.wheelbase = 2.86
      ret.centerToFront = ret.wheelbase * 0.428
      ret.steerRatio = 16.0  # as spec
      ret.lateralParams.torqueBP, ret.lateralParams.torqueV = [[0, 4096], [0, 4096]]  # TODO: determine if there is a dead zone at the top end
      tire_stiffness_factor = 0.444
      ret.lateralTuning.pid.kpV, ret.lateralTuning.pid.kiV = [[0.38], [0.11]]

    elif candidate == CAR.RIDGELINE:
      ret.mass = 4515. * CV.LB_TO_KG + STD_CARGO_KG
      ret.wheelbase = 3.18
      ret.centerToFront = ret.wheelbase * 0.41
      ret.steerRatio = 15.59  # as spec
      ret.lateralParams.torqueBP, ret.lateralParams.torqueV = [[0, 4096], [0, 4096]]  # TODO: determine if there is a dead zone at the top end
      tire_stiffness_factor = 0.444
      ret.lateralTuning.pid.kpV, ret.lateralTuning.pid.kiV = [[0.38], [0.11]]

    elif candidate == CAR.INSIGHT:
      ret.mass = 2987. * CV.LB_TO_KG + STD_CARGO_KG
      ret.wheelbase = 2.7
      ret.centerToFront = ret.wheelbase * 0.39
      ret.steerRatio = 15.0  # 12.58 is spec end-to-end
      ret.lateralParams.torqueBP, ret.lateralParams.torqueV = [[0, 4096], [0, 4096]]  # TODO: determine if there is a dead zone at the top end
      tire_stiffness_factor = 0.82
      ret.lateralTuning.pid.kpV, ret.lateralTuning.pid.kiV = [[0.6], [0.18]]

    elif candidate == CAR.HONDA_E:
      ret.mass = 3338.8 * CV.LB_TO_KG + STD_CARGO_KG
      ret.wheelbase = 2.5
      ret.centerToFront = ret.wheelbase * 0.5
      ret.steerRatio = 16.71
      ret.lateralParams.torqueBP, ret.lateralParams.torqueV = [[0, 4096], [0, 4096]]  # TODO: determine if there is a dead zone at the top end
      tire_stiffness_factor = 0.82
      ret.lateralTuning.pid.kpV, ret.lateralTuning.pid.kiV = [[0.6], [0.18]] # TODO: can probably use some tuning

    elif candidate == CAR.CLARITY:
      ret.safetyConfigs[0].safetyParam |= Panda.FLAG_HONDA_CLARITY
      ret.mass = 4052. * CV.LB_TO_KG + STD_CARGO_KG
      ret.wheelbase = 2.75
      ret.centerToFront = ret.wheelbase * 0.4
      ret.steerRatio = 16.50  # 12.72 is end-to-end spec
      if eps_modified:
        for fw in car_fw:
          if fw.ecu == "eps" and b"-" not in fw.fwVersion and b"," in fw.fwVersion:
            ret.lateralTuning.pid.kf = 0.00004
            ret.lateralParams.torqueBP, ret.lateralParams.torqueV = [[0, 0xA00, 0x3C00], [0, 2560, 3840]]
            ret.lateralTuning.pid.kpV, ret.lateralTuning.pid.kiV = [[0.1575], [0.05175]]
          elif fw.ecu == "eps" and b"-" in fw.fwVersion and b"," in fw.fwVersion:
            ret.lateralParams.torqueBP, ret.lateralParams.torqueV = [[0, 0xA00, 0x2800], [0, 2560, 3840]]
            ret.lateralTuning.pid.kpV, ret.lateralTuning.pid.kiV = [[0.3], [0.1]]
      else:
        ret.lateralParams.torqueBP, ret.lateralParams.torqueV = [[0, 2560], [0, 2560]]
        ret.lateralTuning.pid.kpV, ret.lateralTuning.pid.kiV = [[0.8], [0.24]]
      tire_stiffness_factor = 1.

    else:
      raise ValueError(f"unsupported car {candidate}")

    # These cars use alternate user brake msg (0x1BE)
    if candidate in HONDA_BOSCH_ALT_BRAKE_SIGNAL:
      ret.safetyConfigs[0].safetyParam |= Panda.FLAG_HONDA_ALT_BRAKE

    # These cars use alternate SCM messages (SCM_FEEDBACK AND SCM_BUTTON)
    if candidate in HONDA_NIDEC_ALT_SCM_MESSAGES:
      ret.safetyConfigs[0].safetyParam |= Panda.FLAG_HONDA_NIDEC_ALT

    if ret.openpilotLongitudinalControl and candidate in HONDA_BOSCH:
      ret.safetyConfigs[0].safetyParam |= Panda.FLAG_HONDA_BOSCH_LONG

    if candidate in HONDA_BOSCH_RADARLESS:
      ret.safetyConfigs[0].safetyParam |= Panda.FLAG_HONDA_RADARLESS

    # min speed to enable ACC. if car can do stop and go, then set enabling speed
    # to a negative value, so it won't matter. Otherwise, add 0.5 mph margin to not
    # conflict with PCM acc
    ret.autoResumeSng = candidate in (HONDA_BOSCH | {CAR.CIVIC, CAR.CLARITY}) or ret.enableGasInterceptor
    ret.minEnableSpeed = -1. if ret.autoResumeSng else 25.5 * CV.MPH_TO_MS

    # TODO: start from empirically derived lateral slip stiffness for the civic and scale by
    # mass and CG position, so all cars will have approximately similar dyn behaviors
    ret.tireStiffnessFront, ret.tireStiffnessRear = scale_tire_stiffness(ret.mass, ret.wheelbase, ret.centerToFront,
                                                                         tire_stiffness_factor=tire_stiffness_factor)

    ret.steerActuatorDelay = 0.1
    ret.steerLimitTimer = 0.8

    return ret

  @staticmethod
  def init(CP, logcan, sendcan):
    if CP.carFingerprint in (HONDA_BOSCH - HONDA_BOSCH_RADARLESS) and CP.openpilotLongitudinalControl:
      disable_ecu(logcan, sendcan, bus=1, addr=0x18DAB0F1, com_cont_req=b'\x28\x83\x03')

  # returns a car.CarState
  def _update(self, c):
    ret = self.CS.update(self.cp, self.cp_cam, self.cp_body)
    self.CS = self.sp_update_params(self.CS)

    buttonEvents = []

    if self.CS.cruise_buttons != self.CS.prev_cruise_buttons:
      buttonEvents.append(create_button_event(self.CS.cruise_buttons, self.CS.prev_cruise_buttons, BUTTONS_DICT))

    if self.CS.cruise_setting != self.CS.prev_cruise_setting:
      buttonEvents.append(create_button_event(self.CS.cruise_setting, self.CS.prev_cruise_setting, {1: ButtonType.altButton1}))

    self.CS.mads_enabled = self.get_sp_cruise_main_state(ret, self.CS)

    self.CS.accEnabled, buttonEvents = self.get_sp_v_cruise_non_pcm_state(ret, self.CS.accEnabled,
                                                                          buttonEvents, c.vCruise)

    if ret.cruiseState.available:
      if self.enable_mads:
        if not self.CS.prev_mads_enabled and self.CS.mads_enabled:
          self.CS.madsEnabled = True
        if self.CS.prev_cruise_setting != 1 and self.CS.cruise_setting == 1:
          self.CS.madsEnabled = not self.CS.madsEnabled
        self.CS.madsEnabled = self.get_acc_mads(ret.cruiseState.enabled, self.CS.accEnabled, self.CS.madsEnabled)
      self.toggle_gac(ret, self.CS, (self.CS.cruise_setting == 3), 1, 3, 0, "-")
    else:
      self.CS.madsEnabled = False

    if not self.CP.pcmCruise or (self.CP.pcmCruise and self.CP.minEnableSpeed > 0) or not self.CP.pcmCruiseSpeed:
      if any(b.type == ButtonType.cancel for b in buttonEvents):
        self.CS.madsEnabled, self.CS.accEnabled = self.get_sp_cancel_cruise_state(self.CS.madsEnabled)
    if self.get_sp_pedal_disengage(ret):
      self.CS.madsEnabled, self.CS.accEnabled = self.get_sp_cancel_cruise_state(self.CS.madsEnabled)
      ret.cruiseState.enabled = False if self.CP.pcmCruise else self.CS.accEnabled

    if self.CP.pcmCruise and self.CP.minEnableSpeed > 0 and self.CP.pcmCruiseSpeed:
      if ret.gasPressed and not ret.cruiseState.enabled:
        self.CS.accEnabled = False
      self.CS.accEnabled = ret.cruiseState.enabled or self.CS.accEnabled

    ret, self.CS = self.get_sp_common_state(ret, self.CS, gap_button=(self.CS.cruise_setting == 3))

    ret.buttonEvents = buttonEvents

    # events
<<<<<<< HEAD
    events = self.create_common_events(ret, c, extra_gears=[GearShifter.sport, GearShifter.low], pcm_enable=False)

    events, ret = self.create_sp_events(self.CS, ret, events)

    if self.CS.brake_error:
      events.add(EventName.brakeUnavailable)

    if self.CP.pcmCruise and ret.vEgo < self.CP.minEnableSpeed and not self.CS.madsEnabled:
=======
    events = self.create_common_events(ret, pcm_enable=False)
    if self.CP.pcmCruise and ret.vEgo < self.CP.minEnableSpeed:
>>>>>>> 54c4dbd4
      events.add(EventName.belowEngageSpeed)

    #if self.CP.pcmCruise:
    #  # we engage when pcm is active (rising edge)
    #  if ret.cruiseState.enabled and not self.CS.out.cruiseState.enabled:
    #    events.add(EventName.pcmEnable)
    #  elif not ret.cruiseState.enabled and (c.actuators.accel >= 0. or not self.CP.openpilotLongitudinalControl):
    #    # it can happen that car cruise disables while comma system is enabled: need to
    #    # keep braking if needed or if the speed is very low
    #    if ret.vEgo < self.CP.minEnableSpeed + 2.:
    #      # non loud alert if cruise disables below 25mph as expected (+ a little margin)
    #      events.add(EventName.speedTooLow)
    #    else:
    #      events.add(EventName.cruiseDisabled)
    if self.CS.CP.minEnableSpeed > 0 and ret.vEgo < 0.001:
      events.add(EventName.manualRestart)

    ret.customStockLong = self.CS.update_custom_stock_long(self.CC.cruise_button, self.CC.final_speed_kph,
                                                           self.CC.target_speed, self.CC.v_set_dis,
                                                           self.CC.speed_diff, self.CC.button_type)

    ret.events = events.to_msg()

    return ret

  # pass in a car.CarControl
  # to be called @ 100hz
  def apply(self, c, now_nanos):
    return self.CC.update(c, self.CS, now_nanos)<|MERGE_RESOLUTION|>--- conflicted
+++ resolved
@@ -378,20 +378,11 @@
     ret.buttonEvents = buttonEvents
 
     # events
-<<<<<<< HEAD
     events = self.create_common_events(ret, c, extra_gears=[GearShifter.sport, GearShifter.low], pcm_enable=False)
+    if self.CP.pcmCruise and ret.vEgo < self.CP.minEnableSpeed and not self.CS.madsEnabled:
+      events.add(EventName.belowEngageSpeed)
 
     events, ret = self.create_sp_events(self.CS, ret, events)
-
-    if self.CS.brake_error:
-      events.add(EventName.brakeUnavailable)
-
-    if self.CP.pcmCruise and ret.vEgo < self.CP.minEnableSpeed and not self.CS.madsEnabled:
-=======
-    events = self.create_common_events(ret, pcm_enable=False)
-    if self.CP.pcmCruise and ret.vEgo < self.CP.minEnableSpeed:
->>>>>>> 54c4dbd4
-      events.add(EventName.belowEngageSpeed)
 
     #if self.CP.pcmCruise:
     #  # we engage when pcm is active (rising edge)
