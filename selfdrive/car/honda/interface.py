--- conflicted
+++ resolved
@@ -282,13 +282,9 @@
     else:
       self.CS.madsEnabled = False
 
-<<<<<<< HEAD
-    if not self.CP.pcmCruise or (self.CP.pcmCruise and self.CP.minEnableSpeed > 0) or not self.CP.pcmCruiseSpeed:
-=======
     min_enable_speed_pcm = self.CP.pcmCruise and self.CP.minEnableSpeed > 0 and self.CP.pcmCruiseSpeed
 
     if not self.CP.pcmCruise or min_enable_speed_pcm or not self.CP.pcmCruiseSpeed:
->>>>>>> 19afa83c
       if any(b.type == ButtonType.cancel for b in self.CS.button_events):
         self.CS.madsEnabled, self.CS.accEnabled = self.get_sp_cancel_cruise_state(self.CS.madsEnabled)
     if self.get_sp_pedal_disengage(ret):
