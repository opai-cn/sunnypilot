#!/usr/bin/env python3
import os
from cereal import car
from math import fabs, exp
from panda import Panda

from openpilot.common.basedir import BASEDIR
from openpilot.common.conversions import Conversions as CV
from openpilot.selfdrive.car import create_button_events, get_safety_config
from openpilot.selfdrive.car.gm.radar_interface import RADAR_HEADER_MSG
from openpilot.selfdrive.car.gm.values import CAR, CruiseButtons, CarControllerParams, EV_CAR, CAMERA_ACC_CAR, CanBus
from openpilot.selfdrive.car.interfaces import CarInterfaceBase, TorqueFromLateralAccelCallbackType, FRICTION_THRESHOLD, LatControlInputs, NanoFFModel
from openpilot.selfdrive.controls.lib.drive_helpers import get_friction

ButtonType = car.CarState.ButtonEvent.Type
EventName = car.CarEvent.EventName
GearShifter = car.CarState.GearShifter
TransmissionType = car.CarParams.TransmissionType
NetworkLocation = car.CarParams.NetworkLocation
BUTTONS_DICT = {CruiseButtons.RES_ACCEL: ButtonType.accelCruise, CruiseButtons.DECEL_SET: ButtonType.decelCruise,
                CruiseButtons.MAIN: ButtonType.altButton3, CruiseButtons.CANCEL: ButtonType.cancel}


NON_LINEAR_TORQUE_PARAMS = {
  CAR.CHEVROLET_BOLT_EUV: [2.6531724862969748, 1.0, 0.1919764879840985, 0.009054123646805178],
  CAR.GMC_ACADIA: [4.78003305, 1.0, 0.3122, 0.05591772],
  CAR.CHEVROLET_SILVERADO: [3.29974374, 1.0, 0.25571356, 0.0465122]
}

NEURAL_PARAMS_PATH = os.path.join(BASEDIR, 'selfdrive/car/torque_data/neural_ff_weights.json')


class CarInterface(CarInterfaceBase):
  @staticmethod
  def get_pid_accel_limits(CP, current_speed, cruise_speed):
    return CarControllerParams.ACCEL_MIN, CarControllerParams.ACCEL_MAX

  # Determined by iteratively plotting and minimizing error for f(angle, speed) = steer.
  @staticmethod
  def get_steer_feedforward_volt(desired_angle, v_ego):
    desired_angle *= 0.02904609
    sigmoid = desired_angle / (1 + fabs(desired_angle))
    return 0.10006696 * sigmoid * (v_ego + 3.12485927)

  def get_steer_feedforward_function(self):
    if self.CP.carFingerprint == CAR.CHEVROLET_VOLT:
      return self.get_steer_feedforward_volt
    else:
      return CarInterfaceBase.get_steer_feedforward_default

  def torque_from_lateral_accel_siglin(self, latcontrol_inputs: LatControlInputs, torque_params: car.CarParams.LateralTorqueTuning, lateral_accel_error: float,
                                       lateral_accel_deadzone: float, friction_compensation: bool, gravity_adjusted: bool) -> float:
    friction = get_friction(lateral_accel_error, lateral_accel_deadzone, FRICTION_THRESHOLD, torque_params, friction_compensation)

    def sig(val):
      # https://timvieira.github.io/blog/post/2014/02/11/exp-normalize-trick
      if val >= 0:
        return 1 / (1 + exp(-val)) - 0.5
      else:
        z = exp(val)
        return z / (1 + z) - 0.5

    # The "lat_accel vs torque" relationship is assumed to be the sum of "sigmoid + linear" curves
    # An important thing to consider is that the slope at 0 should be > 0 (ideally >1)
    # This has big effect on the stability about 0 (noise when going straight)
    # ToDo: To generalize to other GMs, explore tanh function as the nonlinear
    non_linear_torque_params = NON_LINEAR_TORQUE_PARAMS.get(self.CP.carFingerprint)
    assert non_linear_torque_params, "The params are not defined"
    a, b, c, _ = non_linear_torque_params
    steer_torque = (sig(latcontrol_inputs.lateral_acceleration * a) * b) + (latcontrol_inputs.lateral_acceleration * c)
    return float(steer_torque) + friction

  def torque_from_lateral_accel_neural(self, latcontrol_inputs: LatControlInputs, torque_params: car.CarParams.LateralTorqueTuning, lateral_accel_error: float,
                                       lateral_accel_deadzone: float, friction_compensation: bool, gravity_adjusted: bool) -> float:
    friction = get_friction(lateral_accel_error, lateral_accel_deadzone, FRICTION_THRESHOLD, torque_params, friction_compensation)
    inputs = list(latcontrol_inputs)
    if gravity_adjusted:
      inputs[0] += inputs[1]
    return float(self.neural_ff_model.predict(inputs)) + friction

  def torque_from_lateral_accel(self) -> TorqueFromLateralAccelCallbackType:
    if self.CP.carFingerprint == CAR.CHEVROLET_BOLT_EUV:
      self.neural_ff_model = NanoFFModel(NEURAL_PARAMS_PATH, self.CP.carFingerprint)
      return self.torque_from_lateral_accel_neural
    elif self.CP.carFingerprint in NON_LINEAR_TORQUE_PARAMS:
      return self.torque_from_lateral_accel_siglin
    else:
      return self.torque_from_lateral_accel_linear

  @staticmethod
  def _get_params(ret, candidate, fingerprint, car_fw, experimental_long, docs):
    ret.carName = "gm"
    ret.safetyConfigs = [get_safety_config(car.CarParams.SafetyModel.gm)]
    ret.autoResumeSng = False
    ret.enableBsm = 0x142 in fingerprint[CanBus.POWERTRAIN]

    if candidate in EV_CAR:
      ret.transmissionType = TransmissionType.direct
    else:
      ret.transmissionType = TransmissionType.automatic

    ret.longitudinalTuning.kiBP = [5., 35.]

    if candidate in CAMERA_ACC_CAR:
      ret.experimentalLongitudinalAvailable = True
      ret.networkLocation = NetworkLocation.fwdCamera
      ret.radarUnavailable = True  # no radar
      ret.pcmCruise = True
      ret.safetyConfigs[0].safetyParam |= Panda.FLAG_GM_HW_CAM
      ret.minEnableSpeed = 5 * CV.KPH_TO_MS
      ret.minSteerSpeed = 10 * CV.KPH_TO_MS

      # Tuning for experimental long
      ret.longitudinalTuning.kiV = [2.0, 1.5]
      ret.stoppingDecelRate = 2.0  # reach brake quickly after enabling
      ret.vEgoStopping = 0.25
      ret.vEgoStarting = 0.25

      if experimental_long:
        ret.pcmCruise = False
        ret.openpilotLongitudinalControl = True
        ret.safetyConfigs[0].safetyParam |= Panda.FLAG_GM_HW_CAM_LONG
      ret.customStockLongAvailable = True

    else:  # ASCM, OBD-II harness
      ret.openpilotLongitudinalControl = True
      ret.networkLocation = NetworkLocation.gateway
      ret.radarUnavailable = RADAR_HEADER_MSG not in fingerprint[CanBus.OBSTACLE] and not docs
      ret.pcmCruise = False  # stock non-adaptive cruise control is kept off
      # supports stop and go, but initial engage must (conservatively) be above 18mph
      ret.minEnableSpeed = 18 * CV.MPH_TO_MS
      ret.minSteerSpeed = 7 * CV.MPH_TO_MS

      # Tuning
      ret.longitudinalTuning.kiV = [2.4, 1.5]

    # These cars have been put into dashcam only due to both a lack of users and test coverage.
    # These cars likely still work fine. Once a user confirms each car works and a test route is
    # added to selfdrive/car/tests/routes.py, we can remove it from this list.
    ret.dashcamOnly = candidate in {CAR.CADILLAC_ATS, CAR.HOLDEN_ASTRA, CAR.CHEVROLET_MALIBU, CAR.BUICK_REGAL} or \
                      (ret.networkLocation == NetworkLocation.gateway and ret.radarUnavailable)

    # Start with a baseline tuning for all GM vehicles. Override tuning as needed in each model section below.
    ret.lateralTuning.pid.kiBP, ret.lateralTuning.pid.kpBP = [[0.], [0.]]
    ret.lateralTuning.pid.kpV, ret.lateralTuning.pid.kiV = [[0.2], [0.00]]
    ret.lateralTuning.pid.kf = 0.00004   # full torque for 20 deg at 80mph means 0.00007818594
    ret.steerActuatorDelay = 0.1  # Default delay, not measured yet

    ret.steerLimitTimer = 0.4
    ret.radarTimeStep = 0.0667  # GM radar runs at 15Hz instead of standard 20Hz
    ret.longitudinalActuatorDelay = 0.5  # large delay to initially start braking

    if candidate == CAR.CHEVROLET_VOLT:
      ret.lateralTuning.pid.kpBP = [0., 40.]
      ret.lateralTuning.pid.kpV = [0., 0.17]
      ret.lateralTuning.pid.kiBP = [0.]
      ret.lateralTuning.pid.kiV = [0.]
      ret.lateralTuning.pid.kf = 1.  # get_steer_feedforward_volt()
      ret.steerActuatorDelay = 0.2

    elif candidate == CAR.GMC_ACADIA:
      ret.minEnableSpeed = -1.  # engage speed is decided by pcm
      ret.steerActuatorDelay = 0.2
      CarInterfaceBase.configure_torque_tune(candidate, ret.lateralTuning)

    elif candidate == CAR.BUICK_LACROSSE:
      CarInterfaceBase.configure_torque_tune(candidate, ret.lateralTuning)

    elif candidate == CAR.CADILLAC_ESCALADE:
      ret.minEnableSpeed = -1.  # engage speed is decided by pcm
      CarInterfaceBase.configure_torque_tune(candidate, ret.lateralTuning)

    elif candidate in (CAR.CADILLAC_ESCALADE_ESV, CAR.CADILLAC_ESCALADE_ESV_2019):
      ret.minEnableSpeed = -1.  # engage speed is decided by pcm

      if candidate == CAR.CADILLAC_ESCALADE_ESV:
        ret.lateralTuning.pid.kiBP, ret.lateralTuning.pid.kpBP = [[10., 41.0], [10., 41.0]]
        ret.lateralTuning.pid.kpV, ret.lateralTuning.pid.kiV = [[0.13, 0.24], [0.01, 0.02]]
        ret.lateralTuning.pid.kf = 0.000045
      else:
        ret.steerActuatorDelay = 0.2
        CarInterfaceBase.configure_torque_tune(candidate, ret.lateralTuning)

    elif candidate == CAR.CHEVROLET_BOLT_EUV:
      ret.steerActuatorDelay = 0.2
      CarInterfaceBase.configure_torque_tune(candidate, ret.lateralTuning)

    elif candidate == CAR.CHEVROLET_SILVERADO:
      # On the Bolt, the ECM and camera independently check that you are either above 5 kph or at a stop
      # with foot on brake to allow engagement, but this platform only has that check in the camera.
      # TODO: check if this is split by EV/ICE with more platforms in the future
      if ret.openpilotLongitudinalControl:
        ret.minEnableSpeed = -1.
      CarInterfaceBase.configure_torque_tune(candidate, ret.lateralTuning)

    elif candidate == CAR.CHEVROLET_EQUINOX:
      CarInterfaceBase.configure_torque_tune(candidate, ret.lateralTuning)

    elif candidate == CAR.CHEVROLET_TRAILBLAZER:
      ret.steerActuatorDelay = 0.2
      CarInterfaceBase.configure_torque_tune(candidate, ret.lateralTuning)

    return ret

  # returns a car.CarState
  def _update(self, c):
    ret = self.CS.update(self.cp, self.cp_cam, self.cp_loopback)
    self.sp_update_params()

    distance_button = 0

    # Don't add event if transitioning from INIT, unless it's to an actual button
    if self.CS.cruise_buttons != CruiseButtons.UNPRESS or self.CS.prev_cruise_buttons != CruiseButtons.INIT:
<<<<<<< HEAD
      self.CS.button_events = [
=======
      ret.buttonEvents = [
>>>>>>> b95079bf
        *create_button_events(self.CS.cruise_buttons, self.CS.prev_cruise_buttons, BUTTONS_DICT,
                              unpressed_btn=CruiseButtons.UNPRESS),
        *create_button_events(self.CS.distance_button, self.CS.prev_distance_button,
                              {1: ButtonType.gapAdjustCruise})
      ]
      distance_button = self.CS.distance_button

    self.CS.mads_enabled = self.get_sp_cruise_main_state(ret, self.CS)

    if not self.CP.pcmCruise:
<<<<<<< HEAD
      if any(b.type == ButtonType.accelCruise and b.pressed for b in self.CS.button_events):
        self.CS.accEnabled = True

    self.CS.accEnabled = self.get_sp_v_cruise_non_pcm_state(ret, self.CS.accEnabled,
                                                            self.CS.button_events, c.vCruise)
=======
      if any(b.type == ButtonType.accelCruise and b.pressed for b in ret.buttonEvents):
        self.CS.accEnabled = True

    self.CS.accEnabled = self.get_sp_v_cruise_non_pcm_state(ret, self.CS.accEnabled, c.vCruise)
>>>>>>> b95079bf

    if ret.cruiseState.available:
      if self.enable_mads:
        if not self.CS.prev_mads_enabled and self.CS.mads_enabled:
          self.CS.madsEnabled = True
        if self.CS.prev_lkas_enabled != 1 and self.CS.lkas_enabled == 1:
          self.CS.madsEnabled = not self.CS.madsEnabled
        self.CS.madsEnabled = self.get_acc_mads(ret.cruiseState.enabled, self.CS.accEnabled, self.CS.madsEnabled)
    else:
      self.CS.madsEnabled = False

<<<<<<< HEAD
    if not self.CP.pcmCruise or (self.CP.pcmCruise and self.CP.minEnableSpeed > 0) or not self.CP.pcmCruiseSpeed:
      if any(b.type == ButtonType.cancel for b in self.CS.button_events):
=======
    if not self.CP.pcmCruise or (self.CP.pcmCruise and self.CP.minEnableSpeed > 0):
      if any(b.type == ButtonType.cancel for b in ret.buttonEvents):
>>>>>>> b95079bf
        self.CS.madsEnabled, self.CS.accEnabled = self.get_sp_cancel_cruise_state(self.CS.madsEnabled)
    if self.get_sp_pedal_disengage(ret):
      self.CS.madsEnabled, self.CS.accEnabled = self.get_sp_cancel_cruise_state(self.CS.madsEnabled)
      ret.cruiseState.enabled = ret.cruiseState.enabled if not self.enable_mads else False if self.CP.pcmCruise else self.CS.accEnabled

    if self.CP.pcmCruise and self.CP.minEnableSpeed > 0 and self.CP.pcmCruiseSpeed:
      if ret.gasPressed and not ret.cruiseState.enabled:
        self.CS.accEnabled = False
      self.CS.accEnabled = ret.cruiseState.enabled or self.CS.accEnabled

    ret, self.CS = self.get_sp_common_state(ret, self.CS, gap_button=bool(distance_button))

<<<<<<< HEAD
    # MADS BUTTON
    if self.CS.out.madsEnabled != self.CS.madsEnabled:
      if self.mads_event_lock:
        self.CS.button_events.append(create_mads_event(self.mads_event_lock))
        self.mads_event_lock = False
    else:
      if not self.mads_event_lock:
        self.CS.button_events.append(create_mads_event(self.mads_event_lock))
        self.mads_event_lock = True

    ret.buttonEvents = self.CS.button_events
=======
    ret.buttonEvents = [
      *ret.buttonEvents,
      *self.button_events.create_mads_event(self.CS.madsEnabled, self.CS.out.madsEnabled, self.mads_event_lock)  # MADS BUTTON
    ]
>>>>>>> b95079bf

    # The ECM allows enabling on falling edge of set, but only rising edge of resume
    events = self.create_common_events(ret, c, extra_gears=[GearShifter.sport, GearShifter.low,
                                                         GearShifter.eco, GearShifter.manumatic],
                                       pcm_enable=False, enable_buttons=(ButtonType.decelCruise,))
    #if not self.CP.pcmCruise:
    #  if any(b.type == ButtonType.accelCruise and b.pressed for b in ret.buttonEvents):
    #    events.add(EventName.buttonEnable)

    events, ret = self.create_sp_events(self.CS, ret, events, enable_pressed=self.CS.accEnabled,
                                        enable_buttons=(ButtonType.decelCruise,))

    # Enabling at a standstill with brake is allowed
    # TODO: verify 17 Volt can enable for the first time at a stop and allow for all GMs
    below_min_enable_speed = ret.vEgo < self.CP.minEnableSpeed or self.CS.moving_backward
    if below_min_enable_speed and not (ret.standstill and ret.brake >= 20 and
                                       self.CP.networkLocation == NetworkLocation.fwdCamera):
      events.add(EventName.belowEngageSpeed)
    if ret.cruiseState.standstill:
      events.add(EventName.resumeRequired)
    if ret.vEgo < self.CP.minSteerSpeed and self.CS.madsEnabled:
      events.add(EventName.belowSteerSpeed)

    ret.customStockLong = self.CS.update_custom_stock_long(self.CC.cruise_button, self.CC.final_speed_kph,
                                                           self.CC.target_speed, self.CC.v_set_dis,
                                                           self.CC.speed_diff, self.CC.button_type)

    ret.events = events.to_msg()

    return ret<|MERGE_RESOLUTION|>--- conflicted
+++ resolved
@@ -211,11 +211,7 @@
 
     # Don't add event if transitioning from INIT, unless it's to an actual button
     if self.CS.cruise_buttons != CruiseButtons.UNPRESS or self.CS.prev_cruise_buttons != CruiseButtons.INIT:
-<<<<<<< HEAD
-      self.CS.button_events = [
-=======
       ret.buttonEvents = [
->>>>>>> b95079bf
         *create_button_events(self.CS.cruise_buttons, self.CS.prev_cruise_buttons, BUTTONS_DICT,
                               unpressed_btn=CruiseButtons.UNPRESS),
         *create_button_events(self.CS.distance_button, self.CS.prev_distance_button,
@@ -226,18 +222,10 @@
     self.CS.mads_enabled = self.get_sp_cruise_main_state(ret, self.CS)
 
     if not self.CP.pcmCruise:
-<<<<<<< HEAD
-      if any(b.type == ButtonType.accelCruise and b.pressed for b in self.CS.button_events):
-        self.CS.accEnabled = True
-
-    self.CS.accEnabled = self.get_sp_v_cruise_non_pcm_state(ret, self.CS.accEnabled,
-                                                            self.CS.button_events, c.vCruise)
-=======
       if any(b.type == ButtonType.accelCruise and b.pressed for b in ret.buttonEvents):
         self.CS.accEnabled = True
 
     self.CS.accEnabled = self.get_sp_v_cruise_non_pcm_state(ret, self.CS.accEnabled, c.vCruise)
->>>>>>> b95079bf
 
     if ret.cruiseState.available:
       if self.enable_mads:
@@ -249,13 +237,8 @@
     else:
       self.CS.madsEnabled = False
 
-<<<<<<< HEAD
     if not self.CP.pcmCruise or (self.CP.pcmCruise and self.CP.minEnableSpeed > 0) or not self.CP.pcmCruiseSpeed:
-      if any(b.type == ButtonType.cancel for b in self.CS.button_events):
-=======
-    if not self.CP.pcmCruise or (self.CP.pcmCruise and self.CP.minEnableSpeed > 0):
       if any(b.type == ButtonType.cancel for b in ret.buttonEvents):
->>>>>>> b95079bf
         self.CS.madsEnabled, self.CS.accEnabled = self.get_sp_cancel_cruise_state(self.CS.madsEnabled)
     if self.get_sp_pedal_disengage(ret):
       self.CS.madsEnabled, self.CS.accEnabled = self.get_sp_cancel_cruise_state(self.CS.madsEnabled)
@@ -268,24 +251,10 @@
 
     ret, self.CS = self.get_sp_common_state(ret, self.CS, gap_button=bool(distance_button))
 
-<<<<<<< HEAD
-    # MADS BUTTON
-    if self.CS.out.madsEnabled != self.CS.madsEnabled:
-      if self.mads_event_lock:
-        self.CS.button_events.append(create_mads_event(self.mads_event_lock))
-        self.mads_event_lock = False
-    else:
-      if not self.mads_event_lock:
-        self.CS.button_events.append(create_mads_event(self.mads_event_lock))
-        self.mads_event_lock = True
-
-    ret.buttonEvents = self.CS.button_events
-=======
     ret.buttonEvents = [
       *ret.buttonEvents,
       *self.button_events.create_mads_event(self.CS.madsEnabled, self.CS.out.madsEnabled, self.mads_event_lock)  # MADS BUTTON
     ]
->>>>>>> b95079bf
 
     # The ECM allows enabling on falling edge of set, but only rising edge of resume
     events = self.create_common_events(ret, c, extra_gears=[GearShifter.sport, GearShifter.low,
