--- conflicted
+++ resolved
@@ -24,12 +24,9 @@
     values["Cruise_Cancel"] = 1
   return packer.make_can_msg("ES_Distance", bus, values)
 
-<<<<<<< HEAD
+
 def create_es_lkas_state(packer, es_lkas_state_msg, lat_active, mads_enabled, visual_alert, left_line, right_line, left_lane_depart, right_lane_depart):
-=======
->>>>>>> 6c2a58f2
 
-def create_es_lkas_state(packer, es_lkas_state_msg, enabled, visual_alert, left_line, right_line, left_lane_depart, right_lane_depart):
   values = copy.copy(es_lkas_state_msg)
 
   # Filter the stock LKAS "Keep hands on wheel" alert
@@ -63,16 +60,11 @@
     elif right_lane_depart:
       values["LKAS_Alert"] = 11  # Right lane departure dash alert
 
-<<<<<<< HEAD
-  values["LKAS_ACTIVE"] = 1 # Show LKAS lane lines
-  values["LKAS_Dash_State"] = 2 if lat_active else 1 if mads_enabled and not lat_active else 0 # 2 = Green enabled indicator, 1 = White ready indicator, 0 = LKAS Not enabled
+  values["LKAS_ACTIVE"] = 1  # Show LKAS lane lines
+  values["LKAS_Dash_State"] = 2 if lat_active else 1 if mads_enabled and not lat_active else 0  # 2 = Green enabled indicator, 1 = White ready indicator, 0 = LKAS Not enabled
 
   values["LKAS_Left_Line_Enable"] = 1 if lat_active else 0
   values["LKAS_Right_Line_Enable"] = 1 if lat_active else 0
-=======
-  values["LKAS_ACTIVE"] = 1  # Show LKAS lane lines
-  values["LKAS_Dash_State"] = 2 if enabled else 0  # Green enabled indicator
->>>>>>> 6c2a58f2
 
   values["LKAS_Left_Line_Visible"] = int(left_line)
   values["LKAS_Right_Line_Visible"] = int(right_line)
