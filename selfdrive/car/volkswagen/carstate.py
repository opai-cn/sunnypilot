--- conflicted
+++ resolved
@@ -4,11 +4,7 @@
 from openpilot.selfdrive.car.interfaces import CarStateBase
 from opendbc.can.parser import CANParser
 from openpilot.selfdrive.car.volkswagen.values import DBC, CANBUS, PQ_CARS, NetworkLocation, TransmissionType, GearShifter, \
-<<<<<<< HEAD
-                                            CarControllerParams, BUTTON_STATES, VolkswagenFlagsSP
-=======
-                                            CarControllerParams, VolkswagenFlags
->>>>>>> daae551e
+                                            CarControllerParams, VolkswagenFlags, BUTTON_STATES, VolkswagenFlagsSP
 
 
 class CarState(CarStateBase):
@@ -18,12 +14,9 @@
     self.button_states = {button.event_type: False for button in self.CCP.BUTTONS}
     self.esp_hold_confirmation = False
     self.upscale_lead_car_signal = False
-<<<<<<< HEAD
+    self.eps_stock_values = False
     self.buttonStates = BUTTON_STATES.copy()
     self.buttonStatesPrev = BUTTON_STATES.copy()
-=======
-    self.eps_stock_values = False
->>>>>>> daae551e
 
   def create_button_events(self, pt_cp, buttons):
     button_events = []
