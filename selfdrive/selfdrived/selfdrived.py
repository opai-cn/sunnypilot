#!/usr/bin/env python3
import os
import time
import threading

import cereal.messaging as messaging

from cereal import car, log, custom
from msgq.visionipc import VisionIpcClient, VisionStreamType


from openpilot.common.params import Params
from openpilot.common.realtime import config_realtime_process, Priority, Ratekeeper, DT_CTRL
from openpilot.common.swaglog import cloudlog
from openpilot.common.gps import get_gps_location_service

from openpilot.selfdrive.car.car_specific import CarSpecificEvents
from openpilot.selfdrive.selfdrived.events import Events, ET
from openpilot.selfdrive.selfdrived.state import StateMachine
from openpilot.selfdrive.selfdrived.alertmanager import AlertManager, set_offroad_alert

from openpilot.system.hardware import HARDWARE
from openpilot.system.version import get_build_metadata

from openpilot.sunnypilot.mads.mads import ModularAssistiveDrivingSystem
from openpilot.sunnypilot.selfdrive.car.car_specific import CarSpecificEventsSP
from openpilot.sunnypilot.selfdrive.car.cruise_helpers import CruiseHelper
from openpilot.sunnypilot.selfdrive.selfdrived.events import EventsSP

REPLAY = "REPLAY" in os.environ
SIMULATION = "SIMULATION" in os.environ
TESTING_CLOSET = "TESTING_CLOSET" in os.environ
LONGITUDINAL_PERSONALITY_MAP = {v: k for k, v in log.LongitudinalPersonality.schema.enumerants.items()}

ThermalStatus = log.DeviceState.ThermalStatus
State = log.SelfdriveState.OpenpilotState
PandaType = log.PandaState.PandaType
LaneChangeState = log.LaneChangeState
LaneChangeDirection = log.LaneChangeDirection
EventName = log.OnroadEvent.EventName
ButtonType = car.CarState.ButtonEvent.Type
SafetyModel = car.CarParams.SafetyModel

IGNORED_SAFETY_MODES = (SafetyModel.silent, SafetyModel.noOutput)


class SelfdriveD(CruiseHelper):
  def __init__(self, CP=None, CP_SP=None):
    self.params = Params()

    # Ensure the current branch is cached, otherwise the first cycle lags
    build_metadata = get_build_metadata()

    if CP is None:
      cloudlog.info("selfdrived is waiting for CarParams")
      self.CP = messaging.log_from_bytes(self.params.get("CarParams", block=True), car.CarParams)
      cloudlog.info("selfdrived got CarParams")
    else:
      self.CP = CP

    if CP_SP is None:
      cloudlog.info("selfdrived is waiting for CarParamsSP")
      self.CP_SP = messaging.log_from_bytes(self.params.get("CarParamsSP", block=True), custom.CarParamsSP)
      cloudlog.info("selfdrived got CarParamsSP")
    else:
      self.CP_SP = CP_SP

    self.car_events = CarSpecificEvents(self.CP)

    # Setup sockets
    self.pm = messaging.PubMaster(['selfdriveState', 'onroadEvents'] + ['selfdriveStateSP', 'onroadEventsSP'])

    self.gps_location_service = get_gps_location_service(self.params)
    self.gps_packets = [self.gps_location_service]
    self.sensor_packets = ["accelerometer", "gyroscope"]
    self.camera_packets = ["roadCameraState", "driverCameraState", "wideRoadCameraState"]

    # TODO: de-couple selfdrived with card/conflate on carState without introducing controls mismatches
    self.car_state_sock = messaging.sub_sock('carState', timeout=20)

    ignore = self.sensor_packets + self.gps_packets + ['alertDebug']
    if SIMULATION:
      ignore += ['driverCameraState', 'managerState']
    if REPLAY:
      # no vipc in replay will make them ignored anyways
      ignore += ['roadCameraState', 'wideRoadCameraState']
    self.sm = messaging.SubMaster(['deviceState', 'pandaStates', 'peripheralState', 'modelV2', 'liveCalibration',
                                   'carOutput', 'driverMonitoringState', 'longitudinalPlan', 'livePose', 'liveDelay',
                                   'managerState', 'liveParameters', 'radarState', 'liveTorqueParameters',
                                   'controlsState', 'carControl', 'driverAssistance', 'alertDebug', 'userFlag'] + \
                                   self.camera_packets + self.sensor_packets + self.gps_packets,
                                  ignore_alive=ignore, ignore_avg_freq=ignore,
                                  ignore_valid=ignore, frequency=int(1/DT_CTRL))

    # read params
    self.is_metric = self.params.get_bool("IsMetric")
    self.is_ldw_enabled = self.params.get_bool("IsLdwEnabled")
    self.disengage_on_accelerator = self.params.get_bool("DisengageOnAccelerator")

    car_recognized = self.CP.brand != 'mock'

    # cleanup old params
    if not self.CP.alphaLongitudinalAvailable:
      self.params.remove("AlphaLongitudinalEnabled")
    if not self.CP.openpilotLongitudinalControl:
      self.params.remove("ExperimentalMode")

    self.CS_prev = car.CarState.new_message()
    self.AM = AlertManager()
    self.events = Events()

    self.initialized = False
    self.enabled = False
    self.active = False
    self.mismatch_counter = 0
    self.cruise_mismatch_counter = 0
    self.last_steering_pressed_frame = 0
    self.distance_traveled = 0
    self.last_functional_fan_frame = 0
    self.events_prev = []
    self.logged_comm_issue = None
    self.not_running_prev = None
    self.experimental_mode = False
    self.personality = self.read_personality_param()
    self.recalibrating_seen = False
    self.state_machine = StateMachine()
    self.rk = Ratekeeper(100, print_delay_threshold=None)

    # some comma three with NVMe experience NVMe dropouts mid-drive that
    # cause loggerd to crash on write, so ignore it only on that platform
    self.ignored_processes = set()
    if HARDWARE.get_device_type() == 'tici' and os.path.exists('/dev/nvme0'):
      self.ignored_processes = {'loggerd', }

    # Determine startup event
    self.startup_event = EventName.startup if build_metadata.openpilot.comma_remote and build_metadata.tested_channel else EventName.startupMaster
    if not car_recognized:
      self.startup_event = EventName.startupNoCar
    elif car_recognized and self.CP.passive:
      self.startup_event = EventName.startupNoControl
    elif self.CP.secOcRequired and not self.CP.secOcKeyAvailable:
      self.startup_event = EventName.startupNoSecOcKey

    if not car_recognized:
      self.events.add(EventName.carUnrecognized, static=True)
      set_offroad_alert("Offroad_CarUnrecognized", True)
    elif self.CP.passive:
      self.events.add(EventName.dashcamMode, static=True)

    self.events_sp = EventsSP()
    self.events_sp_prev = []

    self.mads = ModularAssistiveDrivingSystem(self)

    self.car_events_sp = CarSpecificEventsSP(self.CP, self.params)

    CruiseHelper.__init__(self, self.CP)

  def update_events(self, CS):
    """Compute onroadEvents from carState"""

    self.events.clear()
    self.events_sp.clear()

    if self.sm['controlsState'].lateralControlState.which() == 'debugState':
      self.events.add(EventName.joystickDebug)
      self.startup_event = None

    if self.sm.recv_frame['alertDebug'] > 0:
      self.events.add(EventName.longitudinalManeuver)
      self.startup_event = None

    # Add startup event
    if self.startup_event is not None:
      self.events.add(self.startup_event)
      self.startup_event = None

    # Don't add any more events if not initialized
    if not self.initialized:
      self.events.add(EventName.selfdriveInitializing)
      return

    # Check for user flag (bookmark) press
    if self.sm.updated['userFlag']:
      self.events.add(EventName.userFlag)

    # Don't add any more events while in dashcam mode
    if self.CP.passive:
      return

    # Block resume if cruise never previously enabled
    resume_pressed = any(be.type in (ButtonType.accelCruise, ButtonType.resumeCruise) for be in CS.buttonEvents)
    if not self.CP.pcmCruise and CS.vCruise > 250 and resume_pressed:
      self.events.add(EventName.resumeBlocked)

    if not self.CP.notCar:
      self.events.add_from_msg(self.sm['driverMonitoringState'].events)

    # Add car events, ignore if CAN isn't valid
    if CS.canValid:
      car_events = self.car_events.update(CS, self.CS_prev, self.sm['carControl']).to_msg()
      self.events.add_from_msg(car_events)

      car_events_sp = self.car_events_sp.update(CS, self.events).to_msg()
      self.events_sp.add_from_msg(car_events_sp)

      if self.CP.notCar:
        # wait for everything to init first
        if self.sm.frame > int(5. / DT_CTRL) and self.initialized:
          # body always wants to enable
          self.events.add(EventName.pcmEnable)

      # Disable on rising edge of accelerator or brake. Also disable on brake when speed > 0
      if (CS.gasPressed and not self.CS_prev.gasPressed and self.disengage_on_accelerator) or \
        (CS.brakePressed and (not self.CS_prev.brakePressed or not CS.standstill)) or \
        (CS.regenBraking and (not self.CS_prev.regenBraking or not CS.standstill)):
        self.events.add(EventName.pedalPressed)

    # Create events for temperature, disk space, and memory
    if self.sm['deviceState'].thermalStatus >= ThermalStatus.red:
      self.events.add(EventName.overheat)
    if self.sm['deviceState'].freeSpacePercent < 7 and not SIMULATION:
      self.events.add(EventName.outOfSpace)
    if self.sm['deviceState'].memoryUsagePercent > 90 and not SIMULATION:
      self.events.add(EventName.lowMemory)

    # Alert if fan isn't spinning for 5 seconds
    if self.sm['peripheralState'].pandaType != log.PandaState.PandaType.unknown:
      if self.sm['peripheralState'].fanSpeedRpm < 500 and self.sm['deviceState'].fanSpeedPercentDesired > 50:
        # allow enough time for the fan controller in the panda to recover from stalls
        if (self.sm.frame - self.last_functional_fan_frame) * DT_CTRL > 15.0:
          self.events.add(EventName.fanMalfunction)
      else:
        self.last_functional_fan_frame = self.sm.frame

    # Handle calibration status
    cal_status = self.sm['liveCalibration'].calStatus
    if cal_status != log.LiveCalibrationData.Status.calibrated:
      if cal_status == log.LiveCalibrationData.Status.uncalibrated:
        self.events.add(EventName.calibrationIncomplete)
      elif cal_status == log.LiveCalibrationData.Status.recalibrating:
        if not self.recalibrating_seen:
          set_offroad_alert("Offroad_Recalibration", True)
        self.recalibrating_seen = True
        self.events.add(EventName.calibrationRecalibrating)
      else:
        self.events.add(EventName.calibrationInvalid)

    # Lane departure warning
    if self.is_ldw_enabled and self.sm.valid['driverAssistance']:
      if self.sm['driverAssistance'].leftLaneDeparture or self.sm['driverAssistance'].rightLaneDeparture:
        self.events.add(EventName.ldw)

    # Handle lane change
    if self.sm['modelV2'].meta.laneChangeState == LaneChangeState.preLaneChange:
      direction = self.sm['modelV2'].meta.laneChangeDirection
      if (CS.leftBlindspot and direction == LaneChangeDirection.left) or \
         (CS.rightBlindspot and direction == LaneChangeDirection.right):
        self.events.add(EventName.laneChangeBlocked)
      else:
        if direction == LaneChangeDirection.left:
          self.events.add(EventName.preLaneChangeLeft)
        else:
          self.events.add(EventName.preLaneChangeRight)
    elif self.sm['modelV2'].meta.laneChangeState in (LaneChangeState.laneChangeStarting,
                                                    LaneChangeState.laneChangeFinishing):
      self.events.add(EventName.laneChange)

    for i, pandaState in enumerate(self.sm['pandaStates']):
      # All pandas must match the list of safetyConfigs, and if outside this list, must be silent or noOutput
      if i < len(self.CP.safetyConfigs):
        safety_mismatch = pandaState.safetyModel != self.CP.safetyConfigs[i].safetyModel or \
                          pandaState.safetyParam != self.CP.safetyConfigs[i].safetyParam or \
                          pandaState.alternativeExperience != self.CP.alternativeExperience
      else:
        safety_mismatch = pandaState.safetyModel not in IGNORED_SAFETY_MODES

      # safety mismatch allows some time for pandad to set the safety mode and publish it back from panda
      if (safety_mismatch and self.sm.frame*DT_CTRL > 10.) or pandaState.safetyRxChecksInvalid or self.mismatch_counter >= 200:
        self.events.add(EventName.controlsMismatch)

      if log.PandaState.FaultType.relayMalfunction in pandaState.faults:
        self.events.add(EventName.relayMalfunction)

    # Handle HW and system malfunctions
    # Order is very intentional here. Be careful when modifying this.
    # All events here should at least have NO_ENTRY and SOFT_DISABLE.
    num_events = len(self.events)

    not_running = {p.name for p in self.sm['managerState'].processes if not p.running and p.shouldBeRunning}
    if self.sm.recv_frame['managerState'] and len(not_running):
      if not_running != self.not_running_prev:
        cloudlog.event("process_not_running", not_running=not_running, error=True)
      self.not_running_prev = not_running
    if self.sm.recv_frame['managerState'] and (not_running - self.ignored_processes):
      self.events.add(EventName.processNotRunning)
    else:
      if not SIMULATION and not self.rk.lagging:
        if not self.sm.all_alive(self.camera_packets):
          self.events.add(EventName.cameraMalfunction)
        elif not self.sm.all_freq_ok(self.camera_packets):
          self.events.add(EventName.cameraFrameRate)
    if not REPLAY and self.rk.lagging:
      self.events.add(EventName.selfdrivedLagging)
    if not self.sm.valid['radarState']:
      if self.sm['radarState'].radarErrors.canError:
        self.events.add(EventName.canError)
      elif self.sm['radarState'].radarErrors.radarUnavailableTemporary:
        self.events.add(EventName.radarTempUnavailable)
      else:
        self.events.add(EventName.radarFault)
    if not self.sm.valid['pandaStates']:
      self.events.add(EventName.usbError)
    if CS.canTimeout:
      self.events.add(EventName.canBusMissing)
    elif not CS.canValid:
      self.events.add(EventName.canError)

    # generic catch-all. ideally, a more specific event should be added above instead
    has_disable_events = self.events.contains(ET.NO_ENTRY) and (self.events.contains(ET.SOFT_DISABLE) or self.events.contains(ET.IMMEDIATE_DISABLE))
    no_system_errors = (not has_disable_events) or (len(self.events) == num_events)
    if not self.sm.all_checks() and no_system_errors:
      if not self.sm.all_alive():
        self.events.add(EventName.commIssue)
      elif not self.sm.all_freq_ok():
        self.events.add(EventName.commIssueAvgFreq)
      else:
        self.events.add(EventName.commIssue)

      logs = {
        'invalid': [s for s, valid in self.sm.valid.items() if not valid],
        'not_alive': [s for s, alive in self.sm.alive.items() if not alive],
        'not_freq_ok': [s for s, freq_ok in self.sm.freq_ok.items() if not freq_ok],
      }
      if logs != self.logged_comm_issue:
        cloudlog.event("commIssue", error=True, **logs)
        self.logged_comm_issue = logs
    else:
      self.logged_comm_issue = None

    if not self.CP.notCar:
      if not self.sm['livePose'].posenetOK:
        self.events.add(EventName.posenetInvalid)
      if not self.sm['livePose'].inputsOK:
        self.events.add(EventName.locationdTemporaryError)
      if not self.sm['liveParameters'].valid and cal_status == log.LiveCalibrationData.Status.calibrated and not TESTING_CLOSET and (not SIMULATION or REPLAY):
        self.events.add(EventName.paramsdTemporaryError)

    # conservative HW alert. if the data or frequency are off, locationd will throw an error
    if any((self.sm.frame - self.sm.recv_frame[s])*DT_CTRL > 10. for s in self.sensor_packets):
      self.events.add(EventName.sensorDataInvalid)

    if not REPLAY:
      # Check for mismatch between openpilot and car's PCM
      cruise_mismatch = CS.cruiseState.enabled and (not self.enabled or not self.CP.pcmCruise)
      self.cruise_mismatch_counter = self.cruise_mismatch_counter + 1 if cruise_mismatch else 0
      if self.cruise_mismatch_counter > int(6. / DT_CTRL):
        self.events.add(EventName.cruiseMismatch)

    # Send a "steering required alert" if saturation count has reached the limit
    if CS.steeringPressed:
      self.last_steering_pressed_frame = self.sm.frame
    recent_steer_pressed = (self.sm.frame - self.last_steering_pressed_frame)*DT_CTRL < 2.0
    controlstate = self.sm['controlsState']
    lac = getattr(controlstate.lateralControlState, controlstate.lateralControlState.which())
    if lac.active and not recent_steer_pressed and not self.CP.notCar:
      clipped_speed = max(CS.vEgo, 0.3)
      actual_lateral_accel = controlstate.curvature * (clipped_speed**2)
      desired_lateral_accel = self.sm['modelV2'].action.desiredCurvature * (clipped_speed**2)
      undershooting = abs(desired_lateral_accel) / abs(1e-3 + actual_lateral_accel) > 1.2
      turning = abs(desired_lateral_accel) > 1.0
      # TODO: lac.saturated includes speed and other checks, should be pulled out
      if undershooting and turning and lac.saturated:
        self.events.add(EventName.steerSaturated)

    # Check for FCW
    stock_long_is_braking = self.enabled and not self.CP.openpilotLongitudinalControl and CS.aEgo < -1.25
    model_fcw = self.sm['modelV2'].meta.hardBrakePredicted and not CS.brakePressed and not stock_long_is_braking
    planner_fcw = self.sm['longitudinalPlan'].fcw and self.enabled
    if (planner_fcw or model_fcw) and not self.CP.notCar:
      self.events.add(EventName.fcw)

    # TODO: fix simulator
    if not SIMULATION or REPLAY:
      # Not show in first 1.5 km to allow for driving out of garage. This event shows after 5 minutes
      gps_ok = self.sm.recv_frame[self.gps_location_service] > 0 and (self.sm.frame - self.sm.recv_frame[self.gps_location_service]) * DT_CTRL < 2.0
      if not gps_ok and self.sm['livePose'].inputsOK and (self.distance_traveled > 1500):
        self.events.add(EventName.noGps)
      if gps_ok:
        self.distance_traveled = 0
      self.distance_traveled += abs(CS.vEgo) * DT_CTRL

      if self.sm['modelV2'].frameDropPerc > 20:
        self.events.add(EventName.modeldLagging)

<<<<<<< HEAD
    # mute canBusMissing event if in Park, as it sometimes may trigger a false alarm with MADS in Paused state
    if CS.gearShifter == car.CarState.GearShifter.park and self.mads.enabled:
      self.events.remove(EventName.canBusMissing)

    CruiseHelper.update(self, CS, self.events_sp, self.experimental_mode)

    # decrement personality on distance button press
=======
    # Decrement personality on distance button press
>>>>>>> 993b1b4d
    if self.CP.openpilotLongitudinalControl:
      if any(not be.pressed and be.type == ButtonType.gapAdjustCruise for be in CS.buttonEvents):
        if not self.experimental_mode_switched:
          self.personality = (self.personality - 1) % 3
          self.params.put_nonblocking('LongitudinalPersonality', str(self.personality))
          self.events.add(EventName.personalityChanged)
        self.experimental_mode_switched = False

  def data_sample(self):
    car_state = messaging.recv_one(self.car_state_sock)
    CS = car_state.carState if car_state else self.CS_prev

    self.sm.update(0)

    if not self.initialized:
      all_valid = CS.canValid and self.sm.all_checks()
      timed_out = self.sm.frame * DT_CTRL > 6.
      if all_valid or timed_out or (SIMULATION and not REPLAY):
        available_streams = VisionIpcClient.available_streams("camerad", block=False)
        if VisionStreamType.VISION_STREAM_ROAD not in available_streams:
          self.sm.ignore_alive.append('roadCameraState')
          self.sm.ignore_valid.append('roadCameraState')
        if VisionStreamType.VISION_STREAM_WIDE_ROAD not in available_streams:
          self.sm.ignore_alive.append('wideRoadCameraState')
          self.sm.ignore_valid.append('wideRoadCameraState')

        if REPLAY and any(ps.controlsAllowed for ps in self.sm['pandaStates']):
          self.state_machine.state = State.enabled

        self.initialized = True
        cloudlog.event(
          "selfdrived.initialized",
          dt=self.sm.frame*DT_CTRL,
          timeout=timed_out,
          canValid=CS.canValid,
          invalid=[s for s, valid in self.sm.valid.items() if not valid],
          not_alive=[s for s, alive in self.sm.alive.items() if not alive],
          not_freq_ok=[s for s, freq_ok in self.sm.freq_ok.items() if not freq_ok],
          error=True,
        )

    # When the panda and selfdrived do not agree on controls_allowed
    # we want to disengage openpilot. However the status from the panda goes through
    # another socket other than the CAN messages and one can arrive earlier than the other.
    # Therefore we allow a mismatch for two samples, then we trigger the disengagement.
    if not self.enabled:
      self.mismatch_counter = 0

    # All pandas not in silent mode must have controlsAllowed when openpilot is enabled
    if self.enabled and any(not ps.controlsAllowed for ps in self.sm['pandaStates']
           if ps.safetyModel not in IGNORED_SAFETY_MODES):
      self.mismatch_counter += 1

    return CS

  def update_alerts(self, CS):
    clear_event_types = set()
    if ET.WARNING not in self.state_machine.current_alert_types:
      clear_event_types.add(ET.WARNING)
    if self.enabled:
      clear_event_types.add(ET.NO_ENTRY)

    pers = LONGITUDINAL_PERSONALITY_MAP[self.personality]
    callback_args = [self.CP, CS, self.sm, self.is_metric,
                     self.state_machine.soft_disable_timer, pers]

    alerts = self.events.create_alerts(self.state_machine.current_alert_types, callback_args)
    alerts_sp = self.events_sp.create_alerts(self.state_machine.current_alert_types, callback_args)

    self.AM.add_many(self.sm.frame, alerts + alerts_sp)
    self.AM.process_alerts(self.sm.frame, clear_event_types)

  def publish_selfdriveState(self, CS):
    # selfdriveState
    ss_msg = messaging.new_message('selfdriveState')
    ss_msg.valid = True
    ss = ss_msg.selfdriveState
    ss.enabled = self.enabled
    ss.active = self.active
    ss.state = self.state_machine.state
    ss.engageable = not self.events.contains(ET.NO_ENTRY)
    ss.experimentalMode = self.experimental_mode
    ss.personality = self.personality

    ss.alertText1 = self.AM.current_alert.alert_text_1
    ss.alertText2 = self.AM.current_alert.alert_text_2
    ss.alertSize = self.AM.current_alert.alert_size
    ss.alertStatus = self.AM.current_alert.alert_status
    ss.alertType = self.AM.current_alert.alert_type
    ss.alertSound = self.AM.current_alert.audible_alert
    ss.alertHudVisual = self.AM.current_alert.visual_alert

    self.pm.send('selfdriveState', ss_msg)

    # onroadEvents - logged every second or on change
    if (self.sm.frame % int(1. / DT_CTRL) == 0) or (self.events.names != self.events_prev):
      ce_send = messaging.new_message('onroadEvents', len(self.events))
      ce_send.valid = True
      ce_send.onroadEvents = self.events.to_msg()
      self.pm.send('onroadEvents', ce_send)
    self.events_prev = self.events.names.copy()

    # selfdriveStateSP
    ss_sp_msg = messaging.new_message('selfdriveStateSP')
    ss_sp_msg.valid = True
    ss_sp = ss_sp_msg.selfdriveStateSP
    mads = ss_sp.mads
    mads.state = self.mads.state_machine.state
    mads.enabled = self.mads.enabled
    mads.active = self.mads.active
    mads.available = self.mads.enabled_toggle

    self.pm.send('selfdriveStateSP', ss_sp_msg)

    # onroadEventsSP - logged every second or on change
    if (self.sm.frame % int(1. / DT_CTRL) == 0) or (self.events_sp.names != self.events_sp_prev):
      ce_send_sp = messaging.new_message('onroadEventsSP')
      ce_send_sp.valid = True
      ce_send_sp.onroadEventsSP.events = self.events_sp.to_msg()
      self.pm.send('onroadEventsSP', ce_send_sp)
    self.events_sp_prev = self.events_sp.names.copy()

  def step(self):
    CS = self.data_sample()
    self.update_events(CS)
    if not self.CP.passive and self.initialized:
      self.enabled, self.active = self.state_machine.update(self.events)
    if not self.CP.notCar:
      self.mads.update(CS)
    self.update_alerts(CS)

    self.publish_selfdriveState(CS)

    self.CS_prev = CS

  def read_personality_param(self):
    try:
      return int(self.params.get('LongitudinalPersonality'))
    except (ValueError, TypeError):
      return log.LongitudinalPersonality.standard

  def params_thread(self, evt):
    while not evt.is_set():
      self.is_metric = self.params.get_bool("IsMetric")
      self.disengage_on_accelerator = self.params.get_bool("DisengageOnAccelerator")
      self.experimental_mode = self.params.get_bool("ExperimentalMode") and self.CP.openpilotLongitudinalControl
      self.personality = self.read_personality_param()

      self.mads.read_params()
      time.sleep(0.1)

  def run(self):
    e = threading.Event()
    t = threading.Thread(target=self.params_thread, args=(e, ))
    try:
      t.start()
      while True:
        self.step()
        self.rk.monitor_time()
    finally:
      e.set()
      t.join()


def main():
  config_realtime_process(4, Priority.CTRL_HIGH)
  s = SelfdriveD()
  s.run()

if __name__ == "__main__":
  main()<|MERGE_RESOLUTION|>--- conflicted
+++ resolved
@@ -393,7 +393,6 @@
       if self.sm['modelV2'].frameDropPerc > 20:
         self.events.add(EventName.modeldLagging)
 
-<<<<<<< HEAD
     # mute canBusMissing event if in Park, as it sometimes may trigger a false alarm with MADS in Paused state
     if CS.gearShifter == car.CarState.GearShifter.park and self.mads.enabled:
       self.events.remove(EventName.canBusMissing)
@@ -401,9 +400,6 @@
     CruiseHelper.update(self, CS, self.events_sp, self.experimental_mode)
 
     # decrement personality on distance button press
-=======
-    # Decrement personality on distance button press
->>>>>>> 993b1b4d
     if self.CP.openpilotLongitudinalControl:
       if any(not be.pressed and be.type == ButtonType.gapAdjustCruise for be in CS.buttonEvents):
         if not self.experimental_mode_switched:
