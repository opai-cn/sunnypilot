--- conflicted
+++ resolved
@@ -96,13 +96,8 @@
                                    'carOutput', 'driverMonitoringState', 'longitudinalPlan', 'livePose', 'liveDelay',
                                    'managerState', 'liveParameters', 'radarState', 'liveTorqueParameters',
                                    'controlsState', 'carControl', 'driverAssistance', 'alertDebug', 'userBookmark', 'audioFeedback',
-<<<<<<< HEAD
-                                   'modelDataV2SP'] + \
-                                   self.camera_packets + self.sensor_packets + self.gps_packets + ["longitudinalPlanSP"],
-=======
                                    'modelDataV2SP', 'longitudinalPlanSP'] + \
                                    self.camera_packets + self.sensor_packets + self.gps_packets,
->>>>>>> d5a873ed
                                   ignore_alive=ignore, ignore_avg_freq=ignore,
                                   ignore_valid=ignore, frequency=int(1/DT_CTRL))
 
