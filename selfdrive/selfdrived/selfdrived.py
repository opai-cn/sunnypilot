--- conflicted
+++ resolved
@@ -95,13 +95,8 @@
     self.sm = messaging.SubMaster(['deviceState', 'pandaStates', 'peripheralState', 'modelV2', 'liveCalibration',
                                    'carOutput', 'driverMonitoringState', 'longitudinalPlan', 'livePose', 'liveDelay',
                                    'managerState', 'liveParameters', 'radarState', 'liveTorqueParameters',
-<<<<<<< HEAD
-                                   'controlsState', 'carControl', 'driverAssistance', 'alertDebug', 'userFlag'] + \
-                                   self.camera_packets + self.sensor_packets + self.gps_packets + ["longitudinalPlanSP"],
-=======
                                    'controlsState', 'carControl', 'driverAssistance', 'alertDebug', 'userBookmark', 'audioFeedback'] + \
                                    self.camera_packets + self.sensor_packets + self.gps_packets,
->>>>>>> f45ad6ba
                                   ignore_alive=ignore, ignore_avg_freq=ignore,
                                   ignore_valid=ignore, frequency=int(1/DT_CTRL))
 
@@ -149,7 +144,7 @@
 
     # Determine startup event
     is_remote = build_metadata.openpilot.comma_remote or build_metadata.openpilot.sunnypilot_remote
-    self.startup_event = EventName.startup if is_remote and build_metadata.development_channel else EventName.startupMaster
+    self.startup_event = EventName.startup if is_remote and build_metadata.tested_channel else EventName.startupMaster
     if not car_recognized:
       self.startup_event = EventName.startupNoCar
     elif car_recognized and self.CP.passive:
@@ -214,7 +209,6 @@
 
     if not self.CP.notCar:
       self.events.add_from_msg(self.sm['driverMonitoringState'].events)
-      self.events_sp.add_from_msg(self.sm['longitudinalPlanSP'].events)
 
     # Add car events, ignore if CAN isn't valid
     if CS.canValid:
