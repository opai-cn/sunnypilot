--- conflicted
+++ resolved
@@ -134,17 +134,8 @@
     self.state_machine = StateMachine()
     self.rk = Ratekeeper(100, print_delay_threshold=None)
 
-<<<<<<< HEAD
-    # some comma three with NVMe experience NVMe dropouts mid-drive that
-    # cause loggerd to crash on write, so ignore it only on that platform
-    self.ignored_processes = set()
-    nvme_expected = os.path.exists('/dev/nvme0n1') or (not os.path.isfile("/persist/comma/living-in-the-moment"))
-    if HARDWARE.get_device_type() == 'tici' and nvme_expected:
-      self.ignored_processes = {'loggerd', }
-    self.ignored_processes.update({'mapd'})
-
-=======
->>>>>>> c9dbf976
+    self.ignored_processes = {'mapd', }
+
     # Determine startup event
     is_remote = build_metadata.openpilot.comma_remote or build_metadata.openpilot.sunnypilot_remote
     self.startup_event = EventName.startup if is_remote and build_metadata.tested_channel else EventName.startupMaster
@@ -336,7 +327,7 @@
       if not_running != self.not_running_prev:
         cloudlog.event("process_not_running", not_running=not_running, error=True)
       self.not_running_prev = not_running
-    if self.sm.recv_frame['managerState'] and not_running:
+    if self.sm.recv_frame['managerState'] and (not_running - self.ignored_processes):
       self.events.add(EventName.processNotRunning)
     else:
       if not SIMULATION and not self.rk.lagging:
