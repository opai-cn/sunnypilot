--- conflicted
+++ resolved
@@ -44,12 +44,9 @@
 
 def fill_model_msg(msg: capnp._DynamicStructBuilder, net_output_data: dict[str, np.ndarray], publish_state: PublishState,
                    vipc_frame_id: int, vipc_frame_id_extra: int, frame_id: int, frame_drop: float,
-<<<<<<< HEAD
                    timestamp_eof: int, timestamp_llk: int, model_execution_time: float,
-                   nav_enabled: bool, valid: bool, model_use_lateral_planner: bool) -> None:
-=======
-                   timestamp_eof: int, model_execution_time: float, valid: bool) -> None:
->>>>>>> 3adbebd7
+                   nav_enabled: bool, valid: bool,
+                   model_use_lateral_planner: bool, model_use_nav: bool) -> None:
   frame_age = frame_id - vipc_frame_id if frame_id > vipc_frame_id else 0
   msg.valid = valid
 
@@ -59,7 +56,11 @@
   modelV2.frameAge = frame_age
   modelV2.frameDropPerc = frame_drop * 100
   modelV2.timestampEof = timestamp_eof
+  if model_use_nav:
+    modelV2.locationMonoTime = timestamp_llk
   modelV2.modelExecutionTime = model_execution_time
+  if model_use_nav:
+    modelV2.navEnabled = nav_enabled
 
   # plan
   position = modelV2.position
