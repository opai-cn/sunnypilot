import math

from cereal import log
from openpilot.selfdrive.controls.lib.latcontrol import LatControl
from openpilot.common.pid import PIDController


class LatControlPID(LatControl):
  def __init__(self, CP, CP_SP, CI):
    super().__init__(CP, CP_SP, CI)
    self.pid = PIDController((CP.lateralTuning.pid.kpBP, CP.lateralTuning.pid.kpV),
                             (CP.lateralTuning.pid.kiBP, CP.lateralTuning.pid.kiV),
                             k_f=CP.lateralTuning.pid.kf, pos_limit=self.steer_max, neg_limit=-self.steer_max)
    self.get_steer_feedforward = CI.get_steer_feedforward_function()

<<<<<<< HEAD
  def reset(self):
    super().reset()
    self.pid.reset()

  def update(self, active, CS, VM, params, steer_limited_by_controls, desired_curvature, calibrated_pose, curvature_limited):
=======
  def update(self, active, CS, VM, params, steer_limited_by_safety, desired_curvature, curvature_limited):
>>>>>>> 8deb1bf2
    pid_log = log.ControlsState.LateralPIDState.new_message()
    pid_log.steeringAngleDeg = float(CS.steeringAngleDeg)
    pid_log.steeringRateDeg = float(CS.steeringRateDeg)

    angle_steers_des_no_offset = math.degrees(VM.get_steer_from_curvature(-desired_curvature, CS.vEgo, params.roll))
    angle_steers_des = angle_steers_des_no_offset + params.angleOffsetDeg
    error = angle_steers_des - CS.steeringAngleDeg

    pid_log.steeringAngleDesiredDeg = angle_steers_des
    pid_log.angleError = error
    if not active:
      output_torque = 0.0
      pid_log.active = False

    else:
      # offset does not contribute to resistive torque
      ff = self.get_steer_feedforward(angle_steers_des_no_offset, CS.vEgo)
      freeze_integrator = steer_limited_by_safety or CS.steeringPressed or CS.vEgo < 5

      output_torque = self.pid.update(error,
                                feedforward=ff,
                                speed=CS.vEgo,
                                freeze_integrator=freeze_integrator)

      pid_log.active = True
      pid_log.p = float(self.pid.p)
      pid_log.i = float(self.pid.i)
      pid_log.f = float(self.pid.f)
      pid_log.output = float(output_torque)
      pid_log.saturated = bool(self._check_saturation(self.steer_max - abs(output_torque) < 1e-3, CS, steer_limited_by_safety, curvature_limited))

    return output_torque, angle_steers_des, pid_log<|MERGE_RESOLUTION|>--- conflicted
+++ resolved
@@ -13,15 +13,7 @@
                              k_f=CP.lateralTuning.pid.kf, pos_limit=self.steer_max, neg_limit=-self.steer_max)
     self.get_steer_feedforward = CI.get_steer_feedforward_function()
 
-<<<<<<< HEAD
-  def reset(self):
-    super().reset()
-    self.pid.reset()
-
-  def update(self, active, CS, VM, params, steer_limited_by_controls, desired_curvature, calibrated_pose, curvature_limited):
-=======
-  def update(self, active, CS, VM, params, steer_limited_by_safety, desired_curvature, curvature_limited):
->>>>>>> 8deb1bf2
+  def update(self, active, CS, VM, params, steer_limited_by_safety, desired_curvature, calibrated_pose, curvature_limited):
     pid_log = log.ControlsState.LateralPIDState.new_message()
     pid_log.steeringAngleDeg = float(CS.steeringAngleDeg)
     pid_log.steeringRateDeg = float(CS.steeringRateDeg)
