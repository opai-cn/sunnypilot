--- conflicted
+++ resolved
@@ -1,7 +1,7 @@
 #!/usr/bin/env python3
 import math
 import numpy as np
-from openpilot.common.params import Params
+
 import cereal.messaging as messaging
 from opendbc.car.interfaces import ACCEL_MIN, ACCEL_MAX
 from openpilot.common.constants import CV
@@ -71,9 +71,6 @@
     self.a_desired_trajectory = np.zeros(CONTROL_N)
     self.j_desired_trajectory = np.zeros(CONTROL_N)
     self.solverExecutionTime = 0.0
-
-    self.params = Params()
-    self.param_read_counter = 0
 
   @staticmethod
   def parse_model(model_msg):
@@ -173,13 +170,8 @@
       clipped_accel_coast_interp = np.interp(v_ego, [MIN_ALLOW_THROTTLE_SPEED, MIN_ALLOW_THROTTLE_SPEED*2], [accel_clip[1], clipped_accel_coast])
       accel_clip[1] = min(accel_clip[1], clipped_accel_coast_interp)
 
-<<<<<<< HEAD
-    # Get new v_cruise from Speed Limit Control
-    v_cruise = LongitudinalPlannerSP.update_v_cruise(self, sm, self.v_desired_filter.x, self.a_desired, v_cruise)
-=======
     # Get new v_cruise and a_desired from Smart Cruise Control
     v_cruise, self.a_desired = LongitudinalPlannerSP.update_targets(self, sm, self.v_desired_filter.x, self.a_desired, v_cruise)
->>>>>>> cb94d3b0
 
     if force_slow_decel:
       v_cruise = 0.0
