--- conflicted
+++ resolved
@@ -146,11 +146,7 @@
       clipped_accel_coast_interp = np.interp(v_ego, [MIN_ALLOW_THROTTLE_SPEED, MIN_ALLOW_THROTTLE_SPEED*2], [accel_clip[1], clipped_accel_coast])
       accel_clip[1] = min(accel_clip[1], clipped_accel_coast_interp)
 
-<<<<<<< HEAD
-    # Get new v_cruise from Smart Cruise Control
-=======
     # Get new v_cruise and a_desired from Smart Cruise Control
->>>>>>> cb94d3b0
     v_cruise, self.a_desired = LongitudinalPlannerSP.update_targets(self, sm, self.v_desired_filter.x, self.a_desired, v_cruise)
 
     if force_slow_decel:
