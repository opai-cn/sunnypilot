--- conflicted
+++ resolved
@@ -96,13 +96,9 @@
                                            torque_params.frictionCoefficientFiltered)
 
       self.LaC.extension.update_model_v2(self.sm['modelV2'])
-<<<<<<< HEAD
-      self.LaC.extension.update_lateral_lag(self.sm['liveDelay'])
-=======
 
       self.lat_delay = get_lat_delay(self.params, self.sm["liveDelay"].lateralDelay)
       self.LaC.extension.update_lateral_lag(self.lat_delay)
->>>>>>> f45ad6ba
 
     long_plan = self.sm['longitudinalPlan']
     model_v2 = self.sm['modelV2']
@@ -192,7 +188,7 @@
       CO = self.sm['carOutput']
       if self.CP.steerControlType == car.CarParams.SteerControlType.angle:
         self.steer_limited_by_controls = abs(CC.actuators.steeringAngleDeg - CO.actuatorsOutput.steeringAngleDeg) > \
-                                         STEER_ANGLE_SATURATION_THRESHOLD
+                                              STEER_ANGLE_SATURATION_THRESHOLD
       else:
         self.steer_limited_by_controls = abs(CC.actuators.torque - CO.actuatorsOutput.torque) > 1e-2
 
