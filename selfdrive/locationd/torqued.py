#!/usr/bin/env python3
import numpy as np
from collections import deque, defaultdict

import cereal.messaging as messaging
from cereal import car, log
from openpilot.common.constants import ACCELERATION_DUE_TO_GRAVITY
from openpilot.common.params import Params
from openpilot.common.realtime import config_realtime_process, DT_MDL
from openpilot.common.filter_simple import FirstOrderFilter
from openpilot.common.swaglog import cloudlog
from openpilot.selfdrive.locationd.helpers import PointBuckets, ParameterEstimator, PoseCalibrator, Pose
from openpilot.sunnypilot.livedelay.helpers import get_lat_delay

HISTORY = 5  # secs
POINTS_PER_BUCKET = 1500
MIN_POINTS_TOTAL = 4000
MIN_POINTS_TOTAL_QLOG = 600
FIT_POINTS_TOTAL = 2000
FIT_POINTS_TOTAL_QLOG = 600
MIN_VEL = 15  # m/s
FRICTION_FACTOR = 1.5  # ~85% of data coverage
FACTOR_SANITY = 0.3
FACTOR_SANITY_QLOG = 0.5
FRICTION_SANITY = 0.5
FRICTION_SANITY_QLOG = 0.8
STEER_MIN_THRESHOLD = 0.02
MIN_FILTER_DECAY = 50
MAX_FILTER_DECAY = 250
LAT_ACC_THRESHOLD = 1
STEER_BUCKET_BOUNDS = [(-0.5, -0.3), (-0.3, -0.2), (-0.2, -0.1), (-0.1, 0), (0, 0.1), (0.1, 0.2), (0.2, 0.3), (0.3, 0.5)]
MIN_BUCKET_POINTS = np.array([100, 300, 500, 500, 500, 500, 300, 100])
MIN_ENGAGE_BUFFER = 2  # secs

VERSION = 1  # bump this to invalidate old parameter caches
ALLOWED_CARS = ['toyota', 'hyundai', 'rivian', 'honda']


def slope2rot(slope):
  sin = np.sqrt(slope ** 2 / (slope ** 2 + 1))
  cos = np.sqrt(1 / (slope ** 2 + 1))
  return np.array([[cos, -sin], [sin, cos]])


class TorqueBuckets(PointBuckets):
  def add_point(self, x, y):
    for bound_min, bound_max in self.x_bounds:
      if (x >= bound_min) and (x < bound_max):
        self.buckets[(bound_min, bound_max)].append([x, 1.0, y])
        break


class TorqueEstimator(ParameterEstimator):
  def __init__(self, CP, decimated=False, track_all_points=False):
    self.lagd_toggle = LagdToggle()
    self.CP = CP
    self.hist_len = int(HISTORY / DT_MDL)
    self.lag = 0.0
    self.track_all_points = track_all_points  # for offline analysis, without max lateral accel or max steer torque filters
    if decimated:
      self.min_bucket_points = MIN_BUCKET_POINTS / 10
      self.min_points_total = MIN_POINTS_TOTAL_QLOG
      self.fit_points = FIT_POINTS_TOTAL_QLOG
      self.factor_sanity = FACTOR_SANITY_QLOG
      self.friction_sanity = FRICTION_SANITY_QLOG

    else:
      self.min_bucket_points = MIN_BUCKET_POINTS
      self.min_points_total = MIN_POINTS_TOTAL
      self.fit_points = FIT_POINTS_TOTAL
      self.factor_sanity = FACTOR_SANITY
      self.friction_sanity = FRICTION_SANITY

    self.offline_friction = 0.0
    self.offline_latAccelFactor = 0.0
    self.resets = 0.0
    self.use_params = CP.brand in ALLOWED_CARS and CP.lateralTuning.which() == 'torque'

    if CP.lateralTuning.which() == 'torque':
      self.offline_friction = CP.lateralTuning.torque.friction
      self.offline_latAccelFactor = CP.lateralTuning.torque.latAccelFactor

    self.calibrator = PoseCalibrator()

    self.reset()

    initial_params = {
      'latAccelFactor': self.offline_latAccelFactor,
      'latAccelOffset': 0.0,
      'frictionCoefficient': self.offline_friction,
      'points': []
    }
    self.decay = MIN_FILTER_DECAY
    self.min_lataccel_factor = (1.0 - self.factor_sanity) * self.offline_latAccelFactor
    self.max_lataccel_factor = (1.0 + self.factor_sanity) * self.offline_latAccelFactor
    self.min_friction = (1.0 - self.friction_sanity) * self.offline_friction
    self.max_friction = (1.0 + self.friction_sanity) * self.offline_friction

    # try to restore cached params
    params = Params()
    self.params = params
    params_cache = params.get("CarParamsPrevRoute")
    torque_cache = params.get("LiveTorqueParameters")
    if params_cache is not None and torque_cache is not None:
      try:
        with log.Event.from_bytes(torque_cache) as log_evt:
          cache_ltp = log_evt.liveTorqueParameters
        with car.CarParams.from_bytes(params_cache) as msg:
          cache_CP = msg
        if self.get_restore_key(cache_CP, cache_ltp.version) == self.get_restore_key(CP, VERSION):
          if cache_ltp.liveValid:
            initial_params = {
              'latAccelFactor': cache_ltp.latAccelFactorFiltered,
              'latAccelOffset': cache_ltp.latAccelOffsetFiltered,
              'frictionCoefficient': cache_ltp.frictionCoefficientFiltered
            }
          initial_params['points'] = cache_ltp.points
          self.decay = cache_ltp.decay
          self.filtered_points.load_points(initial_params['points'])
          cloudlog.info("restored torque params from cache")
      except Exception:
        cloudlog.exception("failed to restore cached torque params")
        params.remove("LiveTorqueParameters")

    self.filtered_params = {}
    for param in initial_params:
      self.filtered_params[param] = FirstOrderFilter(initial_params[param], self.decay, DT_MDL)

  @staticmethod
  def get_restore_key(CP, version):
    a, b = None, None
    if CP.lateralTuning.which() == 'torque':
      a = CP.lateralTuning.torque.friction
      b = CP.lateralTuning.torque.latAccelFactor
    return (CP.carFingerprint, CP.lateralTuning.which(), a, b, version)

  def reset(self):
    self.resets += 1.0
    self.decay = MIN_FILTER_DECAY
    self.raw_points = defaultdict(lambda: deque(maxlen=self.hist_len))
    self.filtered_points = TorqueBuckets(x_bounds=STEER_BUCKET_BOUNDS,
                                         min_points=self.min_bucket_points,
                                         min_points_total=self.min_points_total,
                                         points_per_bucket=POINTS_PER_BUCKET,
                                         rowsize=3)
    self.all_torque_points = []

  def estimate_params(self):
    points = self.filtered_points.get_points(self.fit_points)
    # total least square solution as both x and y are noisy observations
    # this is empirically the slope of the hysteresis parallelogram as opposed to the line through the diagonals
    try:
      _, _, v = np.linalg.svd(points, full_matrices=False)
      slope, offset = -v.T[0:2, 2] / v.T[2, 2]
      _, spread = np.matmul(points[:, [0, 2]], slope2rot(slope)).T
      friction_coeff = np.std(spread) * FRICTION_FACTOR
    except np.linalg.LinAlgError as e:
      cloudlog.exception(f"Error computing live torque params: {e}")
      slope = offset = friction_coeff = np.nan
    return slope, offset, friction_coeff

  def update_params(self, params):
    self.decay = min(self.decay + DT_MDL, MAX_FILTER_DECAY)
    for param, value in params.items():
      self.filtered_params[param].update(value)
      self.filtered_params[param].update_alpha(self.decay)

  def handle_log(self, t, which, msg):
    if which == "carControl":
      self.raw_points["carControl_t"].append(t + self.lag)
      self.raw_points["lat_active"].append(msg.latActive)
    elif which == "carOutput":
      self.raw_points["carOutput_t"].append(t + self.lag)
      self.raw_points["steer_torque"].append(-msg.actuatorsOutput.torque)
    elif which == "carState":
      self.raw_points["carState_t"].append(t + self.lag)
      # TODO: check if high aEgo affects resulting lateral accel
      self.raw_points["vego"].append(msg.vEgo)
      self.raw_points["steer_override"].append(msg.steeringPressed)
    elif which == "liveCalibration":
      self.calibrator.feed_live_calib(msg)
    elif which == "liveDelay":
<<<<<<< HEAD
      self.lag = self.lagd_toggle.lagd_torqued_main(self.CP, msg)
=======
      self.lag = get_lat_delay(self.params, msg.lateralDelay)
>>>>>>> f45ad6ba
    # calculate lateral accel from past steering torque
    elif which == "livePose":
      if len(self.raw_points['steer_torque']) == self.hist_len:
        device_pose = Pose.from_live_pose(msg)
        calibrated_pose = self.calibrator.build_calibrated_pose(device_pose)
        angular_velocity_calibrated = calibrated_pose.angular_velocity

        yaw_rate = angular_velocity_calibrated.yaw
        roll = device_pose.orientation.roll
        # check lat active up to now (without lag compensation)
        lat_active = np.interp(np.arange(t - MIN_ENGAGE_BUFFER, t + self.lag, DT_MDL),
                               self.raw_points['carControl_t'], self.raw_points['lat_active']).astype(bool)
        steer_override = np.interp(np.arange(t - MIN_ENGAGE_BUFFER, t + self.lag, DT_MDL),
                                   self.raw_points['carState_t'], self.raw_points['steer_override']).astype(bool)
        vego = np.interp(t, self.raw_points['carState_t'], self.raw_points['vego'])
        steer = np.interp(t, self.raw_points['carOutput_t'], self.raw_points['steer_torque']).item()
        lateral_acc = (vego * yaw_rate) - (np.sin(roll) * ACCELERATION_DUE_TO_GRAVITY).item()
        if all(lat_active) and not any(steer_override) and (vego > MIN_VEL) and (abs(steer) > STEER_MIN_THRESHOLD):
          if abs(lateral_acc) <= LAT_ACC_THRESHOLD:
            self.filtered_points.add_point(steer, lateral_acc)

          if self.track_all_points:
            self.all_torque_points.append([steer, lateral_acc])

  def get_msg(self, valid=True, with_points=False):
    msg = messaging.new_message('liveTorqueParameters')
    msg.valid = valid
    liveTorqueParameters = msg.liveTorqueParameters
    liveTorqueParameters.version = VERSION
    liveTorqueParameters.useParams = self.use_params

    # Calculate raw estimates when possible, only update filters when enough points are gathered
    if self.filtered_points.is_calculable():
      latAccelFactor, latAccelOffset, frictionCoeff = self.estimate_params()
      liveTorqueParameters.latAccelFactorRaw = float(latAccelFactor)
      liveTorqueParameters.latAccelOffsetRaw = float(latAccelOffset)
      liveTorqueParameters.frictionCoefficientRaw = float(frictionCoeff)

      if self.filtered_points.is_valid():
        if any(val is None or np.isnan(val) for val in [latAccelFactor, latAccelOffset, frictionCoeff]):
          cloudlog.exception("Live torque parameters are invalid.")
          liveTorqueParameters.liveValid = False
          self.reset()
        else:
          liveTorqueParameters.liveValid = True
          latAccelFactor = np.clip(latAccelFactor, self.min_lataccel_factor, self.max_lataccel_factor)
          frictionCoeff = np.clip(frictionCoeff, self.min_friction, self.max_friction)
          self.update_params({'latAccelFactor': latAccelFactor, 'latAccelOffset': latAccelOffset, 'frictionCoefficient': frictionCoeff})

    if with_points:
      liveTorqueParameters.points = self.filtered_points.get_points()[:, [0, 2]].tolist()

    liveTorqueParameters.latAccelFactorFiltered = float(self.filtered_params['latAccelFactor'].x)
    liveTorqueParameters.latAccelOffsetFiltered = float(self.filtered_params['latAccelOffset'].x)
    liveTorqueParameters.frictionCoefficientFiltered = float(self.filtered_params['frictionCoefficient'].x)
    liveTorqueParameters.totalBucketPoints = len(self.filtered_points)
    liveTorqueParameters.calPerc = self.filtered_points.get_valid_percent()
    liveTorqueParameters.decay = self.decay
    liveTorqueParameters.maxResets = self.resets
    return msg


def main(demo=False):
  config_realtime_process([0, 1, 2, 3], 5)

  pm = messaging.PubMaster(['liveTorqueParameters'])
  sm = messaging.SubMaster(['carControl', 'carOutput', 'carState', 'liveCalibration', 'livePose', 'liveDelay'], poll='livePose')

  params = Params()
  estimator = TorqueEstimator(messaging.log_from_bytes(params.get("CarParams", block=True), car.CarParams))

  while True:
    sm.update()
    if sm.all_checks():
      for which in sm.updated.keys():
        if sm.updated[which]:
          t = sm.logMonoTime[which] * 1e-9
          estimator.handle_log(t, which, sm[which])

    # 4Hz driven by livePose
    if sm.frame % 5 == 0:
      pm.send('liveTorqueParameters', estimator.get_msg(valid=sm.all_checks()))

    # Cache points every 60 seconds while onroad
    if sm.frame % 240 == 0:
      msg = estimator.get_msg(valid=sm.all_checks(), with_points=True)
      params.put_nonblocking("LiveTorqueParameters", msg.to_bytes())


if __name__ == "__main__":
  import argparse

  parser = argparse.ArgumentParser(description='Process the --demo argument.')
  parser.add_argument('--demo', action='store_true', help='A boolean for demo mode.')
  args = parser.parse_args()
  main(demo=args.demo)<|MERGE_RESOLUTION|>--- conflicted
+++ resolved
@@ -52,7 +52,7 @@
 
 class TorqueEstimator(ParameterEstimator):
   def __init__(self, CP, decimated=False, track_all_points=False):
-    self.lagd_toggle = LagdToggle()
+    super().__init__()
     self.CP = CP
     self.hist_len = int(HISTORY / DT_MDL)
     self.lag = 0.0
@@ -180,11 +180,7 @@
     elif which == "liveCalibration":
       self.calibrator.feed_live_calib(msg)
     elif which == "liveDelay":
-<<<<<<< HEAD
-      self.lag = self.lagd_toggle.lagd_torqued_main(self.CP, msg)
-=======
       self.lag = get_lat_delay(self.params, msg.lateralDelay)
->>>>>>> f45ad6ba
     # calculate lateral accel from past steering torque
     elif which == "livePose":
       if len(self.raw_points['steer_torque']) == self.hist_len:
