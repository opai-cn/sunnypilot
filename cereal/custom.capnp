using Cxx = import "./include/c++.capnp";
$Cxx.namespace("cereal");

@0xb526ba661d550a59;

# custom.capnp: a home for empty structs reserved for custom forks
# These structs are guaranteed to remain reserved and empty in mainline
# cereal, so use these if you want custom events in your fork.

# DO rename the structs
# DON'T change the identifier (e.g. @0x81c2f05a394cf4af)

struct ModularAssistiveDrivingSystem {
  state @0 :ModularAssistiveDrivingSystemState;
  enabled @1 :Bool;
  active @2 :Bool;
  available @3 :Bool;

  enum ModularAssistiveDrivingSystemState {
    disabled @0;
    paused @1;
    enabled @2;
    softDisabling @3;
    overriding @4;
  }
}

struct IntelligentCruiseButtonManagement {
  state @0 :IntelligentCruiseButtonManagementState;
  sendButton @1 :SendButtonState;
  vTarget @2 :Float32;

  enum IntelligentCruiseButtonManagementState {
    inactive @0;      # No button press or default state
    preActive @1;     # Pre-active state before transitioning to increasing or decreasing
    increasing @2;    # Increasing speed
    decreasing @3;    # Decreasing speed
    holding @4;       # Holding steady speed
  }

  enum SendButtonState {
    none @0;
    increase @1;
    decrease @2;
  }
}

# Same struct as Log.RadarState.LeadData
struct LeadData {
  dRel @0 :Float32;
  yRel @1 :Float32;
  vRel @2 :Float32;
  aRel @3 :Float32;
  vLead @4 :Float32;
  dPath @6 :Float32;
  vLat @7 :Float32;
  vLeadK @8 :Float32;
  aLeadK @9 :Float32;
  fcw @10 :Bool;
  status @11 :Bool;
  aLeadTau @12 :Float32;
  modelProb @13 :Float32;
  radar @14 :Bool;
  radarTrackId @15 :Int32 = -1;

  aLeadDEPRECATED @5 :Float32;
}

struct SelfdriveStateSP @0x81c2f05a394cf4af {
  mads @0 :ModularAssistiveDrivingSystem;
  intelligentCruiseButtonManagement @1 :IntelligentCruiseButtonManagement;
}

struct ModelManagerSP @0xaedffd8f31e7b55d {
  activeBundle @0 :ModelBundle;
  selectedBundle @1 :ModelBundle;
  availableBundles @2 :List(ModelBundle);

  struct DownloadUri {
    uri @0 :Text;
    sha256 @1 :Text;
  }

  enum DownloadStatus {
    notDownloading @0;
    downloading @1;
    downloaded @2;
    cached @3;
    failed @4;
  }

  struct DownloadProgress {
    status @0 :DownloadStatus;
    progress @1 :Float32;
    eta @2 :UInt32;
  }

  struct Artifact {
    fileName @0 :Text;
    downloadUri @1 :DownloadUri;
    downloadProgress @2 :DownloadProgress;
  }

  struct Model {
    type @0 :Type;
    artifact @1 :Artifact;  # Main artifact
    metadata @2 :Artifact;  # Metadata artifact

    enum Type {
      supercombo @0;
      navigation @1;
      vision @2;
      policy @3;
    }
  }

  enum Runner {
    snpe @0;
    tinygrad @1;
    stock @2;
  }

  struct Override {
    key @0 :Text;
    value @1 :Text;
  }

  struct ModelBundle {
    index @0 :UInt32;
    internalName @1 :Text;
    displayName @2 :Text;
    models @3 :List(Model);
    status @4 :DownloadStatus;
    generation @5 :UInt32;
    environment @6 :Text;
    runner @7 :Runner;
    is20hz @8 :Bool;
    ref @9 :Text;
    minimumSelectorVersion @10 :UInt32;
    overrides @11 :List(Override);
  }
}

struct LongitudinalPlanSP @0xf35cc4560bbf6ec2 {
  dec @0 :DynamicExperimentalControl;
  longitudinalPlanSource @1 :LongitudinalPlanSource;
  smartCruiseControl @2 :SmartCruiseControl;
<<<<<<< HEAD
  speedLimitAssist @3 :SpeedLimitAssist;
=======
  speedLimit @3 :SpeedLimit;
>>>>>>> 6405a336
  events @4 :List(OnroadEventSP.Event);

  struct DynamicExperimentalControl {
    state @0 :DynamicExperimentalControlState;
    enabled @1 :Bool;
    active @2 :Bool;

    enum DynamicExperimentalControlState {
      acc @0;
      blended @1;
    }
  }

  struct SmartCruiseControl {
    vision @0 :Vision;

    struct Vision {
      state @0 :VisionState;
      vTarget @1 :Float32;
      aTarget @2 :Float32;
      currentLateralAccel @3 :Float32;
      maxPredictedLateralAccel @4 :Float32;
      enabled @5 :Bool;
      active @6 :Bool;
    }

    enum VisionState {
      disabled @0; # System disabled or inactive.
      enabled @1; # No predicted substantial turn on vision range.
      entering @2; # A substantial turn is predicted ahead, adapting speed to turn comfort levels.
      turning @3; # Actively turning. Managing acceleration to provide a roll on turn feeling.
      leaving @4; # Road ahead straightens. Start to allow positive acceleration.
      overriding @5; # System overriding with manual control.
    }
  }

<<<<<<< HEAD
  struct SpeedLimitAssist {
    state @0 :SpeedLimitAssistState;
    enabled @1 :Bool;
    active @2 :Bool;
    speedLimit @3 :Float32;
    speedLimitOffset @4 :Float32;
    distToSpeedLimit @5 :Float32;
    source @6 :SpeedLimitSource;
=======
  struct SpeedLimit {
    resolver @0 :Resolver;
    assist @1 :Assist;

    struct Resolver {
      speedLimit @0 :Float32;
      distToSpeedLimit @1 :Float32;
      source @2 :Source;
      speedLimitOffset @3 :Float32;
    }

    struct Assist {
      state @0 :AssistState;
      enabled @1 :Bool;
      active @2 :Bool;
    }

    enum Source {
      none @0;
      car @1;
      map @2;
    }

    enum AssistState {
      disabled @0;
      inactive @1; # No speed limit set or not enabled by parameter.
      preActive @2;
      pending @3; # Awaiting new speed limit.
      adapting @4; # Reducing speed to match new speed limit.
      active @5; # Cruising at speed limit.
    }
>>>>>>> 6405a336
  }

  enum LongitudinalPlanSource {
    cruise @0;
    sccVision @1;
    speedLimitAssist @2;
<<<<<<< HEAD
  }

  enum SpeedLimitAssistState {
    disabled @0;
    inactive @1; # No speed limit set or not enabled by parameter.
    preActive @2;
    pending @3; # Awaiting new speed limit.
    adapting @4; # Reducing speed to match new speed limit.
    active @5; # Cruising at speed limit.
    overriding @6; # System overriding with manual control.
  }

  enum SpeedLimitSource {
    none @0;
    car @1;
    map @2;
=======
>>>>>>> 6405a336
  }
}

struct OnroadEventSP @0xda96579883444c35 {
  events @0 :List(Event);

  struct Event {
    name @0 :EventName;

    # event types
    enable @1 :Bool;
    noEntry @2 :Bool;
    warning @3 :Bool;   # alerts presented only when  enabled or soft disabling
    userDisable @4 :Bool;
    softDisable @5 :Bool;
    immediateDisable @6 :Bool;
    preEnable @7 :Bool;
    permanent @8 :Bool; # alerts presented regardless of openpilot state
    overrideLateral @10 :Bool;
    overrideLongitudinal @9 :Bool;
  }

  enum EventName {
    lkasEnable @0;
    lkasDisable @1;
    manualSteeringRequired @2;
    manualLongitudinalRequired @3;
    silentLkasEnable @4;
    silentLkasDisable @5;
    silentBrakeHold @6;
    silentWrongGear @7;
    silentReverseGear @8;
    silentDoorOpen @9;
    silentSeatbeltNotLatched @10;
    silentParkBrake @11;
    controlsMismatchLateral @12;
    hyundaiRadarTracksConfirmed @13;
    experimentalModeSwitched @14;
    wrongCarModeAlertOnly @15;
    pedalPressedAlertOnly @16;
    laneTurnLeft @17;
    laneTurnRight @18;
    speedLimitPreActive @19;
    speedLimitActive @20;
    speedLimitConfirmed @21;
    speedLimitChanged @22;
  }
}

struct CarParamsSP @0x80ae746ee2596b11 {
  flags @0 :UInt32;        # flags for car specific quirks in sunnypilot
  safetyParam @1 : Int16;  # flags for sunnypilot's custom safety flags
  pcmCruiseSpeed @3 :Bool;
  intelligentCruiseButtonManagementAvailable @4 :Bool;

  neuralNetworkLateralControl @2 :NeuralNetworkLateralControl;

  struct NeuralNetworkLateralControl {
    model @0 :Model;
    fuzzyFingerprint @1 :Bool;

    struct Model {
      path @0 :Text;
      name @1 :Text;
    }
  }
}

struct CarControlSP @0xa5cd762cd951a455 {
  mads @0 :ModularAssistiveDrivingSystem;
  params @1 :List(Param);
  leadOne @2 :LeadData;
  leadTwo @3 :LeadData;
  intelligentCruiseButtonManagement @4 :IntelligentCruiseButtonManagement;

  struct Param {
    key @0 :Text;
    type @2 :ParamType;
    value @3 :Data;

    valueDEPRECATED @1 :Text; # The data type change may cause issues with backwards compatibility.
  }

  enum ParamType {
    string @0;
    bool @1;
    int @2;
    float @3;
    time @4;
    json @5;
    bytes @6;
  }
}

struct BackupManagerSP @0xf98d843bfd7004a3 {
  backupStatus @0 :Status;
  restoreStatus @1 :Status;
  backupProgress @2 :Float32;
  restoreProgress @3 :Float32;
  lastError @4 :Text;
  currentBackup @5 :BackupInfo;
  backupHistory @6 :List(BackupInfo);

  enum Status {
    idle @0;
    inProgress @1;
    completed @2;
    failed @3;
  }

  struct Version {
    major @0 :UInt16;
    minor @1 :UInt16;
    patch @2 :UInt16;
    build @3 :UInt16;
    branch @4 :Text;
  }

  struct MetadataEntry {
    key @0 :Text;
    value @1 :Text;
    tags @2 :List(Text);
  }

  struct BackupInfo {
    deviceId @0 :Text;
    version @1 :UInt32;
    config @2 :Text;
    isEncrypted @3 :Bool;
    createdAt @4 :Text;  # ISO timestamp
    updatedAt @5 :Text;  # ISO timestamp
    sunnypilotVersion @6 :Version;
    backupMetadata @7 :List(MetadataEntry);
  }
}

struct CarStateSP @0xb86e6369214c01c8 {
<<<<<<< HEAD
  speedLimit @0 :Float32;  # m/s
=======
  speedLimit @0 :Float32;
>>>>>>> 6405a336
}

struct LiveMapDataSP @0xf416ec09499d9d19 {
  speedLimitValid @0 :Bool;
  speedLimit @1 :Float32;
  speedLimitAheadValid @2 :Bool;
  speedLimitAhead @3 :Float32;
  speedLimitAheadDistance @4 :Float32;
  roadName @5 :Text;
}

struct ModelDataV2SP @0xa1680744031fdb2d {
  laneTurnDirection @0 :TurnDirection;
}

  enum TurnDirection {
    none @0;
    turnLeft @1;
    turnRight @2;
  }

struct CustomReserved10 @0xcb9fd56c7057593a {
}

struct CustomReserved11 @0xc2243c65e0340384 {
}

struct CustomReserved12 @0x9ccdc8676701b412 {
}

struct CustomReserved13 @0xcd96dafb67a082d0 {
}

struct CustomReserved14 @0xb057204d7deadf3f {
}

struct CustomReserved15 @0xbd443b539493bc68 {
}

struct CustomReserved16 @0xfc6241ed8877b611 {
}

struct CustomReserved17 @0xa30662f84033036c {
}

struct CustomReserved18 @0xc86a3d38d13eb3ef {
}

struct CustomReserved19 @0xa4f1eb3323f5f582 {
}<|MERGE_RESOLUTION|>--- conflicted
+++ resolved
@@ -145,11 +145,7 @@
   dec @0 :DynamicExperimentalControl;
   longitudinalPlanSource @1 :LongitudinalPlanSource;
   smartCruiseControl @2 :SmartCruiseControl;
-<<<<<<< HEAD
-  speedLimitAssist @3 :SpeedLimitAssist;
-=======
   speedLimit @3 :SpeedLimit;
->>>>>>> 6405a336
   events @4 :List(OnroadEventSP.Event);
 
   struct DynamicExperimentalControl {
@@ -186,16 +182,6 @@
     }
   }
 
-<<<<<<< HEAD
-  struct SpeedLimitAssist {
-    state @0 :SpeedLimitAssistState;
-    enabled @1 :Bool;
-    active @2 :Bool;
-    speedLimit @3 :Float32;
-    speedLimitOffset @4 :Float32;
-    distToSpeedLimit @5 :Float32;
-    source @6 :SpeedLimitSource;
-=======
   struct SpeedLimit {
     resolver @0 :Resolver;
     assist @1 :Assist;
@@ -227,32 +213,12 @@
       adapting @4; # Reducing speed to match new speed limit.
       active @5; # Cruising at speed limit.
     }
->>>>>>> 6405a336
   }
 
   enum LongitudinalPlanSource {
     cruise @0;
     sccVision @1;
     speedLimitAssist @2;
-<<<<<<< HEAD
-  }
-
-  enum SpeedLimitAssistState {
-    disabled @0;
-    inactive @1; # No speed limit set or not enabled by parameter.
-    preActive @2;
-    pending @3; # Awaiting new speed limit.
-    adapting @4; # Reducing speed to match new speed limit.
-    active @5; # Cruising at speed limit.
-    overriding @6; # System overriding with manual control.
-  }
-
-  enum SpeedLimitSource {
-    none @0;
-    car @1;
-    map @2;
-=======
->>>>>>> 6405a336
   }
 }
 
@@ -390,11 +356,7 @@
 }
 
 struct CarStateSP @0xb86e6369214c01c8 {
-<<<<<<< HEAD
-  speedLimit @0 :Float32;  # m/s
-=======
   speedLimit @0 :Float32;
->>>>>>> 6405a336
 }
 
 struct LiveMapDataSP @0xf416ec09499d9d19 {
