using Cxx = import "./include/c++.capnp";
$Cxx.namespace("cereal");

@0xb526ba661d550a59;

# custom.capnp: a home for empty structs reserved for custom forks
# These structs are guaranteed to remain reserved and empty in mainline
# cereal, so use these if you want custom events in your fork.

# you can rename the struct, but don't change the identifier

enum MpcSource {
  acc @0;
  blended @1;
}

struct CustomReserved0 @0x81c2f05a394cf4af {
}

<<<<<<< HEAD
struct LongitudinalPlanSP @0xaedffd8f31e7b55d {
  e2eBlended @0 :Text;
  e2eStatus @1 :Bool;
  mpcSource @2 :MpcSource;
  dynamicExperimentalControl @3 :Bool;
=======
struct ModelManagerSP @0xaedffd8f31e7b55d {
  activeBundle @0 :ModelBundle;
  selectedBundle @1 :ModelBundle;
  availableBundles @2 :List(ModelBundle);

  struct DownloadUri {
    uri @0 :Text;
    sha256 @1 :Text;
  }

  enum Type {
    drive @0;
    navigation @1;
    metadata @2;
  }

  struct Model {
    fullName @0 :Text;
    fileName @1 :Text;
    downloadUri @2 :DownloadUri;
    downloadProgress @3 :DownloadProgress;
    type @4 :Type;
  }

  enum DownloadStatus {
    notDownloading @0;
    downloading @1;
    downloaded @2;
    cached @3;
    failed @4;
  }

  struct DownloadProgress {
    status @0 :DownloadStatus;
    progress @1 :Float32;
    eta @2 :UInt32;
  }

  struct ModelBundle {
    index @0 :UInt32;
    internalName @1 :Text;
    displayName @2 :Text;
    models @3 :List(Model);
    status @4 :DownloadStatus;
    generation @5 :UInt32;
    environment @6 :Text;
  }
>>>>>>> 993c4a0d
}

struct CustomReserved2 @0xf35cc4560bbf6ec2 {
}

struct CustomReserved3 @0xda96579883444c35 {
}

struct CustomReserved4 @0x80ae746ee2596b11 {
}

struct CustomReserved5 @0xa5cd762cd951a455 {
}

struct CustomReserved6 @0xf98d843bfd7004a3 {
}

struct CustomReserved7 @0xb86e6369214c01c8 {
}

struct CustomReserved8 @0xf416ec09499d9d19 {
}

struct CustomReserved9 @0xa1680744031fdb2d {
}<|MERGE_RESOLUTION|>--- conflicted
+++ resolved
@@ -17,13 +17,6 @@
 struct CustomReserved0 @0x81c2f05a394cf4af {
 }
 
-<<<<<<< HEAD
-struct LongitudinalPlanSP @0xaedffd8f31e7b55d {
-  e2eBlended @0 :Text;
-  e2eStatus @1 :Bool;
-  mpcSource @2 :MpcSource;
-  dynamicExperimentalControl @3 :Bool;
-=======
 struct ModelManagerSP @0xaedffd8f31e7b55d {
   activeBundle @0 :ModelBundle;
   selectedBundle @1 :ModelBundle;
@@ -71,10 +64,13 @@
     generation @5 :UInt32;
     environment @6 :Text;
   }
->>>>>>> 993c4a0d
 }
 
-struct CustomReserved2 @0xf35cc4560bbf6ec2 {
+struct LongitudinalPlanSP @0xaedffd8f31e7b55d {
+  e2eBlended @0 :Text;
+  e2eStatus @1 :Bool;
+  mpcSource @2 :MpcSource;
+  dynamicExperimentalControl @3 :Bool;
 }
 
 struct CustomReserved3 @0xda96579883444c35 {
