--- conflicted
+++ resolved
@@ -145,13 +145,10 @@
   dec @0 :DynamicExperimentalControl;
   longitudinalPlanSource @1 :LongitudinalPlanSource;
   smartCruiseControl @2 :SmartCruiseControl;
-<<<<<<< HEAD
-  accelPersonality @3 :AccelerationPersonality;
-=======
   speedLimit @3 :SpeedLimit;
   vTarget @4 :Float32;
   aTarget @5 :Float32;
->>>>>>> d5a873ed
+  accelPersonality @6 :AccelerationPersonality;
 
   struct DynamicExperimentalControl {
     state @0 :DynamicExperimentalControlState;
