--- conflicted
+++ resolved
@@ -122,12 +122,8 @@
 
 struct LongitudinalPlanSP @0xf35cc4560bbf6ec2 {
   dec @0 :DynamicExperimentalControl;
-<<<<<<< HEAD
-  smartCruiseControl @1 :SmartCruiseControl;
-=======
   longitudinalPlanSource @1 :LongitudinalPlanSource;
   smartCruiseControl @2 :SmartCruiseControl;
->>>>>>> cb94d3b0
 
   struct DynamicExperimentalControl {
     state @0 :DynamicExperimentalControlState;
@@ -141,7 +137,6 @@
   }
 
   struct SmartCruiseControl {
-<<<<<<< HEAD
     vision @0 :Vision;
 
     struct Vision {
@@ -161,12 +156,11 @@
       turning @3; # Actively turning. Managing acceleration to provide a roll on turn feeling.
       leaving @4; # Road ahead straightens. Start to allow positive acceleration.
     }
-=======
   }
 
   enum LongitudinalPlanSource {
     cruise @0;
->>>>>>> cb94d3b0
+    scc_v @1;
   }
 }
 
