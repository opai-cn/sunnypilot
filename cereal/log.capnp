--- conflicted
+++ resolved
@@ -2559,12 +2559,8 @@
 
     # *********** Custom: reserved for forks ***********
     customReserved0 @107 :Custom.CustomReserved0;
-<<<<<<< HEAD
-    longitudinalPlanSP @108 :Custom.LongitudinalPlanSP;
-=======
     modelManagerSP @108 :Custom.ModelManagerSP;
->>>>>>> 993c4a0d
-    customReserved2 @109 :Custom.CustomReserved2;
+    longitudinalPlanSP @109 :Custom.LongitudinalPlanSP;
     customReserved3 @110 :Custom.CustomReserved3;
     customReserved4 @111 :Custom.CustomReserved4;
     customReserved5 @112 :Custom.CustomReserved5;
