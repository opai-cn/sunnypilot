import cereal.messaging as messaging
from cereal import log, car, custom
from openpilot.common.constants import CV
from openpilot.sunnypilot.selfdrive.selfdrived.events_base import EventsBase, Priority, ET, Alert, \
  NoEntryAlert, ImmediateDisableAlert, EngagementAlert, NormalPermanentAlert, AlertCallbackType, wrong_car_mode_alert


AlertSize = log.SelfdriveState.AlertSize
AlertStatus = log.SelfdriveState.AlertStatus
VisualAlert = car.CarControl.HUDControl.VisualAlert
AudibleAlert = car.CarControl.HUDControl.AudibleAlert
EventNameSP = custom.OnroadEventSP.EventName


# get event name from enum
EVENT_NAME_SP = {v: k for k, v in EventNameSP.schema.enumerants.items()}


def speed_limit_adjust_alert(CP: car.CarParams, CS: car.CarState, sm: messaging.SubMaster, metric: bool, soft_disable_time: int, personality) -> Alert:
  speedLimit = sm['longitudinalPlanSP'].slc.speedLimit
  speed = round(speedLimit * (CV.MS_TO_KPH if metric else CV.MS_TO_MPH))
  message = f'Adjusting to {speed} {"km/h" if metric else "mph"} speed limit'
  return Alert(
    message,
    "",
    AlertStatus.normal, AlertSize.small,
    Priority.LOW, VisualAlert.none, AudibleAlert.none, 4.)


class EventsSP(EventsBase):
  def __init__(self):
    super().__init__()
    self.event_counters = dict.fromkeys(EVENTS_SP.keys(), 0)

  def get_events_mapping(self) -> dict[int, dict[str, Alert | AlertCallbackType]]:
    return EVENTS_SP

  def get_event_name(self, event: int):
    return EVENT_NAME_SP[event]

  def get_event_msg_type(self):
    return custom.OnroadEventSP.Event


EVENTS_SP: dict[int, dict[str, Alert | AlertCallbackType]] = {
  # sunnypilot
  EventNameSP.lkasEnable: {
    ET.ENABLE: EngagementAlert(AudibleAlert.engage),
  },

  EventNameSP.lkasDisable: {
    ET.USER_DISABLE: EngagementAlert(AudibleAlert.disengage),
  },

  EventNameSP.manualSteeringRequired: {
    ET.USER_DISABLE: Alert(
      "Automatic Lane Centering is OFF",
      "Manual Steering Required",
      AlertStatus.normal, AlertSize.mid,
      Priority.LOW, VisualAlert.none, AudibleAlert.disengage, 1.),
  },

  EventNameSP.manualLongitudinalRequired: {
    ET.WARNING: Alert(
      "Smart/Adaptive Cruise Control: OFF",
      "Manual Speed Control Required",
      AlertStatus.normal, AlertSize.mid,
      Priority.LOW, VisualAlert.none, AudibleAlert.none, 1.),
  },

  EventNameSP.silentLkasEnable: {
    ET.ENABLE: EngagementAlert(AudibleAlert.none),
  },

  EventNameSP.silentLkasDisable: {
    ET.USER_DISABLE: EngagementAlert(AudibleAlert.none),
  },

  EventNameSP.silentBrakeHold: {
    ET.WARNING: EngagementAlert(AudibleAlert.none),
    ET.NO_ENTRY: NoEntryAlert("Brake Hold Active"),
  },

  EventNameSP.silentWrongGear: {
    ET.WARNING: Alert(
      "",
      "",
      AlertStatus.normal, AlertSize.none,
      Priority.LOWEST, VisualAlert.none, AudibleAlert.none, 0.),
    ET.NO_ENTRY: Alert(
      "Gear not D",
      "openpilot Unavailable",
      AlertStatus.normal, AlertSize.mid,
      Priority.LOW, VisualAlert.none, AudibleAlert.none, 0.),
  },

  EventNameSP.silentReverseGear: {
    ET.PERMANENT: Alert(
      "Reverse\nGear",
      "",
      AlertStatus.normal, AlertSize.full,
      Priority.LOWEST, VisualAlert.none, AudibleAlert.none, .2, creation_delay=0.5),
    ET.NO_ENTRY: NoEntryAlert("Reverse Gear"),
  },

  EventNameSP.silentDoorOpen: {
    ET.WARNING: Alert(
      "",
      "",
      AlertStatus.normal, AlertSize.none,
      Priority.LOWEST, VisualAlert.none, AudibleAlert.none, 0.),
    ET.NO_ENTRY: NoEntryAlert("Door Open"),
  },

  EventNameSP.silentSeatbeltNotLatched: {
    ET.WARNING: Alert(
      "",
      "",
      AlertStatus.normal, AlertSize.none,
      Priority.LOWEST, VisualAlert.none, AudibleAlert.none, 0.),
    ET.NO_ENTRY: NoEntryAlert("Seatbelt Unlatched"),
  },

  EventNameSP.silentParkBrake: {
    ET.WARNING: Alert(
      "",
      "",
      AlertStatus.normal, AlertSize.none,
      Priority.LOWEST, VisualAlert.none, AudibleAlert.none, 0.),
    ET.NO_ENTRY: NoEntryAlert("Parking Brake Engaged"),
  },

  EventNameSP.controlsMismatchLateral: {
    ET.IMMEDIATE_DISABLE: ImmediateDisableAlert("Controls Mismatch: Lateral"),
    ET.NO_ENTRY: NoEntryAlert("Controls Mismatch: Lateral"),
  },

  EventNameSP.experimentalModeSwitched: {
    ET.WARNING: NormalPermanentAlert("Experimental Mode Switched", duration=1.5)
  },

  EventNameSP.wrongCarModeAlertOnly: {
    ET.WARNING: wrong_car_mode_alert,
  },

  EventNameSP.pedalPressedAlertOnly: {
    ET.WARNING: NoEntryAlert("Pedal Pressed")
  },
<<<<<<< HEAD

  EventNameSP.speedLimitActive: {
    ET.WARNING: Alert(
      "Set speed changed to match posted speed limit",
      "",
      AlertStatus.normal, AlertSize.small,
      Priority.LOW, VisualAlert.none, AudibleAlert.none, 3.),
  },

  EventNameSP.speedLimitValueChange: {
    ET.WARNING: speed_limit_adjust_alert,
  },

  EventNameSP.speedLimitPreActive: {
    ET.WARNING: Alert(
      "Auto Speed Limit Control: Activation Required",
      "Manually change set speed to 80 MPH to activate",
      AlertStatus.normal, AlertSize.mid,
      Priority.LOW, VisualAlert.none, AudibleAlert.none, 3.),
  },
=======

  EventNameSP.laneTurnLeft: {
    ET.WARNING: Alert(
      "Turning Left",
      "",
      AlertStatus.normal, AlertSize.small,
      Priority.LOW, VisualAlert.none, AudibleAlert.none, 1.),
  },

  EventNameSP.laneTurnRight: {
    ET.WARNING: Alert(
      "Turning Right",
      "",
      AlertStatus.normal, AlertSize.small,
      Priority.LOW, VisualAlert.none, AudibleAlert.none, 1.),
  }
>>>>>>> 698e0ca0
}<|MERGE_RESOLUTION|>--- conflicted
+++ resolved
@@ -146,7 +146,22 @@
   EventNameSP.pedalPressedAlertOnly: {
     ET.WARNING: NoEntryAlert("Pedal Pressed")
   },
-<<<<<<< HEAD
+
+  EventNameSP.laneTurnLeft: {
+    ET.WARNING: Alert(
+      "Turning Left",
+      "",
+      AlertStatus.normal, AlertSize.small,
+      Priority.LOW, VisualAlert.none, AudibleAlert.none, 1.),
+  },
+
+  EventNameSP.laneTurnRight: {
+    ET.WARNING: Alert(
+      "Turning Right",
+      "",
+      AlertStatus.normal, AlertSize.small,
+      Priority.LOW, VisualAlert.none, AudibleAlert.none, 1.),
+  },
 
   EventNameSP.speedLimitActive: {
     ET.WARNING: Alert(
@@ -167,22 +182,4 @@
       AlertStatus.normal, AlertSize.mid,
       Priority.LOW, VisualAlert.none, AudibleAlert.none, 3.),
   },
-=======
-
-  EventNameSP.laneTurnLeft: {
-    ET.WARNING: Alert(
-      "Turning Left",
-      "",
-      AlertStatus.normal, AlertSize.small,
-      Priority.LOW, VisualAlert.none, AudibleAlert.none, 1.),
-  },
-
-  EventNameSP.laneTurnRight: {
-    ET.WARNING: Alert(
-      "Turning Right",
-      "",
-      AlertStatus.normal, AlertSize.small,
-      Priority.LOW, VisualAlert.none, AudibleAlert.none, 1.),
-  }
->>>>>>> 698e0ca0
 }