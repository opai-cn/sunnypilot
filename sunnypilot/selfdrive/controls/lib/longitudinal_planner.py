"""
Copyright (c) 2021-, Haibin Wen, sunnypilot, and a number of other contributors.

This file is part of sunnypilot and is licensed under the MIT License.
See the LICENSE.md file in the root directory for more details.
"""

from cereal import messaging, custom
from opendbc.car import structs
from openpilot.sunnypilot.selfdrive.controls.lib.dec.dec import DynamicExperimentalController
from openpilot.sunnypilot.selfdrive.controls.lib.smart_cruise_control.smart_cruise_control import SmartCruiseControl
<<<<<<< HEAD
from openpilot.sunnypilot.selfdrive.controls.lib.speed_limit_assist.speed_limit_assist import SpeedLimitAssist
from openpilot.sunnypilot.selfdrive.controls.lib.speed_limit_assist.speed_limit_resolver import SpeedLimitResolver
from openpilot.sunnypilot.selfdrive.selfdrived.events import EventsSP
=======
from openpilot.sunnypilot.selfdrive.controls.lib.speed_limit.speed_limit_resolver import SpeedLimitResolver
>>>>>>> c248f307
from openpilot.sunnypilot.models.helpers import get_active_bundle

DecState = custom.LongitudinalPlanSP.DynamicExperimentalControl.DynamicExperimentalControlState
Source = custom.LongitudinalPlanSP.LongitudinalPlanSource


class LongitudinalPlannerSP:
  def __init__(self, CP: structs.CarParams, mpc):
    self.events_sp = EventsSP()

    self.resolver = SpeedLimitResolver()

    self.dec = DynamicExperimentalController(CP, mpc)
    self.scc = SmartCruiseControl()
<<<<<<< HEAD
    self.sla = SpeedLimitAssist(CP)
=======
    self.resolver = SpeedLimitResolver()
>>>>>>> c248f307
    self.generation = int(model_bundle.generation) if (model_bundle := get_active_bundle()) else None
    self.source = Source.cruise

  @property
  def mlsim(self) -> bool:
    # If we don't have a generation set, we assume it's default model. Which as of today are mlsim.
    return bool(self.generation is None or self.generation >= 11)

  def get_mpc_mode(self) -> str | None:
    if not self.dec.active():
      return None

    return self.dec.mode()

  def update_targets(self, sm: messaging.SubMaster, v_ego: float, a_ego: float, v_cruise: float) -> tuple[float, float]:
    long_enabled = sm['carControl'].enabled
    long_override = sm['carControl'].cruiseControl.override

    self.events_sp.clear()

    self.scc.update(sm, long_enabled, long_override, v_ego, a_ego, v_cruise)

    # Speed Limit Assist
    self.resolver.update(v_ego, sm)
    v_cruise_sla = self.sla.update(long_enabled, long_override, v_ego, a_ego, sm['carState'].vCruiseCluster,
                                   self.resolver.speed_limit, self.resolver.distance, self.resolver.source, self.events_sp)

    # Speed Limit Resolver
    self.resolver.update(v_ego, sm)

    targets = {
      Source.cruise: (v_cruise, a_ego),
      Source.sccVision: (self.scc.vision.output_v_target, self.scc.vision.output_a_target),
      Source.speedLimitAssist: (v_cruise_sla, a_ego),
    }

    self.source = min(targets, key=lambda k: targets[k][0])
    v_target, a_target = targets[self.source]

    return v_target, a_target

  def update(self, sm: messaging.SubMaster) -> None:
    self.dec.update(sm)

  def publish_longitudinal_plan_sp(self, sm: messaging.SubMaster, pm: messaging.PubMaster) -> None:
    plan_sp_send = messaging.new_message('longitudinalPlanSP')

    plan_sp_send.valid = sm.all_checks(service_list=['carState', 'controlsState'])

    longitudinalPlanSP = plan_sp_send.longitudinalPlanSP
    longitudinalPlanSP.longitudinalPlanSource = self.source
    longitudinalPlanSP.events = self.events_sp.to_msg()

    # Dynamic Experimental Control
    dec = longitudinalPlanSP.dec
    dec.state = DecState.blended if self.dec.mode() == 'blended' else DecState.acc
    dec.enabled = self.dec.enabled()
    dec.active = self.dec.active()

    # Smart Cruise Control
    smartCruiseControl = longitudinalPlanSP.smartCruiseControl
    # Vision Turn Speed Control
    sccVision = smartCruiseControl.vision
    sccVision.state = self.scc.vision.state
    sccVision.vTarget = float(self.scc.vision.output_v_target)
    sccVision.aTarget = float(self.scc.vision.output_a_target)
    sccVision.currentLateralAccel = float(self.scc.vision.current_lat_acc)
    sccVision.maxPredictedLateralAccel = float(self.scc.vision.max_pred_lat_acc)
    sccVision.enabled = self.scc.vision.is_enabled
    sccVision.active = self.scc.vision.is_active

<<<<<<< HEAD
    # Speed Limit Assist
    speedLimitAssist = longitudinalPlanSP.speedLimitAssist
    speedLimitAssist.state = self.sla.state
    speedLimitAssist.enabled = self.sla.is_enabled
    speedLimitAssist.active = self.sla.is_active
    speedLimitAssist.speedLimit = float(self.resolver.speed_limit)
    speedLimitAssist.speedLimitOffset = float(self.sla.speed_limit_offset)
    speedLimitAssist.distToSpeedLimit = float(self.resolver.distance)
    speedLimitAssist.source = self.resolver.source
=======
    # Speed Limit
    speedLimit = longitudinalPlanSP.speedLimit
    resolver = speedLimit.resolver
    resolver.speedLimit = float(self.resolver.speed_limit)
    resolver.speedLimitOffset = float(self.resolver.speed_limit_offset)
    resolver.distToSpeedLimit = float(self.resolver.distance)
    resolver.source = self.resolver.source
>>>>>>> c248f307

    pm.send('longitudinalPlanSP', plan_sp_send)<|MERGE_RESOLUTION|>--- conflicted
+++ resolved
@@ -9,13 +9,9 @@
 from opendbc.car import structs
 from openpilot.sunnypilot.selfdrive.controls.lib.dec.dec import DynamicExperimentalController
 from openpilot.sunnypilot.selfdrive.controls.lib.smart_cruise_control.smart_cruise_control import SmartCruiseControl
-<<<<<<< HEAD
 from openpilot.sunnypilot.selfdrive.controls.lib.speed_limit_assist.speed_limit_assist import SpeedLimitAssist
-from openpilot.sunnypilot.selfdrive.controls.lib.speed_limit_assist.speed_limit_resolver import SpeedLimitResolver
+from openpilot.sunnypilot.selfdrive.controls.lib.speed_limit.speed_limit_resolver import SpeedLimitResolver
 from openpilot.sunnypilot.selfdrive.selfdrived.events import EventsSP
-=======
-from openpilot.sunnypilot.selfdrive.controls.lib.speed_limit.speed_limit_resolver import SpeedLimitResolver
->>>>>>> c248f307
 from openpilot.sunnypilot.models.helpers import get_active_bundle
 
 DecState = custom.LongitudinalPlanSP.DynamicExperimentalControl.DynamicExperimentalControlState
@@ -30,11 +26,8 @@
 
     self.dec = DynamicExperimentalController(CP, mpc)
     self.scc = SmartCruiseControl()
-<<<<<<< HEAD
+    self.resolver = SpeedLimitResolver()
     self.sla = SpeedLimitAssist(CP)
-=======
-    self.resolver = SpeedLimitResolver()
->>>>>>> c248f307
     self.generation = int(model_bundle.generation) if (model_bundle := get_active_bundle()) else None
     self.source = Source.cruise
 
@@ -106,17 +99,6 @@
     sccVision.enabled = self.scc.vision.is_enabled
     sccVision.active = self.scc.vision.is_active
 
-<<<<<<< HEAD
-    # Speed Limit Assist
-    speedLimitAssist = longitudinalPlanSP.speedLimitAssist
-    speedLimitAssist.state = self.sla.state
-    speedLimitAssist.enabled = self.sla.is_enabled
-    speedLimitAssist.active = self.sla.is_active
-    speedLimitAssist.speedLimit = float(self.resolver.speed_limit)
-    speedLimitAssist.speedLimitOffset = float(self.sla.speed_limit_offset)
-    speedLimitAssist.distToSpeedLimit = float(self.resolver.distance)
-    speedLimitAssist.source = self.resolver.source
-=======
     # Speed Limit
     speedLimit = longitudinalPlanSP.speedLimit
     resolver = speedLimit.resolver
@@ -124,6 +106,9 @@
     resolver.speedLimitOffset = float(self.resolver.speed_limit_offset)
     resolver.distToSpeedLimit = float(self.resolver.distance)
     resolver.source = self.resolver.source
->>>>>>> c248f307
+    assist = speedLimit.assist
+    assist.state = self.sla.state
+    assist.enabled = self.sla.is_enabled
+    assist.active = self.sla.is_active
 
     pm.send('longitudinalPlanSP', plan_sp_send)