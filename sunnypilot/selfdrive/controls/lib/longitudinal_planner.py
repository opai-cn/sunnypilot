--- conflicted
+++ resolved
@@ -18,11 +18,7 @@
 class LongitudinalPlannerSP:
   def __init__(self, CP: structs.CarParams, mpc):
     self.dec = DynamicExperimentalController(CP, mpc)
-<<<<<<< HEAD
-    self.scc = SmartCruiseControl(CP)
-=======
     self.scc = SmartCruiseControl()
->>>>>>> 2fa22969
     self.generation = int(model_bundle.generation) if (model_bundle := get_active_bundle()) else None
     self.source = Source.cruise
 
@@ -38,17 +34,6 @@
     return self.dec.mode()
 
   def update_targets(self, sm: messaging.SubMaster, v_ego: float, a_ego: float, v_cruise: float) -> tuple[float, float]:
-<<<<<<< HEAD
-    scc_output_v_target, scc_output_a_target = self.scc.update(sm, v_ego, a_ego, v_cruise)
-
-    targets = {
-      'cruise': (v_cruise, a_ego),
-      'scc': (scc_output_v_target, scc_output_a_target),
-    }
-
-    src = min(targets, key=lambda k: targets[k][0])
-    v_target, a_target = targets[src]
-=======
     self.scc.update(sm, v_ego, a_ego, v_cruise)
 
     targets = {
@@ -58,7 +43,6 @@
 
     self.source = min(targets, key=lambda k: targets[k][0])
     v_target, a_target = targets[self.source]
->>>>>>> 2fa22969
 
     return v_target, a_target
 
@@ -88,10 +72,7 @@
     sccVision.aTarget = float(self.scc.vision.output_a_target)
     sccVision.currentLateralAccel = float(self.scc.vision.current_lat_acc)
     sccVision.maxPredictedLateralAccel = float(self.scc.vision.max_pred_lat_acc)
-<<<<<<< HEAD
-=======
     sccVision.enabled = self.scc.vision.is_enabled
     sccVision.active = self.scc.vision.is_active
->>>>>>> 2fa22969
 
     pm.send('longitudinalPlanSP', plan_sp_send)