--- conflicted
+++ resolved
@@ -8,58 +8,29 @@
 
 from cereal import messaging, custom
 from opendbc.car import structs
-from openpilot.selfdrive.car.cruise import V_CRUISE_UNSET
-from openpilot.common.params import Params
-from openpilot.common.realtime import DT_MDL
 from opendbc.car.interfaces import ACCEL_MIN
 from openpilot.sunnypilot.selfdrive.controls.lib.dec.dec import DynamicExperimentalController
-<<<<<<< HEAD
-from openpilot.sunnypilot.selfdrive.controls.lib.speed_limit_controller.common import Policy
-from openpilot.sunnypilot.selfdrive.controls.lib.speed_limit_controller.speed_limit_controller import SpeedLimitController
-from openpilot.sunnypilot.selfdrive.controls.lib.speed_limit_controller.speed_limit_resolver import SpeedLimitResolver
-from openpilot.sunnypilot.selfdrive.selfdrived.events import EventsSP
-from openpilot.sunnypilot.selfdrive.controls.lib.vision_turn_controller import VisionTurnController
-=======
 from openpilot.sunnypilot.selfdrive.controls.lib.smart_cruise_control.smart_cruise_control import SmartCruiseControl
->>>>>>> cb94d3b0
 from openpilot.sunnypilot.models.helpers import get_active_bundle
+from openpilot.sunnypilot.selfdrive.controls.lib.vibe_personality.vibe_personality import VibePersonalityController
 
-from openpilot.sunnypilot.selfdrive.controls.lib.vibe_personality.vibe_personality import VibePersonalityController
 DecState = custom.LongitudinalPlanSP.DynamicExperimentalControl.DynamicExperimentalControlState
 Source = custom.LongitudinalPlanSP.LongitudinalPlanSource
 
 
 class LongitudinalPlannerSP:
   def __init__(self, CP: structs.CarParams, mpc):
-    self.events_sp = EventsSP()
-    self.params = Params()
-    self.frame = -1
-
-    self.policy = self.params.get("SpeedLimitControlPolicy", return_default=True)
-    self.resolver = SpeedLimitResolver(self.policy)
-
-    self.transition_init()
     self.dec = DynamicExperimentalController(CP, mpc)
-<<<<<<< HEAD
-    self.vibe_controller = VibePersonalityController()
-    self.v_tsc = VisionTurnController(CP)
-    self.slc = SpeedLimitController(CP)
-    model_bundle = get_active_bundle()
-=======
     self.scc = SmartCruiseControl()
->>>>>>> cb94d3b0
     self.generation = int(model_bundle.generation) if (model_bundle := get_active_bundle()) else None
     self.source = Source.cruise
+    self.transition_init()
+    self.vibe_controller = VibePersonalityController()
 
   @property
   def mlsim(self) -> bool:
     # If we don't have a generation set, we assume its default model. Which as of today are mlsim.
     return bool(self.generation is None or self.generation >= 11)
-
-  def update_params(self):
-    if self.frame % int(3. / DT_MDL) == 0:
-      self.policy = Policy(self.params.get("SpeedLimitControlPolicy", return_default=True))
-      self.resolver.change_policy(self.policy)
 
   def get_mpc_mode(self) -> str | None:
     if not self.dec.active():
@@ -67,26 +38,17 @@
 
     return self.dec.mode()
 
-<<<<<<< HEAD
-  def update_v_cruise(self, sm: messaging.SubMaster, v_ego: float, a_ego: float, v_cruise: float) -> float:
-    self.events_sp.clear()
+  def update_targets(self, sm: messaging.SubMaster, v_ego: float, a_ego: float, v_cruise: float) -> tuple[float, float]:
+    self.scc.update(sm, v_ego, a_ego, v_cruise)
 
-    # Speed Limit Control
-    _speed_limit, _distance, _source = self.resolver.resolve(v_ego, sm)
-    v_cruise_slc = self.slc.update(sm['carControl'].longActive, v_ego, a_ego, v_cruise, _speed_limit, _distance, _source, self.events_sp)
+    targets = {
+      Source.cruise : (v_cruise, a_ego),
+    }
 
-    self.v_tsc.update(sm, sm['carControl'].enabled, v_ego, a_ego, v_cruise)
-    v_cruise_v_tsc = self.v_tsc.v_turn if self.v_tsc.is_active else V_CRUISE_UNSET
+    self.source = min(targets, key=lambda k: targets[k][0])
+    v_target, a_target = targets[self.source]
 
-    cruise_speeds = [v_cruise]
-
-    if self.v_tsc.is_active and v_cruise_v_tsc != V_CRUISE_UNSET:
-      cruise_speeds.append(v_cruise_v_tsc)
-    if self.slc.is_active and v_cruise_slc != V_CRUISE_UNSET:
-      cruise_speeds.append(v_cruise_slc)
-
-    v_cruise_final = min(cruise_speeds)
-    return v_cruise_final
+    return v_target, a_target
 
   def transition_init(self) -> None:
     self._transition_counter: int = 0
@@ -113,25 +75,10 @@
           blended = mpc_accel + (e2e_accel - mpc_accel) * blend_factor
           return blended
     return min(mpc_accel, e2e_accel)
-=======
-  def update_targets(self, sm: messaging.SubMaster, v_ego: float, a_ego: float, v_cruise: float) -> tuple[float, float]:
-    self.scc.update(sm, v_ego, a_ego, v_cruise)
-
-    targets = {
-      Source.cruise : (v_cruise, a_ego),
-    }
-
-    self.source = min(targets, key=lambda k: targets[k][0])
-    v_target, a_target = targets[self.source]
-
-    return v_target, a_target
->>>>>>> cb94d3b0
 
   def update(self, sm: messaging.SubMaster) -> None:
     self.dec.update(sm)
     self.vibe_controller.update()
-
-    self.frame += 1
 
   def publish_longitudinal_plan_sp(self, sm: messaging.SubMaster, pm: messaging.PubMaster) -> None:
     plan_sp_send = messaging.new_message('longitudinalPlanSP')
@@ -139,11 +86,7 @@
     plan_sp_send.valid = sm.all_checks(service_list=['carState', 'controlsState'])
 
     longitudinalPlanSP = plan_sp_send.longitudinalPlanSP
-<<<<<<< HEAD
-    longitudinalPlanSP.events = self.events_sp.to_msg()
-=======
     longitudinalPlanSP.longitudinalPlanSource = self.source
->>>>>>> cb94d3b0
 
     # Dynamic Experimental Control
     dec = longitudinalPlanSP.dec
@@ -151,25 +94,7 @@
     dec.enabled = self.dec.enabled()
     dec.active = self.dec.active()
 
-<<<<<<< HEAD
-    # Vision Turn Speed Control
-    visionTurnSpeedControl = longitudinalPlanSP.visionTurnSpeedControl
-    visionTurnSpeedControl.state = self.v_tsc.state
-    visionTurnSpeedControl.velocity = float(self.v_tsc.v_turn)
-    visionTurnSpeedControl.currentLateralAccel = float(self.v_tsc.current_lat_acc)
-    visionTurnSpeedControl.maxPredictedLateralAccel = float(self.v_tsc.max_pred_lat_acc)
-
-    # Speed Limit Control
-    slc = longitudinalPlanSP.slc
-    slc.state = self.slc.state
-    slc.enabled = self.slc.is_enabled
-    slc.active = self.slc.is_active
-    slc.speedLimit = float(self.slc.speed_limit)
-    slc.speedLimitOffset = float(self.slc.speed_limit_offset)
-    slc.distToSpeedLimit = float(self.slc.distance)
-=======
     # Smart Cruise Control
     smartCruiseControl = longitudinalPlanSP.smartCruiseControl  # noqa: F841
->>>>>>> cb94d3b0
 
     pm.send('longitudinalPlanSP', plan_sp_send)