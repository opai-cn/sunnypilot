--- conflicted
+++ resolved
@@ -9,11 +9,8 @@
 from opendbc.car import structs
 from openpilot.selfdrive.car.cruise import V_CRUISE_UNSET
 from openpilot.sunnypilot.selfdrive.controls.lib.dec.dec import DynamicExperimentalController
-<<<<<<< HEAD
 from openpilot.sunnypilot.selfdrive.controls.lib.vision_turn_controller import VisionTurnController
-=======
 from openpilot.sunnypilot.models.helpers import get_active_bundle
->>>>>>> 698e0ca0
 
 DecState = custom.LongitudinalPlanSP.DynamicExperimentalControl.DynamicExperimentalControlState
 
@@ -21,16 +18,13 @@
 class LongitudinalPlannerSP:
   def __init__(self, CP: structs.CarParams, mpc):
     self.dec = DynamicExperimentalController(CP, mpc)
-<<<<<<< HEAD
     self.v_tsc = VisionTurnController(CP)
-=======
     self.generation = int(model_bundle.generation) if (model_bundle := get_active_bundle()) else None
 
   @property
   def mlsim(self) -> bool:
     # If we don't have a generation set, we assume it's default model. Which as of today are mlsim.
     return bool(self.generation is None or self.generation >= 11)
->>>>>>> 698e0ca0
 
   def get_mpc_mode(self) -> str | None:
     if not self.dec.active():
