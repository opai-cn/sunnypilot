"""
Copyright (c) 2021-, Haibin Wen, sunnypilot, and a number of other contributors.

This file is part of sunnypilot and is licensed under the MIT License.
See the LICENSE.md file in the root directory for more details.
"""
from typing import Any

from opendbc.car import structs
from opendbc.car.interfaces import CarInterfaceBase
from openpilot.common.params import Params
from openpilot.common.swaglog import cloudlog
from openpilot.sunnypilot.selfdrive.controls.lib.nnlc.helpers import get_nn_model_path

import openpilot.system.sentry as sentry


def log_fingerprint(CP: structs.CarParams) -> None:
  if CP.carFingerprint == "MOCK":
    sentry.capture_fingerprint_mock()
  else:
    sentry.capture_fingerprint(CP.carFingerprint, CP.brand)


def _initialize_neural_network_lateral_control(CI: CarInterfaceBase, CP: structs.CarParams, CP_SP: structs.CarParamsSP,
                                               params: Params = None, enabled: bool = False) -> None:
  if params is None:
    params = Params()

  nnlc_model_path, nnlc_model_name, exact_match = get_nn_model_path(CP)

  if nnlc_model_name == "MOCK":
    cloudlog.error({"nnlc event": "car doesn't match any Neural Network model"})

  if nnlc_model_name != "MOCK" and CP.steerControlType != structs.CarParams.SteerControlType.angle:
    enabled = params.get_bool("NeuralNetworkLateralControl")

  if enabled:
    CI.configure_torque_tune(CP.carFingerprint, CP.lateralTuning)

  CP_SP.neuralNetworkLateralControl.model.path = nnlc_model_path
  CP_SP.neuralNetworkLateralControl.model.name = nnlc_model_name
  CP_SP.neuralNetworkLateralControl.fuzzyFingerprint = not exact_match


def setup_interfaces(CI: CarInterfaceBase, params: Params = None) -> None:
  CP = CI.CP
  CP_SP = CI.CP_SP

  _initialize_neural_network_lateral_control(CI, CP, CP_SP, params)


<<<<<<< HEAD
def get_init_params(params) -> list[dict[str, str]]:
  keys: list = [
    "HyundaiLongitudinalTuning",
    "LongTuningCustomToggle",
    "LongTuningAccelMin",
    "LongTuningVEgoStopping",
    "LongTuningStoppingDecelRate",
    "LongTuningMinUpperJerk",
    "LongTuningMinLowerJerk",
    "LongTuningJerkLimits",
  ]

  return [{k: params.get(k, encoding='utf8') or "0"} for k in keys]
=======
def initialize_params(params) -> list[dict[str, Any]]:
  keys: list = []

  # hyundai
  keys.extend([
    "HyundaiLongitudinalTuning"
  ])

  return [{k: params.get(k, return_default=True)} for k in keys]
>>>>>>> 7057c574
<|MERGE_RESOLUTION|>--- conflicted
+++ resolved
@@ -50,28 +50,17 @@
   _initialize_neural_network_lateral_control(CI, CP, CP_SP, params)
 
 
-<<<<<<< HEAD
-def get_init_params(params) -> list[dict[str, str]]:
-  keys: list = [
-    "HyundaiLongitudinalTuning",
-    "LongTuningCustomToggle",
-    "LongTuningAccelMin",
-    "LongTuningVEgoStopping",
-    "LongTuningStoppingDecelRate",
-    "LongTuningMinUpperJerk",
-    "LongTuningMinLowerJerk",
-    "LongTuningJerkLimits",
-  ]
-
-  return [{k: params.get(k, encoding='utf8') or "0"} for k in keys]
-=======
 def initialize_params(params) -> list[dict[str, Any]]:
   keys: list = []
 
   # hyundai
   keys.extend([
-    "HyundaiLongitudinalTuning"
+    "HyundaiLongitudinalTuning",
+    "LongTuningCustomToggle",
+    "LongTuningAccelMax",
+    "LongTuningMinUpperJerk",
+    "LongTuningMinLowerJerk",
+    "LongTuningJerkLimits",
   ])
 
-  return [{k: params.get(k, return_default=True)} for k in keys]
->>>>>>> 7057c574
+  return [{k: params.get(k, return_default=True)} for k in keys]