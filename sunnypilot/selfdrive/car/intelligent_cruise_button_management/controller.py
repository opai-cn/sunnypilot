--- conflicted
+++ resolved
@@ -52,24 +52,8 @@
   def update_calculations(self, CS: car.CarState, LP_SP: custom.LongitudinalPlanSP) -> None:
     speed_conv = CV.MS_TO_KPH if self.is_metric else CV.MS_TO_MPH
     ms_conv = CV.KPH_TO_MS if self.is_metric else CV.MPH_TO_MS
-<<<<<<< HEAD
-    v_cruise_ms = CS.vCruise * CV.KPH_TO_MS
-
-    # TODO-SP: sync with longitudinal planner
-    # all targets in m/s
-    v_targets = {
-      LongitudinalPlanSource.cruise: v_cruise_ms,
-      LongitudinalPlanSource.sccVision: LP_SP.smartCruiseControl.vision.vTarget,
-      LongitudinalPlanSource.speedLimitAssist: LP_SP.longitudinalPlanSP.speedLimit.assist.vTarget,
-    }
-    source = min(v_targets, key=lambda k: v_targets[k])
-    v_target_ms = v_targets[source]
-
-    self.v_target_ms_last = apply_hysteresis(v_target_ms, self.v_target_ms_last, HYST_GAP * ms_conv)
-=======
 
     self.v_target_ms_last = apply_hysteresis(LP_SP.vTarget, self.v_target_ms_last, HYST_GAP * ms_conv)
->>>>>>> 00e0f0b5
 
     self.v_target = round(self.v_target_ms_last * speed_conv)
     self.v_cruise_min = get_minimum_set_speed(self.is_metric)
