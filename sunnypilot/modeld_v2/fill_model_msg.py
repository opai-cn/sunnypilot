import os
import capnp
import numpy as np
from cereal import log
from openpilot.sunnypilot.modeld_v2.constants import ModelConstants, Plan
from openpilot.sunnypilot.models.helpers import plan_x_idxs_helper
from openpilot.selfdrive.controls.lib.drive_helpers import get_curvature_from_plan

SEND_RAW_PRED = os.getenv('SEND_RAW_PRED')

ConfidenceClass = log.ModelDataV2.ConfidenceClass


def get_curvature_from_output(output, vego, lat_action_t, mlsim):
  if not mlsim:
    if desired_curv := output.get('desired_curvature'):  # If the model outputs the desired curvature, use that directly
      return float(desired_curv[0, 0])

  plan_output = output['plan'][0]
  return float(get_curvature_from_plan(plan_output[:, Plan.T_FROM_CURRENT_EULER][:, 2], plan_output[:, Plan.ORIENTATION_RATE][:, 2],
                                       ModelConstants.T_IDXS, vego, lat_action_t))


class PublishState:
  def __init__(self):
    self.disengage_buffer = np.zeros(ModelConstants.CONFIDENCE_BUFFER_LEN*ModelConstants.DISENGAGE_WIDTH, dtype=np.float32)
    self.prev_brake_5ms2_probs = np.zeros(ModelConstants.FCW_5MS2_PROBS_WIDTH, dtype=np.float32)
    self.prev_brake_3ms2_probs = np.zeros(ModelConstants.FCW_3MS2_PROBS_WIDTH, dtype=np.float32)

def fill_xyzt(builder, t, x, y, z, x_std=None, y_std=None, z_std=None):
  builder.t = t
  builder.x = x.tolist()
  builder.y = y.tolist()
  builder.z = z.tolist()
  if x_std is not None:
    builder.xStd = x_std.tolist()
  if y_std is not None:
    builder.yStd = y_std.tolist()
  if z_std is not None:
    builder.zStd = z_std.tolist()

def fill_xyvat(builder, t, x, y, v, a, x_std=None, y_std=None, v_std=None, a_std=None):
  builder.t = t
  builder.x = x.tolist()
  builder.y = y.tolist()
  builder.v = v.tolist()
  builder.a = a.tolist()
  if x_std is not None:
    builder.xStd = x_std.tolist()
  if y_std is not None:
    builder.yStd = y_std.tolist()
  if v_std is not None:
    builder.vStd = v_std.tolist()
  if a_std is not None:
    builder.aStd = a_std.tolist()

def fill_xyz_poly(builder, degree, x, y, z):
  xyz = np.stack([x, y, z], axis=1)
  coeffs = np.polynomial.polynomial.polyfit(ModelConstants.T_IDXS, xyz, deg=degree)
  builder.xCoefficients = coeffs[:, 0].tolist()
  builder.yCoefficients = coeffs[:, 1].tolist()
  builder.zCoefficients = coeffs[:, 2].tolist()

def fill_lane_line_meta(builder, lane_lines, lane_line_probs):
  builder.leftY = lane_lines[1].y[0]
  builder.leftProb = lane_line_probs[1]
  builder.rightY = lane_lines[2].y[0]
  builder.rightProb = lane_line_probs[2]

def fill_model_msg(base_msg: capnp._DynamicStructBuilder, extended_msg: capnp._DynamicStructBuilder,
                   net_output_data: dict[str, np.ndarray], action: log.ModelDataV2.Action,
                   publish_state: PublishState, vipc_frame_id: int, vipc_frame_id_extra: int,
                   frame_id: int, frame_drop: float, timestamp_eof: int, model_execution_time: float,
                   valid: bool, model_meta) -> None:
  frame_age = frame_id - vipc_frame_id if frame_id > vipc_frame_id else 0
  frame_drop_perc = frame_drop * 100
  extended_msg.valid = valid
  base_msg.valid = valid

  driving_model_data = base_msg.drivingModelData

  driving_model_data.frameId = vipc_frame_id
  driving_model_data.frameIdExtra = vipc_frame_id_extra
  driving_model_data.frameDropPerc = frame_drop_perc
  driving_model_data.modelExecutionTime = model_execution_time
  driving_model_data.action = action

  modelV2 = extended_msg.modelV2
  modelV2.frameId = vipc_frame_id
  modelV2.frameIdExtra = vipc_frame_id_extra
  modelV2.frameAge = frame_age
  modelV2.frameDropPerc = frame_drop_perc
  modelV2.timestampEof = timestamp_eof
  modelV2.modelExecutionTime = model_execution_time

  # plan
  fill_xyzt(modelV2.position, ModelConstants.T_IDXS, *net_output_data['plan'][0,:,Plan.POSITION].T, *net_output_data['plan_stds'][0,:,Plan.POSITION].T)
  fill_xyzt(modelV2.velocity, ModelConstants.T_IDXS, *net_output_data['plan'][0,:,Plan.VELOCITY].T)
  fill_xyzt(modelV2.acceleration, ModelConstants.T_IDXS, *net_output_data['plan'][0,:,Plan.ACCELERATION].T)
  fill_xyzt(modelV2.orientation, ModelConstants.T_IDXS, *net_output_data['plan'][0,:,Plan.T_FROM_CURRENT_EULER].T)
  fill_xyzt(modelV2.orientationRate, ModelConstants.T_IDXS, *net_output_data['plan'][0,:,Plan.ORIENTATION_RATE].T)

  # temporal pose
  temporal_pose = modelV2.temporalPoseDEPRECATED
  if 'sim_pose' in net_output_data:
    temporal_pose.trans = net_output_data['sim_pose'][0,:ModelConstants.POSE_WIDTH//2].tolist()
    temporal_pose.transStd = net_output_data['sim_pose_stds'][0,:ModelConstants.POSE_WIDTH//2].tolist()
    temporal_pose.rot = net_output_data['sim_pose'][0,ModelConstants.POSE_WIDTH//2:].tolist()
    temporal_pose.rotStd = net_output_data['sim_pose_stds'][0,ModelConstants.POSE_WIDTH//2:].tolist()
  else:
    temporal_pose.trans = net_output_data['plan'][0,0,Plan.VELOCITY].tolist()
    temporal_pose.transStd = net_output_data['plan_stds'][0,0,Plan.VELOCITY].tolist()
    temporal_pose.rot = net_output_data['plan'][0,0,Plan.ORIENTATION_RATE].tolist()
    temporal_pose.rotStd = net_output_data['plan_stds'][0,0,Plan.ORIENTATION_RATE].tolist()

  # poly path
  fill_xyz_poly(driving_model_data.path, ModelConstants.POLY_PATH_DEGREE, *net_output_data['plan'][0,:,Plan.POSITION].T)

  # action (includes lateral planning now)
  modelV2.action = action

<<<<<<< HEAD
  # times at X_IDXS according to model plan
  PLAN_T_IDXS = [np.nan] * ModelConstants.IDX_N
  PLAN_T_IDXS[0] = 0.0
  plan_x = net_output_data['plan'][0, :, Plan.POSITION][:, 0].tolist()
  for xidx in range(1, ModelConstants.IDX_N):
    tidx = 0
    # increment tidx until we find an element that's further away than the current xidx
    while tidx < ModelConstants.IDX_N - 1 and plan_x[tidx + 1] < ModelConstants.X_IDXS[xidx]:
      tidx += 1
    if tidx == ModelConstants.IDX_N - 1:
      # if the Plan doesn't extend far enough, set plan_t to the max value (10s), then break
      PLAN_T_IDXS[xidx] = ModelConstants.T_IDXS[ModelConstants.IDX_N - 1]
      break
    # interpolate to find `t` for the current xidx
    current_x_val = plan_x[tidx]
    next_x_val = plan_x[tidx + 1]
    p = (ModelConstants.X_IDXS[xidx] - current_x_val) / (next_x_val - current_x_val) if abs(
      next_x_val - current_x_val) > 1e-9 else float('nan')
    PLAN_T_IDXS[xidx] = p * ModelConstants.T_IDXS[tidx + 1] + (1 - p) * ModelConstants.T_IDXS[tidx]
=======
  # times at X_IDXS of edges and lines
  LINE_T_IDXS: list[float] = plan_x_idxs_helper(ModelConstants, Plan, net_output_data)
>>>>>>> b32c6daf

  # lane lines
  modelV2.init('laneLines', 4)
  for i in range(4):
    lane_line = modelV2.laneLines[i]
    fill_xyzt(lane_line, PLAN_T_IDXS, np.array(ModelConstants.X_IDXS), net_output_data['lane_lines'][0,i,:,0], net_output_data['lane_lines'][0,i,:,1])
  modelV2.laneLineStds = net_output_data['lane_lines_stds'][0,:,0,0].tolist()
  modelV2.laneLineProbs = net_output_data['lane_lines_prob'][0,1::2].tolist()

  fill_lane_line_meta(driving_model_data.laneLineMeta, modelV2.laneLines, modelV2.laneLineProbs)

  # road edges
  modelV2.init('roadEdges', 2)
  for i in range(2):
    road_edge = modelV2.roadEdges[i]
    fill_xyzt(road_edge, PLAN_T_IDXS, np.array(ModelConstants.X_IDXS), net_output_data['road_edges'][0,i,:,0], net_output_data['road_edges'][0,i,:,1])
  modelV2.roadEdgeStds = net_output_data['road_edges_stds'][0,:,0,0].tolist()

  # leads
  modelV2.init('leadsV3', 3)
  for i in range(3):
    lead = modelV2.leadsV3[i]
    fill_xyvat(lead, ModelConstants.LEAD_T_IDXS, *net_output_data['lead'][0,i].T, *net_output_data['lead_stds'][0,i].T)
    lead.prob = net_output_data['lead_prob'][0,i].tolist()
    lead.probTime = ModelConstants.LEAD_T_OFFSETS[i]

  # meta
  meta = modelV2.meta
  meta.desireState = net_output_data['desire_state'][0].reshape(-1).tolist()
  meta.desirePrediction = net_output_data['desire_pred'][0].reshape(-1).tolist()
  meta.engagedProb = net_output_data['meta'][0,model_meta.ENGAGED].item()
  meta.init('disengagePredictions')
  disengage_predictions = meta.disengagePredictions
  disengage_predictions.t = ModelConstants.META_T_IDXS
  disengage_predictions.brakeDisengageProbs = net_output_data['meta'][0,model_meta.BRAKE_DISENGAGE].tolist()
  disengage_predictions.gasDisengageProbs = net_output_data['meta'][0,model_meta.GAS_DISENGAGE].tolist()
  disengage_predictions.steerOverrideProbs = net_output_data['meta'][0,model_meta.STEER_OVERRIDE].tolist()
  disengage_predictions.brake3MetersPerSecondSquaredProbs = net_output_data['meta'][0,model_meta.HARD_BRAKE_3].tolist()
  disengage_predictions.brake4MetersPerSecondSquaredProbs = net_output_data['meta'][0,model_meta.HARD_BRAKE_4].tolist()
  disengage_predictions.brake5MetersPerSecondSquaredProbs = net_output_data['meta'][0,model_meta.HARD_BRAKE_5].tolist()

  if hasattr(model_meta, 'GAS_PRESS') and hasattr(model_meta, 'BRAKE_PRESS'):
    disengage_predictions.gasPressProbs = net_output_data['meta'][0,model_meta.GAS_PRESS].tolist()
    disengage_predictions.brakePressProbs = net_output_data['meta'][0,model_meta.BRAKE_PRESS].tolist()

  publish_state.prev_brake_5ms2_probs[:-1] = publish_state.prev_brake_5ms2_probs[1:]
  publish_state.prev_brake_5ms2_probs[-1] = net_output_data['meta'][0,model_meta.HARD_BRAKE_5][0]
  publish_state.prev_brake_3ms2_probs[:-1] = publish_state.prev_brake_3ms2_probs[1:]
  publish_state.prev_brake_3ms2_probs[-1] = net_output_data['meta'][0,model_meta.HARD_BRAKE_3][0]
  hard_brake_predicted = (publish_state.prev_brake_5ms2_probs > ModelConstants.FCW_THRESHOLDS_5MS2).all() and \
    (publish_state.prev_brake_3ms2_probs > ModelConstants.FCW_THRESHOLDS_3MS2).all()
  meta.hardBrakePredicted = hard_brake_predicted.item()

  # confidence
  if vipc_frame_id % (2*ModelConstants.MODEL_FREQ) == 0:
    # any disengage prob
    brake_disengage_probs = net_output_data['meta'][0,model_meta.BRAKE_DISENGAGE]
    gas_disengage_probs = net_output_data['meta'][0,model_meta.GAS_DISENGAGE]
    steer_override_probs = net_output_data['meta'][0,model_meta.STEER_OVERRIDE]
    any_disengage_probs = 1-((1-brake_disengage_probs)*(1-gas_disengage_probs)*(1-steer_override_probs))
    # independent disengage prob for each 2s slice
    ind_disengage_probs = np.r_[any_disengage_probs[0], np.diff(any_disengage_probs) / (1 - any_disengage_probs[:-1])]
    # rolling buf for 2, 4, 6, 8, 10s
    publish_state.disengage_buffer[:-ModelConstants.DISENGAGE_WIDTH] = publish_state.disengage_buffer[ModelConstants.DISENGAGE_WIDTH:]
    publish_state.disengage_buffer[-ModelConstants.DISENGAGE_WIDTH:] = ind_disengage_probs

  score = 0.
  for i in range(ModelConstants.DISENGAGE_WIDTH):
    score += publish_state.disengage_buffer[i*ModelConstants.DISENGAGE_WIDTH+ModelConstants.DISENGAGE_WIDTH-1-i].item() / ModelConstants.DISENGAGE_WIDTH
  if score < ModelConstants.RYG_GREEN:
    modelV2.confidence = ConfidenceClass.green
  elif score < ModelConstants.RYG_YELLOW:
    modelV2.confidence = ConfidenceClass.yellow
  else:
    modelV2.confidence = ConfidenceClass.red

  # raw prediction if enabled
  if SEND_RAW_PRED:
    modelV2.rawPredictions = net_output_data['raw_pred'].tobytes()

def fill_pose_msg(msg: capnp._DynamicStructBuilder, net_output_data: dict[str, np.ndarray],
                  vipc_frame_id: int, vipc_dropped_frames: int, timestamp_eof: int, live_calib_seen: bool) -> None:
  msg.valid = live_calib_seen & (vipc_dropped_frames < 1)
  cameraOdometry = msg.cameraOdometry

  cameraOdometry.frameId = vipc_frame_id
  cameraOdometry.timestampEof = timestamp_eof

  cameraOdometry.trans = net_output_data['pose'][0,:3].tolist()
  cameraOdometry.rot = net_output_data['pose'][0,3:].tolist()
  cameraOdometry.wideFromDeviceEuler = net_output_data['wide_from_device_euler'][0,:].tolist()
  cameraOdometry.roadTransformTrans = net_output_data['road_transform'][0,:3].tolist()
  cameraOdometry.transStd = net_output_data['pose_stds'][0,:3].tolist()
  cameraOdometry.rotStd = net_output_data['pose_stds'][0,3:].tolist()
  cameraOdometry.wideFromDeviceEulerStd = net_output_data['wide_from_device_euler_stds'][0,:].tolist()
  cameraOdometry.roadTransformTransStd = net_output_data['road_transform_stds'][0,:3].tolist()<|MERGE_RESOLUTION|>--- conflicted
+++ resolved
@@ -119,30 +119,8 @@
   # action (includes lateral planning now)
   modelV2.action = action
 
-<<<<<<< HEAD
-  # times at X_IDXS according to model plan
-  PLAN_T_IDXS = [np.nan] * ModelConstants.IDX_N
-  PLAN_T_IDXS[0] = 0.0
-  plan_x = net_output_data['plan'][0, :, Plan.POSITION][:, 0].tolist()
-  for xidx in range(1, ModelConstants.IDX_N):
-    tidx = 0
-    # increment tidx until we find an element that's further away than the current xidx
-    while tidx < ModelConstants.IDX_N - 1 and plan_x[tidx + 1] < ModelConstants.X_IDXS[xidx]:
-      tidx += 1
-    if tidx == ModelConstants.IDX_N - 1:
-      # if the Plan doesn't extend far enough, set plan_t to the max value (10s), then break
-      PLAN_T_IDXS[xidx] = ModelConstants.T_IDXS[ModelConstants.IDX_N - 1]
-      break
-    # interpolate to find `t` for the current xidx
-    current_x_val = plan_x[tidx]
-    next_x_val = plan_x[tidx + 1]
-    p = (ModelConstants.X_IDXS[xidx] - current_x_val) / (next_x_val - current_x_val) if abs(
-      next_x_val - current_x_val) > 1e-9 else float('nan')
-    PLAN_T_IDXS[xidx] = p * ModelConstants.T_IDXS[tidx + 1] + (1 - p) * ModelConstants.T_IDXS[tidx]
-=======
   # times at X_IDXS of edges and lines
   LINE_T_IDXS: list[float] = plan_x_idxs_helper(ModelConstants, Plan, net_output_data)
->>>>>>> b32c6daf
 
   # lane lines
   modelV2.init('laneLines', 4)
