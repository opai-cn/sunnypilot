"""
Copyright (c) 2021-, Haibin Wen, sunnypilot, and a number of other contributors.

This file is part of sunnypilot and is licensed under the MIT License.
See the LICENSE.md file in the root directory for more details.
"""
import json
import math
import platform

from cereal import log
from openpilot.common.params import Params
from openpilot.common.realtime import DT_MDL
from openpilot.sunnypilot.mapd.live_map_data.base_map_data import BaseMapData
from openpilot.sunnypilot.navd.helpers import Coordinate


class OsmMapData(BaseMapData):
  def __init__(self):
    super().__init__()
    self.mem_params = Params("/dev/shm/params") if platform.system() != "Darwin" else self.params

  def update_location(self) -> None:
<<<<<<< HEAD
    location = self.sm['liveLocationKalman']
    self.localizer_valid = (location.status == log.LiveLocationKalman.Status.valid) and location.positionGeodetic.valid

    if self.localizer_valid:
      self.last_bearing = math.degrees(location.calibratedOrientationNED.value[2])
      self.last_position = Coordinate(location.positionGeodetic.value[0], location.positionGeodetic.value[1])
=======
    gps = self.sm[self.gps_location_service]
    gps_ok = self.sm.recv_frame[self.gps_location_service] > 0 and (self.sm.frame - self.sm.recv_frame[self.gps_location_service]) * DT_MDL < 2.0

    if gps_ok:
      self.last_bearing = gps.bearingDeg * 180/math.pi
      self.last_position = Coordinate(gps.latitude, gps.longitude)

    if not gps_ok and self.sm['livePose'].inputsOK:
      return
>>>>>>> 01a0ad49

    if self.last_position is None:
      return

    params = {
      "latitude": self.last_position.latitude,
      "longitude": self.last_position.longitude,
<<<<<<< HEAD
=======
      "bearing": self.last_bearing,
>>>>>>> 01a0ad49
    }

    if self.last_bearing is not None:
      params['bearing'] = self.last_bearing

    self.mem_params.put("LastGPSPosition", json.dumps(params))

  def get_current_speed_limit(self) -> float:
    return float(self.mem_params.get("MapSpeedLimit") or 0.0)

  def get_current_road_name(self) -> str:
    return str(self.mem_params.get("RoadName") or "")

  def get_next_speed_limit_and_distance(self) -> tuple[float, float]:
    next_speed_limit_section_str = self.mem_params.get("NextMapSpeedLimit")
    next_speed_limit_section = next_speed_limit_section_str if next_speed_limit_section_str else {}
    next_speed_limit = next_speed_limit_section.get('speedlimit', 0.0)
    next_speed_limit_latitude = next_speed_limit_section.get('latitude')
    next_speed_limit_longitude = next_speed_limit_section.get('longitude')
    next_speed_limit_distance = 0.0

    if next_speed_limit_latitude and next_speed_limit_longitude:
      next_speed_limit_coordinates = Coordinate(next_speed_limit_latitude, next_speed_limit_longitude)
      next_speed_limit_distance = (self.last_position or Coordinate(0, 0)).distance_to(next_speed_limit_coordinates)

    return next_speed_limit, next_speed_limit_distance<|MERGE_RESOLUTION|>--- conflicted
+++ resolved
@@ -21,24 +21,12 @@
     self.mem_params = Params("/dev/shm/params") if platform.system() != "Darwin" else self.params
 
   def update_location(self) -> None:
-<<<<<<< HEAD
     location = self.sm['liveLocationKalman']
     self.localizer_valid = (location.status == log.LiveLocationKalman.Status.valid) and location.positionGeodetic.valid
 
     if self.localizer_valid:
       self.last_bearing = math.degrees(location.calibratedOrientationNED.value[2])
       self.last_position = Coordinate(location.positionGeodetic.value[0], location.positionGeodetic.value[1])
-=======
-    gps = self.sm[self.gps_location_service]
-    gps_ok = self.sm.recv_frame[self.gps_location_service] > 0 and (self.sm.frame - self.sm.recv_frame[self.gps_location_service]) * DT_MDL < 2.0
-
-    if gps_ok:
-      self.last_bearing = gps.bearingDeg * 180/math.pi
-      self.last_position = Coordinate(gps.latitude, gps.longitude)
-
-    if not gps_ok and self.sm['livePose'].inputsOK:
-      return
->>>>>>> 01a0ad49
 
     if self.last_position is None:
       return
@@ -46,10 +34,6 @@
     params = {
       "latitude": self.last_position.latitude,
       "longitude": self.last_position.longitude,
-<<<<<<< HEAD
-=======
-      "bearing": self.last_bearing,
->>>>>>> 01a0ad49
     }
 
     if self.last_bearing is not None:
