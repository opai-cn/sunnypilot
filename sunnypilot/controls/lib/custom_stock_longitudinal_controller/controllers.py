--- conflicted
+++ resolved
@@ -24,10 +24,6 @@
     self.car_state = car_state
     self.CP = CP
 
-<<<<<<< HEAD
-    self.params = Params()
-=======
->>>>>>> 45739d19
     self.v_target = 0
     self.v_cruise_cluster = 0
     self.v_cruise_min = 0
@@ -113,10 +109,6 @@
 
     ready = CS.cruiseState.enabled and not CC.cruiseControl.cancel and not CC.cruiseControl.resume
     button_pressed = any(self.cruise_buttons[k] > 0 for k in self.cruise_buttons)
-<<<<<<< HEAD
-
-=======
->>>>>>> 45739d19
     self.is_ready = ready and not button_pressed
 
     self.cruise_button = self.button_states[self.button_state]()
