"""
Copyright (c) 2021-, Haibin Wen, sunnypilot, and a number of other contributors.

This file is part of sunnypilot and is licensed under the MIT License.
See the LICENSE.md file in the root directory for more details.
"""

import base64
import json
import time
from enum import Enum
from typing import Any

from openpilot.common.git import get_branch
from openpilot.common.params import Params, ParamKeyType, ParamKeyFlag
from openpilot.common.realtime import Ratekeeper
from openpilot.common.swaglog import cloudlog
from openpilot.system.version import get_version

from cereal import messaging, custom
from sunnypilot.sunnylink.api import SunnylinkApi
from sunnypilot.sunnylink.backups.utils import decrypt_compressed_data, encrypt_compress_data, SnakeCaseEncoder


class OperationType(Enum):
  BACKUP = "backup"
  RESTORE = "restore"


class BackupManagerSP:
  """Manages device configuration backups to/from sunnylink"""

  def __init__(self):
    self.params = Params()
    self.device_id = self.params.get("SunnylinkDongleId")
    self.api = SunnylinkApi(self.device_id)
    self.pm = messaging.PubMaster(["backupManagerSP"])

    # Status tracking
    self.backup_status = custom.BackupManagerSP.Status.idle
    self.restore_status = custom.BackupManagerSP.Status.idle

    # Unified progress & operation type (only one operation runs at a time)
    self.progress = 0.0
    self.operation: OperationType | None = None

    self.last_error = ""

  def _report_status(self) -> None:
    """Reports current backup manager state through the messaging system."""
    msg = messaging.new_message('backupManagerSP', valid=True)
    backup_state = msg.backupManagerSP

    backup_state.backupStatus = self.backup_status
    backup_state.restoreStatus = self.restore_status
    # Both progress fields use the unified progress value
    backup_state.backupProgress = self.progress
    backup_state.restoreProgress = self.progress
    backup_state.lastError = self.last_error

    # Optionally, add a field for operation type if supported:
    # backup_state.operationType = self.operation.value if self.operation else "none"

    self.pm.send('backupManagerSP', msg)

  def _update_progress(self, progress: float, op_type: OperationType) -> None:
    """Updates the unified progress and operation type, then reports status."""
    self.progress = progress
    self.operation = op_type
    self._report_status()

  def _collect_config_data(self) -> dict[str, Any]:
    """Collects configuration data to be backed up."""
    config_data = {}
    params_to_backup = [k.decode('utf-8') for k in self.params.all_keys(ParamKeyFlag.BACKUP)]
    for param in params_to_backup:
      value = str(self.params.get(param)).encode('utf-8')
      if value is not None:
        config_data[param] = base64.b64encode(value).decode('utf-8')
    return config_data

  def _get_metadata_value(self, metadata_list, key, default_value=None):
    return next((entry.get("value") for entry in metadata_list if entry.get("key") == key), default_value)

  async def create_backup(self) -> bool:
    """Creates and uploads a new backup to sunnylink."""
    try:
      self.backup_status = custom.BackupManagerSP.Status.inProgress
      self._update_progress(0.0, OperationType.BACKUP)

      # Collect configuration data
      config_data = self._collect_config_data()
      self._update_progress(25.0, OperationType.BACKUP)

      # Serialize and encrypt config data
      config_json = json.dumps(config_data)
      encrypted_config = encrypt_compress_data(config_json, use_aes_256=True)
      self._update_progress(50.0, OperationType.BACKUP)

      backup_info = custom.BackupManagerSP.BackupInfo()
      backup_info.deviceId = self.device_id
      backup_info.config = encrypted_config
      backup_info.isEncrypted = True
      backup_info.createdAt = time.strftime("%Y-%m-%d %H:%M:%S", time.gmtime())
      backup_info.updatedAt = backup_info.createdAt
      backup_info.sunnypilotVersion = self._get_current_version()
      backup_info.backupMetadata = [
        custom.BackupManagerSP.MetadataEntry(key="creator", value="BackupManagerSP"),
        custom.BackupManagerSP.MetadataEntry(key="all_values_encoded", value="True"),
        custom.BackupManagerSP.MetadataEntry(key="AES", value="256")
      ]

      payload = json.loads(json.dumps(backup_info.to_dict(), cls=SnakeCaseEncoder))
      self._update_progress(75.0, OperationType.BACKUP)

      # Upload to sunnylink
      result = self.api.api_get(
        f"backup/{self.device_id}",
        method='PUT',
        access_token=self.api.get_token(),
        json=payload
      )

      if result:
        self.backup_status = custom.BackupManagerSP.Status.completed
        self._update_progress(100.0, OperationType.BACKUP)
      else:
        self.backup_status = custom.BackupManagerSP.Status.failed
        self.last_error = "Failed to upload backup"
        self._report_status()

      return bool(self.backup_status == custom.BackupManagerSP.Status.completed)

    except Exception as e:
      cloudlog.exception(f"Error creating backup: {str(e)}")
      self.backup_status = custom.BackupManagerSP.Status.failed
      self.last_error = str(e)
      self._report_status()
      return False

  async def restore_backup(self, version: int | None = None) -> bool:
    """Restores a backup from sunnylink."""
    try:
      self.restore_status = custom.BackupManagerSP.Status.inProgress
      self._update_progress(0.0, OperationType.RESTORE)

      # Get backup data from API for the specified version
      endpoint = f"backup/{self.device_id}" + f"/{version or ''}" + "?api-version=1"
      backup_data = self.api.api_get(endpoint, access_token=self.api.get_token())
      if not backup_data:
        raise Exception(f"No backup found for device {self.device_id}")

      self._update_progress(25.0, OperationType.RESTORE)

      data = backup_data.json()
      backup_metadata = data.get("backup_metadata", [])
      encrypted_config = data.get("config", "")
      if not encrypted_config:
        raise Exception("Empty backup configuration")
      self._update_progress(50.0, OperationType.RESTORE)

      # Decrypt config and load data
      use_aes_256 = self._get_metadata_value(backup_metadata, "AES", "128") == "256"
      config_json = decrypt_compressed_data(encrypted_config, use_aes_256)
      if not config_json:
        raise Exception("Failed to decrypt backup configuration")

      config_data = json.loads(config_json)
      self._update_progress(75.0, OperationType.RESTORE)

      # Apply configuration
      all_values_encoded = self._get_metadata_value(backup_metadata, "all_values_encoded", "false")
      self._apply_config(config_data, str(all_values_encoded).lower() == "true")

      self.restore_status = custom.BackupManagerSP.Status.completed
      self._update_progress(100.0, OperationType.RESTORE)
      return True

    except Exception as e:
      cloudlog.exception(f"Error restoring backup: {str(e)}")
      self.restore_status = custom.BackupManagerSP.Status.failed
      self.last_error = str(e)
      self._report_status()
      return False

  def _apply_config(self, config_data: dict[str, str], all_values_encoded: bool = False) -> None:
    """Applies configuration data from a backup, but only for parameters marked as backupable."""
    backupable_params = [k.decode('utf-8') for k in self.params.all_keys(ParamKeyFlag.BACKUP)]
    backupable_set_lower = {p.lower() for p in backupable_params}

    restored_count = 0
    skipped_count = 0

    for param, encoded_value in config_data.items():
      if param.lower() in backupable_set_lower:
        # Find real param name (with correct casing)
        real_param = next(p for p in backupable_params if p.lower() == param.lower())
        param_type = self.params.get_type(real_param)
        try:
          value = base64.b64decode(encoded_value) if all_values_encoded else encoded_value

          if param_type != ParamKeyType.BYTES:
            value = value.decode('utf-8')  # type: ignore

          if param_type == ParamKeyType.STRING:
            value = value
          elif param_type == ParamKeyType.BOOL:
            value = value.lower() in ('true', '1', 'yes')  # type: ignore
          elif param_type == ParamKeyType.INT:
            value = int(value)  # type: ignore
          elif param_type == ParamKeyType.FLOAT:
            value = float(value)  # type: ignore
          elif param_type == ParamKeyType.TIME:
            value = str(value)
<<<<<<< HEAD
=======
          elif param_type == ParamKeyType.JSON:
            value = json.loads(value)
>>>>>>> a15517c7
          self.params.put(real_param, value)
          restored_count += 1
        except Exception as e:
          cloudlog.error(f"Failed to restore param {param}: {str(e)}")
      else:
        skipped_count += 1
        cloudlog.info(f"Skipped restoring param {param}: not marked for backup in current version")

    cloudlog.info(f"Restore complete: {restored_count} params restored, {skipped_count} params skipped")

  def _get_current_version(self) -> custom.BackupManagerSP.Version:
    """Gets current sunnypilot version information."""
    version_obj = custom.BackupManagerSP.Version()
    version_str = get_version()

    version_parts = version_str.split('-')  # For when version is like "1.2.3-456"
    version_nums = version_parts[0].split('.')

    # Extract build number from hyphen format or as 4th version component
    build = 0
    if len(version_parts) > 1 and version_parts[1].isdigit():
      build = int(version_parts[1])
    elif len(version_nums) > 3 and version_nums[3].isdigit():
      build = int(version_nums[3])

    # Set version components with safer defaults
    version_obj.major = int(version_nums[0]) if len(version_nums) > 0 and version_nums[0].isdigit() else 0
    version_obj.minor = int(version_nums[1]) if len(version_nums) > 1 and version_nums[1].isdigit() else 0
    version_obj.patch = int(version_nums[2]) if len(version_nums) > 2 and version_nums[2].isdigit() else 0
    version_obj.build = build
    version_obj.branch = get_branch()

    return version_obj

  async def main_thread(self) -> None:
    """Main thread for backup management."""
    rk = Ratekeeper(1, print_delay_threshold=None)
    reset_progress = False

    while True:
      try:
        if reset_progress:
          self.progress = 100.0
          self.operation = None
          self.restore_status = custom.BackupManagerSP.Status.idle
          self.backup_status = custom.BackupManagerSP.Status.idle

        # Check for backup command
        if self.params.get_bool("BackupManager_CreateBackup"):
          try:
            await self.create_backup()
            reset_progress = True
          finally:
            self.params.remove("BackupManager_CreateBackup")

        # Check for restore command
        restore_version = self.params.get("BackupManager_RestoreVersion")
        if restore_version:
          try:
            version = int(restore_version) if restore_version.isdigit() else None
            await self.restore_backup(version)
            reset_progress = True
          finally:
            self.params.remove("BackupManager_RestoreVersion")

        self._report_status()
        rk.keep_time()

      except Exception as e:
        cloudlog.exception(f"Error in backup manager main thread: {str(e)}")
        self.last_error = str(e)
        self._report_status()
        rk.keep_time()


def main():
  import asyncio
  asyncio.run(BackupManagerSP().main_thread())


if __name__ == "__main__":
  main()<|MERGE_RESOLUTION|>--- conflicted
+++ resolved
@@ -212,11 +212,8 @@
             value = float(value)  # type: ignore
           elif param_type == ParamKeyType.TIME:
             value = str(value)
-<<<<<<< HEAD
-=======
           elif param_type == ParamKeyType.JSON:
             value = json.loads(value)
->>>>>>> a15517c7
           self.params.put(real_param, value)
           restored_count += 1
         except Exception as e:
